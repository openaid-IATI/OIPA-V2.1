--- conflicted
+++ resolved
@@ -323,7 +323,7 @@
         </indicator>
       </result>
       <crs-add>
-<<<<<<< HEAD
+
    <other-flags code="1" significance="1" />
    <loan-terms rate-1="4" rate-2="3">
     <repayment-type code="1" />
@@ -340,24 +340,7 @@
    </loan-status>
    <channel-code>21039</channel-code>
   </crs-add>
-=======
-        <other-flags code="1" significance="1"/>
-        <loan-terms rate-1="4" rate-2="3">
-          <repayment-type code="1"/>
-          <repayment-plan code="4"/>
-          <commitment-date iso-date="2013-09-01"/>
-          <repayment-first-date iso-date="2014-01-01"/>
-          <repayment-final-date iso-date="2020-12-31"/>
-        </loan-terms>
-        <loan-status year="2014" currency="GBP" value-date="2013-05-24">
-          <interest-received>200000</interest-received>
-          <principal-outstanding>1500000</principal-outstanding>
-          <principal-arrears>0</principal-arrears>
-          <interest-arrears>0</interest-arrears>
-        </loan-status>
-        <channel-code>21039</channel-code>
-      </crs-add>
->>>>>>> a002da56
+       
 
 
   </iati-activity>
