--- conflicted
+++ resolved
@@ -1,479 +1,473 @@
-<?xml version='1.0' encoding='UTF-8'?>
-<!--This is example XML for the IATI activity standard.  No reference to actual data, real organisations or development cooperation models is intended.-->
-
-<!--iati-activities starts-->
-<iati-activities generated-datetime="2014-09-10T07:15:37Z" version="2.03" linked-data-default="http://data.example.org/">
-
- <!--iati-activity starts-->
- <iati-activity xml:lang="en" default-currency="USD" last-updated-datetime="2014-09-10T07:15:37Z" humanitarian="1" linked-data-uri="http://data.example.org/123456789" hierarchy="1" budget-not-provided="1">
-
-  <!--iati-identifier starts-->
-  <iati-identifier>AA-AAA-123456789-ABC123</iati-identifier>
-  <!--iati-identifier ends-->
-
-  <!--reporting-org starts-->
-  <reporting-org ref="AA-AAA-123456789" type="40" secondary-reporter="0">
-   <narrative>Organisation name</narrative>
-   <narrative xml:lang="fr">Nom de l'organisme</narrative>
-  </reporting-org>
-  <!--reporting-org ends-->
-
-  <!--title starts-->
-  <title>
-   <narrative>Activity title</narrative>
-   <narrative xml:lang="fr">Titre de l'activité</narrative>
-   <narrative xml:lang="es">Título de la actividad</narrative>
-  </title>
-  <!--title ends-->
-
-  <!--description starts-->
-  <description type="1">
-   <narrative>General activity description text.  Long description of the activity with no particular structure.</narrative>
-   <narrative xml:lang="fr">Activité générale du texte de description. Longue description de l'activité sans structure particulière.</narrative>
-  </description>
-  <description type="2">
-   <narrative>Objectives for the activity, for example from a logical framework.</narrative>
-   <narrative xml:lang="fr">Objectifs de l'activité, par exemple à partir d'un cadre logique.</narrative>
-  </description>
-  <description type="3">
-   <narrative>Statement of groups targeted to benefit from the activity.</narrative>
-   <narrative xml:lang="fr">Déclaration de groupes ciblés pour bénéficier de l'activité.</narrative>
-  </description>
-  <!--description ends-->
-
-  <!--participating-org starts-->
-  <participating-org ref="BB-BBB-123456789" role="1" type="40" activity-id="BB-BBB-123456789-1234">
-   <narrative>Name of Agency B</narrative>
-  </participating-org>
-  <participating-org ref="CC-CCC-123456789" role="2" type="10" activity-id="CC-CCC-123456789-1234">
-   <narrative>Name of Agency C</narrative>
-  </participating-org>
-  <participating-org ref="AA-AAA-123456789" role="3" type="21" activity-id="AA-AAA-123456789-1234" crs-channel-code="000000">
-   <narrative>Name of Agency A</narrative>
-   <narrative xml:lang="fr">Nom de l'agence A</narrative>
-  </participating-org>
-  <!--participating-org ends-->
-
-  <!--other-identifier starts-->
-  <other-identifier ref="ABC123-XYZ" type="A1">
-   <owner-org ref="AA-AAA-123456789">
-    <narrative>Organisation name</narrative>
-   </owner-org>
-  </other-identifier>
-  <!--other-identifier ends-->
-
-  <!--activity-status starts-->
-  <activity-status code="2" />
-  <!--activity-status ends-->
-
-  <!--activity-date starts-->
-  <activity-date iso-date="2012-04-15" type="1">
-   <narrative>Planned start date of the activity</narrative>
-   <narrative xml:lang="fr">Date prévue de début de l'activité</narrative>
-  </activity-date>
-  <activity-date iso-date="2012-04-28" type="2" />
-  <activity-date iso-date="2015-12-31" type="3" />
-  <!--activity-date ends-->
-
-  <!--contact-info starts-->
-  <contact-info type="1">
-   <organisation>
-    <narrative>Agency A</narrative>
-   </organisation>
-   <department>
-    <narrative>Department B</narrative>
-   </department>
-   <person-name>
-    <narrative>A. Example</narrative>
-   </person-name>
-   <job-title>
-    <narrative>Transparency Lead</narrative>
-   </job-title>
-   <telephone>0044111222333444</telephone>
-   <email>transparency@example.org</email>
-   <website>http://www.example.org</website>
-   <mailing-address>
-    <narrative>Transparency House, The Street, Town, City, Postcode</narrative>
-   </mailing-address>
-  </contact-info>
-  <!--contact-info ends-->
-
-  <!--activity-scope starts-->
-  <activity-scope code="3" />
-  <!--activity-scope ends-->
-
-  <!--recipient-country starts-->
-  <recipient-country code="AF" percentage="25" />
-  <recipient-country code="AG" percentage="25" />
-  <!--recipient-country ends-->
-
-  <!--recipient-region starts-->
-  <recipient-region code="489" vocabulary="1" percentage="25" />
-  <recipient-region code="A1" vocabulary="99" vocabulary-uri="http://example.com/vocab.html" percentage="25" />
-  <!--recipient-region ends-->
-
-  <!--location-single starts-->
-  <location ref="AF-KAN">
-   <location-reach code="1" />
-   <location-id vocabulary="G1" code="1453782" />
-   <name>
-  <narrative>Location name</narrative>
-   </name>
-   <description>
-  <narrative>Location description</narrative>
-   </description>
-   <activity-description>
-  <narrative>A description that qualifies the activity taking place at the location.</narrative>
-   </activity-description>
-   <administrative vocabulary="G1" level="1" code="1453782" />
-   <point srsName="http://www.opengis.net/def/crs/EPSG/0/4326">
-    <pos>31.616944 65.716944</pos>
-   </point>
-   <exactness code="1"/>
-   <location-class code="2"/>
-   <feature-designation code="ADMF"/>
-  </location>
-  <!--location-single ends-->
-
-  <!--location-additional starts-->
-  <location ref="KH-PNH">
-   <location-reach code="1" />
-   <location-id vocabulary="G1" code="1821306" />
-   <name>
-  <narrative>Location #2 name</narrative>
-   </name>
-   <description>
-  <narrative>Location #2 description</narrative>
-   </description>
-   <activity-description>
-  <narrative>A description that qualifies the activity taking place at location #2</narrative>
-   </activity-description>
-   <administrative vocabulary="G1" level="1" code="1453782" />
-   <point srsName="http://www.opengis.net/def/crs/EPSG/0/4326">
-    <pos>11.5500 104.9167</pos>
-   </point>
-   <exactness code="1" />
-   <location-class code="2" />
-   <feature-designation code="ADMF" />
-  </location>
-  <!--location-additional ends-->
-
-  <!--sector starts-->
-<<<<<<< HEAD
-  <sector vocabulary="2" code="111" percentage="50" />
-  <sector vocabulary="2" code="112" percentage="50" />
-  <sector vocabulary="98" vocabulary-uri="http://example.com/vocab.html" code="A1" percentage="100" />
-=======
-  <sector vocabulary="2" code="11110" percentage="50" />
-  <sector vocabulary="2" code="11220" percentage="50" />
-  <sector vocabulary="98" vocabulary-uri="http://example.com/vocab.html" code="A1" percentage="100">
-    <narrative>Formal and non-formal primary education for children</narrative>
-  </sector>
->>>>>>> 68c880bd
-  <!--sector ends-->
-
-  <!--tag starts-->
-  <tag vocabulary="1" code="1">
-    <narrative>A description of the tag</narrative>
-  </tag>
-  <tag vocabulary="99" vocabulary-uri="http://example.com/vocab.html" code="T1">
-    <narrative>A description of the tag</narrative>
-  </tag>
-  <!--tag ends-->
-
-  <!--country-budget-items starts-->
-  <country-budget-items vocabulary="4">
-   <budget-item code="4.1.1" percentage="50">
-    <description>
-     <narrative>Description text</narrative>
-    </description>
-   </budget-item>
-   <budget-item code="4.2.1" percentage="50">
-    <description>
-     <narrative>Description text</narrative>
-    </description>
-   </budget-item>
-  </country-budget-items>
-  <!--country-budget-items ends-->
-
-  <!--humanitarian-scope starts-->
-  <humanitarian-scope type="1" vocabulary="1-2" code="EQ-2015-000048-NPL">
- 	  <narrative>Nepal Earthquake April 2015</narrative>
-    <narrative xml:lang="fr"> Népal Earthquake Avril 2015</narrative>
-  </humanitarian-scope>
-  <humanitarian-scope type="1" vocabulary="99" vocabulary-uri="http://example.com/vocab.html" code="A1">
-   <narrative xml:lang="en">Nepal Earthquake April 2015</narrative>
-  </humanitarian-scope>
-  <!--humanitarian-scope ends-->
-
-  <!--policy-marker starts-->
-  <policy-marker vocabulary="1" code="2" significance="3" />
-  <policy-marker vocabulary="1" code="9" significance="4" />
-  <policy-marker vocabulary="99" vocabulary-uri="http://example.com/vocab.html" code="A1" significance="3" />
-  <!--policy-marker ends-->
-
-  <!--collaboration-type starts-->
-  <collaboration-type code="1" />
-  <!--collaboration-type ends-->
-
-  <!--default-flow-type starts-->
-  <default-flow-type code="10" />
-  <!--default-flow-type ends-->
-
-  <!--default-finance-type starts-->
-  <default-finance-type code="110" />
-  <!--default-finance-type ends-->
-
-  <!--default-aid-type starts-->
-  <default-aid-type code="A01" vocabulary="1" />
-  <default-aid-type code="1" vocabulary="2" />
-  <!--default-aid-type ends-->
-
-  <!--default-tied-status starts-->
-  <default-tied-status code="3" />
-  <!--default-tied-status ends-->
-
-  <!--budget starts-->
-  <budget type="1" status="1">
-   <period-start iso-date="2014-01-01" />
-   <period-end iso-date="2014-12-31" />
-   <value currency="EUR" value-date="2014-01-01">3000</value>
-  </budget>
-  <!--budget ends-->
-
-  <!--planned-disbursement starts-->
-  <planned-disbursement type="1">
-   <period-start iso-date="2014-01-01" />
-   <period-end iso-date="2014-12-31" />
-   <value currency="EUR" value-date="2014-01-01">3000</value>
-   <provider-org provider-activity-id="BB-BBB-123456789-1234AA" type="10" ref="BB-BBB-123456789">
-    <narrative>Agency B</narrative>
-   </provider-org>
-   <receiver-org receiver-activity-id="AA-AAA-123456789-1234" type="23" ref="AA-AAA-123456789">
-    <narrative>Agency A</narrative>
-   </receiver-org>
-  </planned-disbursement>
-  <!--planned-disbursement ends-->
-
-  <!--planned-disbursement-single-date starts-->
-  <planned-disbursement type="1">
-   <period-start iso-date="2014-01-01" />
-   <period-end iso-date="2014-12-31" />
-   <value currency="EUR" value-date="2014-01-01">3000</value>
-  </planned-disbursement>
-  <!--planned-disbursement ends-->
-
-  <!--capital-spend starts-->
-  <capital-spend percentage="88.8" />
-  <!--capital-spend ends-->
-
-  <!--transaction starts-->
-  <transaction ref="1234" humanitarian="1">
-   <transaction-type code="1" />
-   <transaction-date iso-date="2012-01-01" />
-   <value currency="EUR" value-date="2012-01-01">1000</value>
-   <description>
-    <narrative>Transaction description text</narrative>
-   </description>
-   <provider-org provider-activity-id="BB-BBB-123456789-1234AA" type="10" ref="BB-BBB-123456789">
-    <narrative>Agency B</narrative>
-   </provider-org>
-   <receiver-org receiver-activity-id="AA-AAA-123456789-1234" type="23" ref="AA-AAA-123456789">
-    <narrative>Agency A</narrative>
-   </receiver-org>
-   <disbursement-channel code="1" />
-   <sector vocabulary="2" code="111" />
-   <!--Note: only a recipient-region OR a recipient-country is expected-->
-   <recipient-country code="TM" />
-   <recipient-region code="616" vocabulary="1" />
-   <flow-type code="10" />
-   <finance-type code="110" />
-   <aid-type code="A01" vocabulary="1" />
-   <aid-type code="1" vocabulary="2" />
-   <tied-status code="3" />
-  </transaction>
-  <!--transaction ends-->
-
-  <!--document-link starts-->
-  <document-link format="application/vnd.oasis.opendocument.text" url="http:www.example.org/docs/report_en.odt">
-   <title>
-    <narrative>Project Report 2013</narrative>
-    <narrative xml:lang="fr">Rapport de projet 2013</narrative>
-   </title>
-   <description>
-     <narrative> Description of the content of the project report or guidance on where to access the relevant information in this report </narrative>
-   </description>
-   <category code="A01" />
-   <language code="en" />
-   <document-date iso-date="2014-02-05" />
-  </document-link>
-  <!--document-link ends-->
-
-  <!--related-activity starts-->
-  <related-activity ref="AA-AAA-123456789-6789" type="1" />
-  <!--related-activity ends-->
-
-  <!--legacy-data starts-->
-  <legacy-data name="Project Status" value="7" iati-equivalent="activity-status" />
-  <legacy-data name="cost" value="1000" iati-equivalent="transaction" />
-  <!--legacy-data ends-->
-
-  <!--conditions starts-->
-  <conditions attached="1">
-   <condition type="1">
-    <narrative>Conditions text</narrative>
-    <narrative xml:lang="fr">Conditions texte</narrative>
-   </condition>
-  </conditions>
-  <!--conditions ends-->
-
-  <!--result starts-->
-  <result type="1" aggregation-status="1">
-   <title>
-    <narrative>Result title</narrative>
-   </title>
-   <description>
-    <narrative>Result description text</narrative>
-   </description>
-   <!--result-document-link example starts-->
-   <document-link format="application/vnd.oasis.opendocument.text" url="http:www.example.org/docs/result_en.odt">
-    <title>
-     <narrative>Results Report 2013</narrative>
-    </title>
-    <description>
-      <narrative>Report of results</narrative>
-    </description>
-    <category code="A01" />
-    <language code="en" />
-    <document-date iso-date="2014-02-05" />
-   </document-link>
-<!--result-document-link example ends-->
-<!--result-reference starts-->
-   <reference vocabulary="99" code="B1" vocabulary-uri="http://example.com/indicators.html" />
-<!--result-reference ends-->
-<!--result-indicator starts-->
-   <indicator measure="1" ascending="1" aggregation-status="1">
-     <title>
-      <narrative>Indicator title</narrative>
-     </title>
-     <description>
-      <narrative>Indicator description text</narrative>
-     </description>
-     <document-link format="application/vnd.oasis.opendocument.text" url="http:www.example.org/docs/result_indicator_en.odt">
-      <title>
-       <narrative>Results Indicator Report 2013</narrative>
-      </title>
-      <description>
-        <narrative>Report of results indicator</narrative>
-      </description>
-      <category code="A01" />
-      <language code="en" />
-      <document-date iso-date="2014-02-05" />
-     </document-link>
-     <reference vocabulary="1" code="3429" />
-     <reference vocabulary="7" code="861" />
-     <reference vocabulary="99" code="B1" indicator-uri="http://example.com/indicators.html" />
-<!--result-baseline starts-->
-     <baseline year="2012" iso-date="2012-01-01" value="10">
-      <location ref="AF-KAN" />
-      <location ref="KH-PNH" />
-      <dimension name="sex" value="female" />
-      <dimension name="age" value="adult" />
-      <document-link format="application/vnd.oasis.opendocument.text" url="http:www.example.org/docs/result_baseline_en.odt">
-       <title>
-        <narrative>Results Baseline Report 2013</narrative>
-       </title>
-       <description>
-         <narrative>Report of results baseline</narrative>
-       </description>
-       <category code="A01" />
-       <language code="en" />
-       <document-date iso-date="2014-02-05" />
-      </document-link>
-      <comment>
-       <narrative>Baseline comment text</narrative>
-      </comment>
-     </baseline>
-     <!--result-baseline ends-->
-     <!--result-period starts-->
-     <period>
-      <period-start iso-date="2013-01-01" />
-      <period-end iso-date="2013-03-31" />
-      <target value="10">
-       <location ref="AF-KAN" />
-       <location ref="KH-PNH" />
-       <dimension name="sex" value="female" />
-       <dimension name="age" value="adult" />
-       <comment>
-        <narrative>Target comment text</narrative>
-       </comment>
-       <document-link format="application/vnd.oasis.opendocument.text" url="http:www.example.org/docs/result_period_target_en.odt">
-        <title>
-         <narrative>Results Period Target Report 2013</narrative>
-        </title>
-        <description>
-          <narrative>Report of results period target</narrative>
-        </description>
-        <category code="A01" />
-        <language code="en" />
-        <document-date iso-date="2014-02-05" />
-       </document-link>
-      </target>
-      <actual value="11">
-       <location ref="AF-KAN" />
-       <location ref="KH-PNH" />
-       <dimension name="sex" value="female" />
-       <dimension name="age" value="adult" />
-       <comment>
-         <narrative>Actual comment text</narrative>
-       </comment>
-       <document-link format="application/vnd.oasis.opendocument.text" url="http:www.example.org/docs/result_period_actual_en.odt">
-        <title>
-         <narrative>Results Period Actual Report 2013</narrative>
-        </title>
-        <description>
-          <narrative>Report of results period actual</narrative>
-        </description>
-        <category code="A01" />
-        <language code="en" />
-        <document-date iso-date="2014-02-05" />
-       </document-link>
-      </actual>
-     </period>
-     <!--result-period ends-->
-   </indicator>
-   <!--result-indicator ends-->
-  </result>
-  <!--result ends-->
-
-  <!--crs-add starts-->
-  <crs-add>
-   <other-flags code="1" significance="1" />
-   <loan-terms rate-1="4" rate-2="3">
-    <repayment-type code="1" />
-    <repayment-plan code="4" />
-    <commitment-date iso-date="2013-09-01"/>
-    <repayment-first-date iso-date="2014-01-01" />
-    <repayment-final-date iso-date="2020-12-31" />
-   </loan-terms>
-   <loan-status year="2014" currency="GBP" value-date="2013-05-24">
-     <interest-received>200000</interest-received>
-     <principal-outstanding>1500000</principal-outstanding>
-     <principal-arrears>0</principal-arrears>
-     <interest-arrears>0</interest-arrears>
-   </loan-status>
-   <channel-code>21039</channel-code>
-  </crs-add>
-  <!--crs-add ends-->
-
-  <!--fss starts-->
-  <fss extraction-date="2014-05-06" priority="1" phaseout-year="2016">
-   <forecast year="2014" value-date="2013-07-03" currency="GBP">10000</forecast>
-  </fss>
-  <!--fss ends-->
-
- </iati-activity>
-  <!--iati-activity ends-->
-
-</iati-activities>
-<!--iati-activities ends-->
+<?xml version='1.0' encoding='UTF-8'?>
+<!--This is example XML for the IATI activity standard.  No reference to actual data, real organisations or development cooperation models is intended.-->
+
+<!--iati-activities starts-->
+<iati-activities generated-datetime="2014-09-10T07:15:37Z" version="2.03" linked-data-default="http://data.example.org/">
+
+ <!--iati-activity starts-->
+ <iati-activity xml:lang="en" default-currency="USD" last-updated-datetime="2014-09-10T07:15:37Z" humanitarian="1" linked-data-uri="http://data.example.org/123456789" hierarchy="1" budget-not-provided="1">
+
+  <!--iati-identifier starts-->
+  <iati-identifier>AA-AAA-123456789-ABC123</iati-identifier>
+  <!--iati-identifier ends-->
+
+  <!--reporting-org starts-->
+  <reporting-org ref="AA-AAA-123456789" type="40" secondary-reporter="0">
+   <narrative>Organisation name</narrative>
+   <narrative xml:lang="fr">Nom de l'organisme</narrative>
+  </reporting-org>
+  <!--reporting-org ends-->
+
+  <!--title starts-->
+  <title>
+   <narrative>Activity title</narrative>
+   <narrative xml:lang="fr">Titre de l'activité</narrative>
+   <narrative xml:lang="es">Título de la actividad</narrative>
+  </title>
+  <!--title ends-->
+
+  <!--description starts-->
+  <description type="1">
+   <narrative>General activity description text.  Long description of the activity with no particular structure.</narrative>
+   <narrative xml:lang="fr">Activité générale du texte de description. Longue description de l'activité sans structure particulière.</narrative>
+  </description>
+  <description type="2">
+   <narrative>Objectives for the activity, for example from a logical framework.</narrative>
+   <narrative xml:lang="fr">Objectifs de l'activité, par exemple à partir d'un cadre logique.</narrative>
+  </description>
+  <description type="3">
+   <narrative>Statement of groups targeted to benefit from the activity.</narrative>
+   <narrative xml:lang="fr">Déclaration de groupes ciblés pour bénéficier de l'activité.</narrative>
+  </description>
+  <!--description ends-->
+
+  <!--participating-org starts-->
+  <participating-org ref="BB-BBB-123456789" role="1" type="40" activity-id="BB-BBB-123456789-1234">
+   <narrative>Name of Agency B</narrative>
+  </participating-org>
+  <participating-org ref="CC-CCC-123456789" role="2" type="10" activity-id="CC-CCC-123456789-1234">
+   <narrative>Name of Agency C</narrative>
+  </participating-org>
+  <participating-org ref="AA-AAA-123456789" role="3" type="21" activity-id="AA-AAA-123456789-1234" crs-channel-code="000000">
+   <narrative>Name of Agency A</narrative>
+   <narrative xml:lang="fr">Nom de l'agence A</narrative>
+  </participating-org>
+  <!--participating-org ends-->
+
+  <!--other-identifier starts-->
+  <other-identifier ref="ABC123-XYZ" type="A1">
+   <owner-org ref="AA-AAA-123456789">
+    <narrative>Organisation name</narrative>
+   </owner-org>
+  </other-identifier>
+  <!--other-identifier ends-->
+
+  <!--activity-status starts-->
+  <activity-status code="2" />
+  <!--activity-status ends-->
+
+  <!--activity-date starts-->
+  <activity-date iso-date="2012-04-15" type="1">
+   <narrative>Planned start date of the activity</narrative>
+   <narrative xml:lang="fr">Date prévue de début de l'activité</narrative>
+  </activity-date>
+  <activity-date iso-date="2012-04-28" type="2" />
+  <activity-date iso-date="2015-12-31" type="3" />
+  <!--activity-date ends-->
+
+  <!--contact-info starts-->
+  <contact-info type="1">
+   <organisation>
+    <narrative>Agency A</narrative>
+   </organisation>
+   <department>
+    <narrative>Department B</narrative>
+   </department>
+   <person-name>
+    <narrative>A. Example</narrative>
+   </person-name>
+   <job-title>
+    <narrative>Transparency Lead</narrative>
+   </job-title>
+   <telephone>0044111222333444</telephone>
+   <email>transparency@example.org</email>
+   <website>http://www.example.org</website>
+   <mailing-address>
+    <narrative>Transparency House, The Street, Town, City, Postcode</narrative>
+   </mailing-address>
+  </contact-info>
+  <!--contact-info ends-->
+
+  <!--activity-scope starts-->
+  <activity-scope code="3" />
+  <!--activity-scope ends-->
+
+  <!--recipient-country starts-->
+  <recipient-country code="AF" percentage="25" />
+  <recipient-country code="AG" percentage="25" />
+  <!--recipient-country ends-->
+
+  <!--recipient-region starts-->
+  <recipient-region code="489" vocabulary="1" percentage="25" />
+  <recipient-region code="A1" vocabulary="99" vocabulary-uri="http://example.com/vocab.html" percentage="25" />
+  <!--recipient-region ends-->
+
+  <!--location-single starts-->
+  <location ref="AF-KAN">
+   <location-reach code="1" />
+   <location-id vocabulary="G1" code="1453782" />
+   <name>
+  <narrative>Location name</narrative>
+   </name>
+   <description>
+  <narrative>Location description</narrative>
+   </description>
+   <activity-description>
+  <narrative>A description that qualifies the activity taking place at the location.</narrative>
+   </activity-description>
+   <administrative vocabulary="G1" level="1" code="1453782" />
+   <point srsName="http://www.opengis.net/def/crs/EPSG/0/4326">
+    <pos>31.616944 65.716944</pos>
+   </point>
+   <exactness code="1"/>
+   <location-class code="2"/>
+   <feature-designation code="ADMF"/>
+  </location>
+  <!--location-single ends-->
+
+  <!--location-additional starts-->
+  <location ref="KH-PNH">
+   <location-reach code="1" />
+   <location-id vocabulary="G1" code="1821306" />
+   <name>
+  <narrative>Location #2 name</narrative>
+   </name>
+   <description>
+  <narrative>Location #2 description</narrative>
+   </description>
+   <activity-description>
+  <narrative>A description that qualifies the activity taking place at location #2</narrative>
+   </activity-description>
+   <administrative vocabulary="G1" level="1" code="1453782" />
+   <point srsName="http://www.opengis.net/def/crs/EPSG/0/4326">
+    <pos>11.5500 104.9167</pos>
+   </point>
+   <exactness code="1" />
+   <location-class code="2" />
+   <feature-designation code="ADMF" />
+  </location>
+  <!--location-additional ends-->
+
+  <!--sector starts-->
+  <sector vocabulary="2" code="111" percentage="50" />
+  <sector vocabulary="2" code="112" percentage="50" />
+  <sector vocabulary="98" vocabulary-uri="http://example.com/vocab.html" code="A1" percentage="100">
+    <narrative>Formal and non-formal primary education for children</narrative>
+  </sector>
+  <!--sector ends-->
+
+  <!--tag starts-->
+  <tag vocabulary="1" code="1">
+    <narrative>A description of the tag</narrative>
+  </tag>
+  <tag vocabulary="99" vocabulary-uri="http://example.com/vocab.html" code="T1">
+    <narrative>A description of the tag</narrative>
+  </tag>
+  <!--tag ends-->
+
+  <!--country-budget-items starts-->
+  <country-budget-items vocabulary="4">
+   <budget-item code="1844" percentage="50">
+    <description>
+     <narrative>Description text</narrative>
+    </description>
+   </budget-item>
+   <budget-item code="1900" percentage="50">
+    <description>
+     <narrative>Description text</narrative>
+    </description>
+   </budget-item>
+  </country-budget-items>
+  <!--country-budget-items ends-->
+
+  <!--humanitarian-scope starts-->
+  <humanitarian-scope type="1" vocabulary="1-2" code="EQ-2015-000048-NPL">
+ 	  <narrative>Nepal Earthquake April 2015</narrative>
+    <narrative xml:lang="fr"> Népal Earthquake Avril 2015</narrative>
+  </humanitarian-scope>
+  <humanitarian-scope type="1" vocabulary="99" vocabulary-uri="http://example.com/vocab.html" code="A1">
+   <narrative xml:lang="en">Nepal Earthquake April 2015</narrative>
+  </humanitarian-scope>
+  <!--humanitarian-scope ends-->
+
+  <!--policy-marker starts-->
+  <policy-marker vocabulary="1" code="2" significance="3" />
+  <policy-marker vocabulary="1" code="9" significance="4" />
+  <policy-marker vocabulary="99" vocabulary-uri="http://example.com/vocab.html" code="A1" significance="3" />
+  <!--policy-marker ends-->
+
+  <!--collaboration-type starts-->
+  <collaboration-type code="1" />
+  <!--collaboration-type ends-->
+
+  <!--default-flow-type starts-->
+  <default-flow-type code="10" />
+  <!--default-flow-type ends-->
+
+  <!--default-finance-type starts-->
+  <default-finance-type code="110" />
+  <!--default-finance-type ends-->
+
+  <!--default-aid-type starts-->
+  <default-aid-type code="A01" vocabulary="1" />
+  <default-aid-type code="1" vocabulary="2" />
+  <!--default-aid-type ends-->
+
+  <!--default-tied-status starts-->
+  <default-tied-status code="3" />
+  <!--default-tied-status ends-->
+
+  <!--budget starts-->
+  <budget type="1" status="1">
+   <period-start iso-date="2014-01-01" />
+   <period-end iso-date="2014-12-31" />
+   <value currency="EUR" value-date="2014-01-01">3000</value>
+  </budget>
+  <!--budget ends-->
+
+  <!--planned-disbursement starts-->
+  <planned-disbursement type="1">
+   <period-start iso-date="2014-01-01" />
+   <period-end iso-date="2014-12-31" />
+   <value currency="EUR" value-date="2014-01-01">3000</value>
+   <provider-org provider-activity-id="BB-BBB-123456789-1234AA" type="10" ref="BB-BBB-123456789">
+    <narrative>Agency B</narrative>
+   </provider-org>
+   <receiver-org receiver-activity-id="AA-AAA-123456789-1234" type="23" ref="AA-AAA-123456789">
+    <narrative>Agency A</narrative>
+   </receiver-org>
+  </planned-disbursement>
+  <!--planned-disbursement ends-->
+
+  <!--planned-disbursement-single-date starts-->
+  <planned-disbursement type="1">
+   <period-start iso-date="2014-01-01" />
+   <period-end iso-date="2014-12-31" />
+   <value currency="EUR" value-date="2014-01-01">3000</value>
+  </planned-disbursement>
+  <!--planned-disbursement ends-->
+
+  <!--capital-spend starts-->
+  <capital-spend percentage="88.8" />
+  <!--capital-spend ends-->
+
+  <!--transaction starts-->
+  <transaction ref="1234" humanitarian="1">
+   <transaction-type code="1" />
+   <transaction-date iso-date="2012-01-01" />
+   <value currency="EUR" value-date="2012-01-01">1000</value>
+   <description>
+    <narrative>Transaction description text</narrative>
+   </description>
+   <provider-org provider-activity-id="BB-BBB-123456789-1234AA" type="10" ref="BB-BBB-123456789">
+    <narrative>Agency B</narrative>
+   </provider-org>
+   <receiver-org receiver-activity-id="AA-AAA-123456789-1234" type="23" ref="AA-AAA-123456789">
+    <narrative>Agency A</narrative>
+   </receiver-org>
+   <disbursement-channel code="1" />
+   <sector vocabulary="2" code="111" />
+   <!--Note: only a recipient-region OR a recipient-country is expected-->
+   <recipient-country code="TM" />
+   <recipient-region code="616" vocabulary="1" />
+   <flow-type code="10" />
+   <finance-type code="110" />
+   <aid-type code="A01" vocabulary="1" />
+   <aid-type code="1" vocabulary="2" />
+   <tied-status code="3" />
+  </transaction>
+  <!--transaction ends-->
+
+  <!--document-link starts-->
+  <document-link format="application/vnd.oasis.opendocument.text" url="http:www.example.org/docs/report_en.odt">
+   <title>
+    <narrative>Project Report 2013</narrative>
+    <narrative xml:lang="fr">Rapport de projet 2013</narrative>
+   </title>
+   <description>
+     <narrative> Description of the content of the project report or guidance on where to access the relevant information in this report </narrative>
+   </description>
+   <category code="A01" />
+   <language code="en" />
+   <document-date iso-date="2014-02-05" />
+  </document-link>
+  <!--document-link ends-->
+
+  <!--related-activity starts-->
+  <related-activity ref="AA-AAA-123456789-6789" type="1" />
+  <!--related-activity ends-->
+
+  <!--legacy-data starts-->
+  <legacy-data name="Project Status" value="7" iati-equivalent="activity-status" />
+  <legacy-data name="cost" value="1000" iati-equivalent="transaction" />
+  <!--legacy-data ends-->
+
+  <!--conditions starts-->
+  <conditions attached="1">
+   <condition type="1">
+    <narrative>Conditions text</narrative>
+    <narrative xml:lang="fr">Conditions texte</narrative>
+   </condition>
+  </conditions>
+  <!--conditions ends-->
+
+  <!--result starts-->
+  <result type="1" aggregation-status="1">
+   <title>
+    <narrative>Result title</narrative>
+   </title>
+   <description>
+    <narrative>Result description text</narrative>
+   </description>
+   <!--result-document-link example starts-->
+   <document-link format="application/vnd.oasis.opendocument.text" url="http:www.example.org/docs/result_en.odt">
+    <title>
+     <narrative>Results Report 2013</narrative>
+    </title>
+    <description>
+      <narrative>Report of results</narrative>
+    </description>
+    <category code="A01" />
+    <language code="en" />
+    <document-date iso-date="2014-02-05" />
+   </document-link>
+<!--result-document-link example ends-->
+<!--result-reference starts-->
+   <reference vocabulary="99" code="B1" vocabulary-uri="http://example.com/indicators.html" />
+<!--result-reference ends-->
+<!--result-indicator starts-->
+   <indicator measure="1" ascending="1" aggregation-status="1">
+     <title>
+      <narrative>Indicator title</narrative>
+     </title>
+     <description>
+      <narrative>Indicator description text</narrative>
+     </description>
+     <document-link format="application/vnd.oasis.opendocument.text" url="http:www.example.org/docs/result_indicator_en.odt">
+      <title>
+       <narrative>Results Indicator Report 2013</narrative>
+      </title>
+      <description>
+        <narrative>Report of results indicator</narrative>
+      </description>
+      <category code="A01" />
+      <language code="en" />
+      <document-date iso-date="2014-02-05" />
+     </document-link>
+     <reference vocabulary="1" code="3429" />
+     <reference vocabulary="7" code="861" />
+     <reference vocabulary="99" code="B1" indicator-uri="http://example.com/indicators.html" />
+<!--result-baseline starts-->
+     <baseline year="2012" iso-date="2012-01-01" value="10">
+      <location ref="AF-KAN" />
+      <location ref="KH-PNH" />
+      <dimension name="sex" value="female" />
+      <dimension name="age" value="adult" />
+      <document-link format="application/vnd.oasis.opendocument.text" url="http:www.example.org/docs/result_baseline_en.odt">
+       <title>
+        <narrative>Results Baseline Report 2013</narrative>
+       </title>
+       <description>
+         <narrative>Report of results baseline</narrative>
+       </description>
+       <category code="A01" />
+       <language code="en" />
+       <document-date iso-date="2014-02-05" />
+      </document-link>
+      <comment>
+       <narrative>Baseline comment text</narrative>
+      </comment>
+     </baseline>
+     <!--result-baseline ends-->
+     <!--result-period starts-->
+     <period>
+      <period-start iso-date="2013-01-01" />
+      <period-end iso-date="2013-03-31" />
+      <target value="10">
+       <location ref="AF-KAN" />
+       <location ref="KH-PNH" />
+       <dimension name="sex" value="female" />
+       <dimension name="age" value="adult" />
+       <comment>
+        <narrative>Target comment text</narrative>
+       </comment>
+       <document-link format="application/vnd.oasis.opendocument.text" url="http:www.example.org/docs/result_period_target_en.odt">
+        <title>
+         <narrative>Results Period Target Report 2013</narrative>
+        </title>
+        <description>
+          <narrative>Report of results period target</narrative>
+        </description>
+        <category code="A01" />
+        <language code="en" />
+        <document-date iso-date="2014-02-05" />
+       </document-link>
+      </target>
+      <actual value="11">
+       <location ref="AF-KAN" />
+       <location ref="KH-PNH" />
+       <dimension name="sex" value="female" />
+       <dimension name="age" value="adult" />
+       <comment>
+         <narrative>Actual comment text</narrative>
+       </comment>
+       <document-link format="application/vnd.oasis.opendocument.text" url="http:www.example.org/docs/result_period_actual_en.odt">
+        <title>
+         <narrative>Results Period Actual Report 2013</narrative>
+        </title>
+        <description>
+          <narrative>Report of results period actual</narrative>
+        </description>
+        <category code="A01" />
+        <language code="en" />
+        <document-date iso-date="2014-02-05" />
+       </document-link>
+      </actual>
+     </period>
+     <!--result-period ends-->
+   </indicator>
+   <!--result-indicator ends-->
+  </result>
+  <!--result ends-->
+
+  <!--crs-add starts-->
+  <crs-add>
+   <other-flags code="1" significance="1" />
+   <loan-terms rate-1="4" rate-2="3">
+    <repayment-type code="1" />
+    <repayment-plan code="4" />
+    <commitment-date iso-date="2013-09-01"/>
+    <repayment-first-date iso-date="2014-01-01" />
+    <repayment-final-date iso-date="2020-12-31" />
+   </loan-terms>
+   <loan-status year="2014" currency="GBP" value-date="2013-05-24">
+     <interest-received>200000</interest-received>
+     <principal-outstanding>1500000</principal-outstanding>
+     <principal-arrears>0</principal-arrears>
+     <interest-arrears>0</interest-arrears>
+   </loan-status>
+   <channel-code>21039</channel-code>
+  </crs-add>
+  <!--crs-add ends-->
+
+  <!--fss starts-->
+  <fss extraction-date="2014-05-06" priority="1" phaseout-year="2016">
+   <forecast year="2014" value-date="2013-07-03" currency="GBP">10000</forecast>
+  </fss>
+  <!--fss ends-->
+
+ </iati-activity>
+  <!--iati-activity ends-->
+
+</iati-activities>
+<!--iati-activities ends-->