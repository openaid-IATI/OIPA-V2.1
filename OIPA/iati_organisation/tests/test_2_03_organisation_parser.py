--- conflicted
+++ resolved
@@ -4,11 +4,7 @@
 from lxml.builder import E
 
 from geodata import models as codelist_model
-<<<<<<< HEAD
 from geodata.factory.geodata_factory import CountryFactory, RegionFactory
-=======
-from geodata.factory.geodata_factory import RegionFactory
->>>>>>> 444b0065
 from iati.factory import iati_factory
 from iati.parser.exceptions import (
     FieldValidationError, ParserError, RequiredFieldError
@@ -1764,7 +1760,6 @@
                          budget_line.ref)
         self.assertEqual(self.currency, budget_line.currency)
         self.assertEqual(value, budget_line.value)
-<<<<<<< HEAD
         self.assertEqual(value_date, budget_line.value_date)
 
 
@@ -2089,7 +2084,4 @@
         self.assertEqual(period_end_date, recipient_country_budget.period_end)
         self.assertEqual(value, recipient_country_budget.value)
         self.assertEqual(self.currency, recipient_country_budget.currency)
-        self.assertEqual(value_date, recipient_country_budget.value_date)
-=======
-        self.assertEqual(value_date, budget_line.value_date)
->>>>>>> 444b0065
+        self.assertEqual(value_date, recipient_country_budget.value_date)