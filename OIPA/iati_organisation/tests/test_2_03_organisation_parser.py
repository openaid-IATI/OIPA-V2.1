--- conflicted
+++ resolved
@@ -799,11 +799,6 @@
         self.assertEqual(value_date, budget_line.value_date)
 
 
-<<<<<<< HEAD
-# ============================================================================
-
-=======
->>>>>>> b772b69b
 class OrganisationsOrganisationRecipientOrgBudgetTestCase(DjangoTestCase):
     def setUp(self):
         # 'Main' XML file for instantiating parser:
