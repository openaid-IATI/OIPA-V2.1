import datetime

from django.test import TestCase as DjangoTestCase
from lxml.builder import E

from geodata import models as codelist_model
<<<<<<< HEAD
from geodata.factory.geodata_factory import RegionFactory, CountryFactory
=======
from geodata.factory.geodata_factory import RegionFactory
>>>>>>> bbfadde6
from iati.factory import iati_factory
from iati.parser.exceptions import (
    FieldValidationError, ParserError, RequiredFieldError
)
from iati.parser.parse_manager import ParseManager
from iati_codelists.factory import codelist_factory
from iati_synchroniser.factory import synchroniser_factory
from iati_vocabulary.factory.vocabulary_factory import RegionVocabularyFactory


class OrganisationsOrganisationTestCase(DjangoTestCase):
    def setUp(self):
        # 'Main' XML file for instantiating parser:
        xml_file_attrs = {
            "generated-datetime": datetime.datetime.now().isoformat(),
            "version": '2.03',
        }
        self.iati_203_XML_file = E("iati-organisations", **xml_file_attrs)

        dummy_source = synchroniser_factory.DatasetFactory(filetype=2)

        self.organisation_parser_203 = ParseManager(
            dataset=dummy_source,
            root=self.iati_203_XML_file,
        ).get_parser()

        # related orbjects.

        self.default_currency = codelist_factory.CurrencyFactory()
        self.default_language = codelist_factory.LanguageFactory()

    def test_iati_organisations__iati_organisation(self):

        # case 1: organisation-identifier is missing.
        organisation_attribute = {"last-updated-datetime": "2014-09-10",
                                  "{http://www.w3.org/XML/1998/namespace}lang":
                                      "en",
                                  "default-currency": "USD"}
        organisation_XML_element = E("iati-organisation",
                                     # E("organisation-identifier",
                                     # "AA-AAA_123"),
                                     E("name", E("narrative", "text")),
                                     E("reporting-org", E("narrative",
                                                          "text")),
                                     **organisation_attribute)
        try:
            self.organisation_parser_203\
                .iati_organisations__iati_organisation(
                    organisation_XML_element)
        except ParserError as inst:
            self.assertEqual("organisation-identifier", inst.field)
            self.assertEqual("must occur once and only once.", inst.message)

        # case 2: when child element 'name' and 'reporting-org' is missing.
        organisation_XML_element = E("iati-organisation",
                                     E("organisation-identifier",
                                       "AA-AAA_123"),
                                     # E("name", E("narrative", "text")),
                                     # E("reporting-org", E("narrative",
                                     # "text")),
                                     **organisation_attribute)

        try:
            self.organisation_parser_203\
                .iati_organisations__iati_organisation(
                    organisation_XML_element)
        except ParserError as inst:
            self.assertEqual("name and reporting-org", inst.field)
            self.assertEqual("must occur at least once.", inst.message)

        # case 3: organisation-identifier occurs more than once.
        organisation_XML_element = E("iati_organisation",
                                     E("organisation-identifier",
                                       "AA-AAA-123"),
                                     E("organisation-identifier",
                                       "AA-ABC-123"),
                                     E("name", E("narrative", "text")),
                                     E("reporting-org", E("narrative",
                                                          "text")),
                                     **organisation_attribute)
        try:
            self.organisation_parser_203\
                .iati_organisations__iati_organisation(
                    organisation_XML_element)
        except ParserError as inst:
            self.assertEqual("organisation-identifier", inst.field)
            self.assertEqual("must occur once and only once.", inst.message)

        # case 4: when text in organisation-identifier element is missing.
        organisation_XML_element = E("iati-organisation",
                                     E("organisation-identifier"),  # no text
                                     E("name", E("narrative", "text")),
                                     E("reporting-org", E("narrative",
                                                          "text")),
                                     **organisation_attribute)
        try:
            self.organisation_parser_203\
                .iati_organisations__iati_organisation(
                    organisation_XML_element)
        except RequiredFieldError as inst:
            self.assertEqual("organisation-identifier", inst.field)
            self.assertEqual("required field missing.", inst.message)

        # case 5: when all is well.
        organisation_XML_element = E("iati-organisation",
                                     E("organisation-identifier",
                                       "AA-AAA_123"),
                                     E("name", E("narrative", "text")),
                                     E("reporting-org", E("narrative",
                                                          "text")),
                                     **organisation_attribute)
        self.organisation_parser_203.iati_organisations__iati_organisation(
            organisation_XML_element)

        # get organisation back to check related fields are correctly assigned.
        organisation = self.organisation_parser_203.get_model("Organisation")
        organisation_identifier = organisation_XML_element.xpath(
            "organisation-identifier")[0].text
        last_updated_datetime = self.organisation_parser_203.validate_date(
            organisation_XML_element.attrib.get("last-updated-datetime"))

        self.assertEqual(last_updated_datetime,
                         organisation.last_updated_datetime)
        self.assertEqual(self.default_language, organisation.default_lang)
        self.assertEqual(self.default_currency, organisation.default_currency)
        self.assertEqual(organisation_identifier,
                         organisation.organisation_identifier)

        # case 5: when there are more than one organisation.
        organisation.save()

        # case 5.1: when "last-updated-datetime" is earlier than old
        # element's last_updated_datetime.
        new_organisation_attribute = {"last-updated-datetime": "2012-09-10",
                                      "{"
                                      "http://www.w3.org/XML/1998/namespace}lang": "en",  # NOQA: E501
                                      "default-currency": "USD"}
        new_organisation_XML_element = E("iati-organisation",
                                         E("organisation-identifier",
                                           "AA-AAA_123"),
                                         E("name", E("narrative", "text")),
                                         E("reporting-org", E("narrative",
                                                              "text")),
                                         **new_organisation_attribute)
        try:
            self.organisation_parser_203.iati_organisations__iati_organisation(
                new_organisation_XML_element)
        except ParserError as inst:
            self.assertEqual("last-updated-datetime is earlier than old "
                             "element's last_updated_datetime.", inst.message)

        # case 5.2: when "last-updated-datetime" is more recent than old
        # element's last_updated_datetime.
        new_organisation_attribute = {"last-updated-datetime": "2015-09-10",
                                      "{http://www.w3.org/XML/1998/namespace}lang":  # NOQA: E501
                                          "en",
                                      "default-currency": "USD"}
        new_organisation_XML_element = E("iati-organisation",
                                         E("organisation-identifier",
                                           "AA-AAA_123"),
                                         E("name", E("narrative", "text")),
                                         E("reporting-org", E("narrative",
                                                              "text")),
                                         **new_organisation_attribute)
        self.organisation_parser_203.iati_organisations__iati_organisation(
            new_organisation_XML_element)

        # get the organisation again.
        organisation = self.organisation_parser_203.get_model("Organisation")

        # the parser update the organisation so the last_updated_datetime is
        # the new one.
        last_updated_datetime = self.organisation_parser_203.validate_date(
            new_organisation_XML_element.attrib.get("last-updated-datetime"))

        self.assertEqual(last_updated_datetime,
                         organisation.last_updated_datetime)


class OrganisationsOrganisationNameTestCase(DjangoTestCase):

    def setUp(self):
        # 'Main' XML file for instantiating parser:
        xml_file_attrs = {
            "generated-datetime": datetime.datetime.now().isoformat(),
            "version": '2.03',
        }
        self.iati_203_XML_file = E("iati-organisations", **xml_file_attrs)

        dummy_source = synchroniser_factory.DatasetFactory(filetype=2)

        self.organisation_parser_203 = ParseManager(
            dataset=dummy_source,
            root=self.iati_203_XML_file,
        ).get_parser()

        # related objects.
        self.organisation = iati_factory.OrganisationFactory()
        self.organisation_parser_203.register_model(
            "Organisation", self.organisation)

    def test_iati_organisations__iati_organisation__name(self):
        # case 1 : child element 'narrative' is missing.
        name_attribute = {}
        name_XML_element = E("name",
                             # E("narrative", "text"),
                             **name_attribute)
        try:
            self.organisation_parser_203\
                .iati_organisations__iati_organisation__name(name_XML_element)
        except RequiredFieldError as inst:
            self.assertEqual("narrative", inst.field)
            self.assertEqual("must occur at least once.", inst.message)

        # case 2: when all is ok.
        name_XML_element = E("name",
                             E("narrative", "text"),
                             **name_attribute)
        self.organisation_parser_203\
            .iati_organisations__iati_organisation__name(name_XML_element)

        # get 'name' back.
        name = self.organisation_parser_203.get_model("OrganisationName")
        self.assertEqual(self.organisation, name.organisation)

        # case 3: when 'name' element occurs more than once in its parent
        # element, which is 'organisation'.
        name_XML_element = E("name",
                             E("narrative", "text"),
                             **name_attribute)
        try:
            self.organisation_parser_203\
                .iati_organisations__iati_organisation__name(name_XML_element)
        except ParserError as inst:
            self.assertEqual("OrganisationName", inst.field)
            self.assertEqual("must occur no more than once.", inst.message)


class OrganisationsOrganisationReportingOrganisationTestCase(DjangoTestCase):
    def setUp(self):
        # 'Main' XML file for instantiating parser:
        xml_file_attrs = {
            "generated-datetime": datetime.datetime.now().isoformat(),
            "version": '2.03',
        }
        self.iati_203_XML_file = E("iati-organisations", **xml_file_attrs)

        dummy_source = synchroniser_factory.DatasetFactory(filetype=2)

        self.organisation_parser_203 = ParseManager(
            dataset=dummy_source,
            root=self.iati_203_XML_file,
        ).get_parser()

        # related objects.
        self.organisation_type = codelist_factory.OrganisationTypeFactory()
        self.organisation = iati_factory.OrganisationFactory()
        self.organisation_parser_203.register_model(
            "Organisation", self.organisation)

    def test_iati_organisations__iati_organisation__reporting_org(self):
        # case 1 : child element 'narrative' is missing.
        reporting_org_attribute = {"ref": "AA-AAA-123",
                                   "type": "40",
                                   "secondary-reporter": "1"}
        reporting_org_XML_element = E("reporting-org",
                                      # E("narrative", "text"),
                                      **reporting_org_attribute)
        try:
            self.organisation_parser_203 \
                .iati_organisations__iati_organisation__reporting_org(
                    reporting_org_XML_element)
        except RequiredFieldError as inst:
            self.assertEqual("narrative", inst.field)
            self.assertEqual("must occur at least once.", inst.message)

        # case 2: when "ref" is missing.
        reporting_org_attribute = {  # "ref": "AA-AAA-123",
                                   "type": "40",
                                   "secondary-reporter": "1"}
        reporting_org_XML_element = E("reporting-org",
                                      E("narrative", "text"),
                                      **reporting_org_attribute)
        try:
            self.organisation_parser_203\
                .iati_organisations__iati_organisation__reporting_org(
                    reporting_org_XML_element)
        except RequiredFieldError as inst:
            self.assertEqual("ref", inst.field)
            self.assertEqual("required field missing.", inst.message)

        # case 3: when "type" is missing.
        reporting_org_attribute = {"ref": "AA-AAA-123",
                                   # "type": "40",
                                   "secondary-reporter": "1"}
        reporting_org_XML_element = E("reporting-org",
                                      E("narrative", "text"),
                                      **reporting_org_attribute)
        try:
            self.organisation_parser_203 \
                .iati_organisations__iati_organisation__reporting_org(
                    reporting_org_XML_element)
        except RequiredFieldError as inst:
            self.assertEqual("type", inst.field)
            self.assertEqual("required field missing.", inst.message)

        # case 4: when "type" is not in the codelist.
        reporting_org_attribute = {"ref": "AA-AAA-123",
                                   "type": "409999",
                                   "secondary-reporter": "1"}
        reporting_org_XML_element = E("reporting-org",
                                      E("narrative", "text"),
                                      **reporting_org_attribute)
        try:
            self.organisation_parser_203 \
                .iati_organisations__iati_organisation__reporting_org(
                    reporting_org_XML_element)
        except FieldValidationError as inst:
            self.assertEqual("type", inst.field)
            self.assertEqual("not found on the accompanying codelist.",
                             inst.message)

        # case 5: when all is ok.
        reporting_org_attribute = {"ref": "AA-AAA-123",
                                   "type": "10",
                                   "secondary-reporter": "1"}
        reporting_org_XML_element = E("reporting-org",
                                      E("narrative", "text"),
                                      **reporting_org_attribute)

        self.organisation_parser_203\
            .iati_organisations__iati_organisation__reporting_org(
                reporting_org_XML_element)

        # get the "reporting_org" object to check its related fields.
        reporting_org = self.organisation_parser_203.get_model(
            "OrganisationReportingOrganisation")

        self.assertEqual(reporting_org_XML_element.attrib.get("ref"),
                         reporting_org.reporting_org_identifier)
        self.assertEqual(self.organisation, reporting_org.organisation)
        self.assertEqual(self.organisation_type, reporting_org.org_type)
        self.assertTrue(reporting_org.secondary_reporter)

        # case 6: when 'reporting-org' element occurs more than once in its
        # parent element, which is 'organisation'.
        reporting_org_XML_element = E("reporting-org",
                                      E("narrative", "text"),
                                      **reporting_org_attribute)
        try:
            self.organisation_parser_203 \
                .iati_organisations__iati_organisation__reporting_org(
                    reporting_org_XML_element)
        except ParserError as inst:
            self.assertEqual("OrganisationReportingOrganisation", inst.field)
            self.assertEqual("must occur no more than once.", inst.message)


class OrganisationsOrganisationTotalBudgetTestCase(DjangoTestCase):
    def setUp(self):
        # 'Main' XML file for instantiating parser:
        xml_file_attrs = {
            "generated-datetime": datetime.datetime.now().isoformat(),
            "version": '2.03',
        }
        self.iati_203_XML_file = E("iati-organisations", **xml_file_attrs)

        dummy_source = synchroniser_factory.DatasetFactory(filetype=2)

        self.organisation_parser_203 = ParseManager(
            dataset=dummy_source,
            root=self.iati_203_XML_file,
        ).get_parser()

        # related objects.
        self.organisation = iati_factory.OrganisationFactory()
        self.organisation_parser_203.register_model(
            "Organisation", self.organisation)
        self.budget_status = codelist_factory.BudgetStatusFactory()
        self.currency = codelist_factory.CurrencyFactory()

    def test_organisations_organisation_total_budget(self):
        # case 1: "status" is not in the codelist.
        total_budget_attrib = {
            "status": "2000",
        }
        total_budget_XML_element = E(
            "total-budget",
            E("period-start", {"iso-date": "2014-04-06"}),
            E("period-end", {"iso-date": "2015-03-05"}),
            E("value", "3000", {"currency": "USD", "value-date":
                                "2013-03-04"}),
            **total_budget_attrib
        )
        try:
            self.organisation_parser_203\
                .iati_organisations__iati_organisation__total_budget(
                    total_budget_XML_element)
        except FieldValidationError as inst:
            self.assertEqual("status", inst.field)
            self.assertEqual("not found on the accompanying codelist.",
                             inst.message)

        # case 2: when "period-start" element is missing.
        total_budget_attrib = {
            "status": "1",
        }
        total_budget_XML_element = E(
            "total-budget",
            # E("period-start", {"iso-date": "2014-04-06"}),
            E("period-end", {"iso-date": "2015-03-05"}),
            E("value", "2000", {"currency": "USD", "value-date":
                                "2013-03-04"}),
            **total_budget_attrib
        )
        try:
            self.organisation_parser_203\
                .iati_organisations__iati_organisation__total_budget(
                    total_budget_XML_element)
        except ParserError as inst:
            self.assertEqual("period-start", inst.field)
            self.assertEqual("must occur once and only once.", inst.message)

        # case 3: when "period-start" element is present but "iso-date"
        # attribute is absent.
        total_budget_attrib = {
            "status": "1",
        }
        total_budget_XML_element = E(
            "total-budget",
            E("period-start", {}),  # iso-date is missing.
            E("period-end", {"iso-date": "2015-03-05"}),
            E("value", "4000", {"currency": "USD", "value-date":
                                "2013-03-04"}),
            **total_budget_attrib
        )
        try:
            self.organisation_parser_203\
                .iati_organisations__iati_organisation__total_budget(
                    total_budget_XML_element)
        except RequiredFieldError as inst:
            self.assertEqual("iso-date", inst.field)
            self.assertEqual("required field missing.", inst.message)

        # case 4: "iso-date"in "period-start"element is not in the correct
        # range.
        total_budget_attrib = {
            "status": "1",
        }
        total_budget_XML_element = E(
            "total-budget",
            E("period-start", {"iso-date": "1000-03-05"}),  # not in range.
            E("period-end", {"iso-date": "2015-03-05"}),
            E("value", "4999", {"currency": "USD", "value-date":
                                "2013-03-04"}),
            **total_budget_attrib
        )
        try:
            self.organisation_parser_203 \
                .iati_organisations__iati_organisation__total_budget(
                    total_budget_XML_element)
        except FieldValidationError as inst:
            self.assertEqual("iso-date", inst.field)
            self.assertEqual("is not in correct range.", inst.message)

        # case 5: when "period-end" element is missing.
        total_budget_attrib = {
            "status": "1",
        }
        total_budget_XML_element = E(
            "total-budget",
            E("period-start", {"iso-date": "2014-04-06"}),
            # E("period-end", {"iso-date": "2015-03-05"}),
            E("value", "3000", {"currency": "USD", "value-date":
                                "2013-03-04"}),
            **total_budget_attrib
        )
        try:
            self.organisation_parser_203 \
                .iati_organisations__iati_organisation__total_budget(
                    total_budget_XML_element)
        except ParserError as inst:
            self.assertEqual("period-end", inst.field)
            self.assertEqual("must occur once and only once.", inst.message)

        # case 6: when "period-end" element is present but "iso-date"attrib
        # is missing.
        total_budget_attrib = {
            "status": "1",
        }
        total_budget_XML_element = E(
            "total-budget",
            E("period-start", {"iso-date": "2013-04-02"}),
            E("period-end", {}),  # iso-date is missing.
            E("value", "3999", {"currency": "USD", "value-date":
                                "2013-03-04"}),
            **total_budget_attrib
        )
        try:
            self.organisation_parser_203 \
                .iati_organisations__iati_organisation__total_budget(
                    total_budget_XML_element)
        except RequiredFieldError as inst:
            self.assertEqual("iso-date", inst.field)
            self.assertEqual("required field missing.", inst.message)

        # case 7: when "iso-date"is not in the correct range.
        total_budget_attrib = {
            "status": "1",
        }
        total_budget_XML_element = E(
            "total-budget",
            E("period-start", {"iso-date": "2013-03-05"}),
            E("period-end", {"iso-date": "1000-03-05"}),  # not in range.
            E("value", "3000", {"currency": "USD", "value-date":
                                "2013-03-04"}),
            **total_budget_attrib
        )
        try:
            self.organisation_parser_203 \
                .iati_organisations__iati_organisation__total_budget(
                    total_budget_XML_element)
        except FieldValidationError as inst:
            self.assertEqual("iso-date", inst.field)
            self.assertEqual("is not in correct range.", inst.message)

        # case 8: "value"element occurs more than once.
        total_budget_attrib = {
            "status": "1",
        }
        total_budget_XML_element = E(
            "total-budget",
            E("period-start", {"iso-date": "2013-04-02"}),
            E("period-end", {"iso-date": "2015-03-05"}),
            E("value", "3999", {"currency": "USD", "value-date":
                                "2013-03-04"}),
            E("value", "2000", {"currency": "EUR", "value-date":
                                "2013-03-04"}),
            **total_budget_attrib
        )

        try:
            self.organisation_parser_203\
                .iati_organisations__iati_organisation__total_budget(
                    total_budget_XML_element)
        except ParserError as inst:
            self.assertEqual("value", inst.field)
            self.assertEqual("must occur once and only once.", inst.message)

        # case 9: when "currency" is not in the codelist.
        total_budget_attrib = {
            "status": "1",
        }
        total_budget_XML_element = E(
            "total-budget",
            E("period-start", {"iso-date": "2013-04-02"}),
            E("period-end", {"iso-date": "2015-03-05"}),
            E("value", "3999", {"currency": "MMK", "value-date":
                                "2013-03-04"}),
            **total_budget_attrib
        )

        try:
            self.organisation_parser_203\
                .iati_organisations__iati_organisation__total_budget(
                    total_budget_XML_element)
        except FieldValidationError as inst:
            self.assertEqual("currency", inst.field)
            self.assertEqual("not found on the accompanying codelist.",
                             inst.message)

        # case 10: "value-date"attirbute is absent.
        total_budget_attrib = {
            "status": "1",
        }
        total_budget_XML_element = E(
            "total-budget",
            E("period-start", {"iso-date": "2013-04-02"}),
            E("period-end", {"iso-date": "2015-03-05"}),
            E("value", "3999", {"currency": "USD", }),  # value-date is
            # absent.
            **total_budget_attrib
        )

        try:
            self.organisation_parser_203 \
                .iati_organisations__iati_organisation__total_budget(
                    total_budget_XML_element)
        except RequiredFieldError as inst:
            self.assertEqual("value-date", inst.field)
            self.assertEqual("required field missing.",
                             inst.message)

        # case 11: "value-date"is not in the correct range.
        total_budget_attrib = {
            "status": "1",
        }
        total_budget_XML_element = E(
            "total-budget",
            E("period-start", {"iso-date": "2013-03-05"}),
            E("period-end", {"iso-date": "2012-03-05"}),
            E("value", "3000", {"currency": "USD", "value-date":
                                "5000-03-04"}),  # is not in correct range.
            **total_budget_attrib
        )
        try:
            self.organisation_parser_203 \
                .iati_organisations__iati_organisation__total_budget(
                    total_budget_XML_element)
        except FieldValidationError as inst:
            self.assertEqual("value-date", inst.field)
            self.assertEqual("not in the correct range.", inst.message)

        # case 12: when all is good.
        total_budget_attrib = {
            "status": "1",
        }
        total_budget_XML_element = E(
            "total-budget",
            E("period-start", {"iso-date": "2013-03-05"}),
            E("period-end", {"iso-date": "2012-03-05"}),
            E("value", "3000", {"currency": "USD", "value-date":
                                "2013-03-04"}),
            **total_budget_attrib
        )
        self.organisation_parser_203\
            .iati_organisations__iati_organisation__total_budget(
                total_budget_XML_element)

        # get "TotalBudget" object to check its fields.

        total_budget = self.organisation_parser_203.get_model("TotalBudget")
        period_start_date = self.organisation_parser_203.validate_date(
            "2013-03-05")
        period_end_date = self.organisation_parser_203.validate_date(
            "2012-03-05")
        value = 3000
        value_date = self.organisation_parser_203.validate_date("2013-03-04")

        # checking.

        self.assertEqual(self.organisation, total_budget.organisation)
        self.assertEqual(self.budget_status, total_budget.status)
        self.assertEqual(period_start_date, total_budget.period_start)
        self.assertEqual(period_end_date, total_budget.period_end)
        self.assertEqual(value, total_budget.value)
        self.assertEqual(self.currency, total_budget.currency)
        self.assertEqual(value_date, total_budget.value_date)


class OrganisationsOrganisationTotalBudgetBudgetLineTestCase(DjangoTestCase):

    def setUp(self):
        # 'Main' XML file for instantiating parser:
        xml_file_attrs = {
            "generated-datetime": datetime.datetime.now().isoformat(),
            "version": '2.03',
        }
        self.iati_203_XML_file = E("iati-organisations", **xml_file_attrs)

        dummy_source = synchroniser_factory.DatasetFactory(filetype=2)

        self.organisation_parser_203 = ParseManager(
            dataset=dummy_source,
            root=self.iati_203_XML_file,
        ).get_parser()

        # related objects.
        self.total_budget = iati_factory.OrganisationTotalBudgetFactory()
        self.organisation_parser_203.register_model(
            "TotalBudget", self.total_budget)
        self.currency = codelist_factory.CurrencyFactory()

    def test_organisations__organisation__total_budget__budget_line(self):
        # case 1: when "narrative"element is missing.
        budget_line_attrib = {
            "ref": "123"
        }
        budget_line_XML_element = E("budget-line",
                                    E("value", "3000", {"currency": "USD",
                                                        "value-date":
                                                            "2015-04-06"}),
                                    # E("narrative", "text"),
                                    **budget_line_attrib)
        try:
            self.organisation_parser_203\
                .iati_organisations__iati_organisation__total_budget__budget_line(  # NOQA: E501
                    budget_line_XML_element)
        except ParserError as inst:
            self.assertEqual("narrative", inst.field)
            self.assertEqual("must occur at least once.", inst.message)

        # case 2: when "value"element occurs more than once.
        budget_line_attrib = {
            "ref": "123"
        }
        budget_line_XML_element = E("budget-line",
                                    E("value", "2000", {"currency": "USD",
                                                        "value-date":
                                                        "2015-04-06"}),
                                    E("value", "2400", {"currency": "EUR",
                                                        "value-date":
                                                            "2013-10-06"}),
                                    E("narrative", "text"),
                                    **budget_line_attrib)

        try:
            self.organisation_parser_203 \
                .iati_organisations__iati_organisation__total_budget__budget_line(  # NOQA: E501
                    budget_line_XML_element)
        except ParserError as inst:
            self.assertEqual("value", inst.field)
            self.assertEqual("must occur once and only once.", inst.message)

        # case 3: when "currency" is not in the codelist.
        budget_line_attrib = {
            "ref": "123"
        }
        budget_line_XML_element = E("budget-line",
                                    E("value", "6000", {"currency": "MMK",
                                                        "value-date":
                                                            "2015-04-06"}),
                                    E("narrative", "text"),
                                    **budget_line_attrib)

        try:
            self.organisation_parser_203 \
                .iati_organisations__iati_organisation__total_budget__budget_line(  # NOQA: E501
                    budget_line_XML_element)
        except FieldValidationError as inst:
            self.assertEqual("currency", inst.field)
            self.assertEqual("not found on the accompanying codelist.",
                             inst.message)

        # case 4: "value-date"attirbute is absent.
        budget_line_attrib = {
            "ref": "123"
        }
        budget_line_XML_element = E("budget-line",
                                    E("value", "8000", {"currency": "USD", }),
                                    E("narrative", "text"),
                                    **budget_line_attrib)

        try:
            self.organisation_parser_203 \
                .iati_organisations__iati_organisation__total_budget__budget_line(  # NOQA: E501
                    budget_line_XML_element)
        except RequiredFieldError as inst:
            self.assertEqual("value-date", inst.field)
            self.assertEqual("required field missing.",
                             inst.message)

        # case 5: "value-date"is not in the correct range.
        budget_line_attrib = {
            "ref": "123"
        }
        budget_line_XML_element = E("budget-line",
                                    E("value", "3000",  {"currency": "USD",
                                                         "value-date":
                                                             "1000-04-06"}),
                                    E("narrative", "text"),
                                    **budget_line_attrib)

        try:
            self.organisation_parser_203 \
                .iati_organisations__iati_organisation__total_budget__budget_line(  # NOQA: E501
                    budget_line_XML_element)
        except FieldValidationError as inst:
            self.assertEqual("value-date", inst.field)
            self.assertEqual("not in the correct range.", inst.message)

        # case 6: when all is ok.
        budget_line_attrib = {
            "ref": "123"
        }
        budget_line_XML_element = E("budget-line",
                                    E("value", "3000", {"currency": "USD",
                                                        "value-date":
                                                            "2013-04-06"}),
                                    E("narrative", "text"),
                                    **budget_line_attrib)
        self.organisation_parser_203\
            .iati_organisations__iati_organisation__total_budget__budget_line(
                budget_line_XML_element)

        # get "BudgetLine" object to test.
        budget_line = self.organisation_parser_203.get_model("TotalBudgetLine")
        value = 3000
        value_date = self.organisation_parser_203.validate_date("2013-04-06")
        self.assertEqual(self.total_budget, budget_line.total_budget)
        self.assertEqual(budget_line_XML_element.attrib.get("ref"),
                         budget_line.ref)
        self.assertEqual(self.currency, budget_line.currency)
        self.assertEqual(value, budget_line.value)
        self.assertEqual(value_date, budget_line.value_date)


# ============================================================================

class OrganisationsOrganisationRecipientOrgBudgetTestCase(DjangoTestCase):
    def setUp(self):
        # 'Main' XML file for instantiating parser:
        xml_file_attrs = {
            "generated-datetime": datetime.datetime.now().isoformat(),
            "version": '2.03',
        }
        self.iati_203_XML_file = E("iati-organisations", **xml_file_attrs)

        dummy_source = synchroniser_factory.DatasetFactory(filetype=2)

        self.organisation_parser_203 = ParseManager(
            dataset=dummy_source,
            root=self.iati_203_XML_file,
        ).get_parser()

        # related objects.
        self.organisation = iati_factory.OrganisationFactory()
        self.organisation_parser_203.register_model(
            "Organisation", self.organisation)
        self.budget_status = codelist_factory.BudgetStatusFactory()
        self.currency = codelist_factory.CurrencyFactory()

    def test_organisations_organisation_recipient_org_budget(self):
        # case 1: "status" is not in the codelist.
        recipient_org_budget_attrib = {
            "status": "2000",
        }
        recipient_org_budget_XML_element = E(
            "recipient-org-budget",
            E("recipient-org", E("narrative", "text"), {"ref": "123"}),
            E("period-start", {"iso-date": "2014-04-06"}),
            E("period-end", {"iso-date": "2015-03-05"}),
            E("value", "3000", {"currency": "USD", "value-date":
                                "2013-03-04"}),
            **recipient_org_budget_attrib
        )
        try:
            self.organisation_parser_203\
                .iati_organisations__iati_organisation__recipient_org_budget(
                    recipient_org_budget_XML_element)
        except FieldValidationError as inst:
            self.assertEqual("status", inst.field)
            self.assertEqual("not found on the accompanying codelist.",
                             inst.message)

        # case 2: when "period-start" element is missing.
        recipient_org_budget_attrib = {
            "status": "1",
        }
        recipient_org_budget_XML_element = E(
            "recipient-org-budget",
            E("recipient-org", E("narrative", "text"), {"ref": "123"}),
            # E("period-start", {"iso-date": "2014-04-06"}),
            E("period-end", {"iso-date": "2015-03-05"}),
            E("value", "2000", {"currency": "USD", "value-date":
                                "2013-03-04"}),
            **recipient_org_budget_attrib
        )
        try:
            self.organisation_parser_203\
                .iati_organisations__iati_organisation__recipient_org_budget(
                    recipient_org_budget_XML_element)
        except ParserError as inst:
            self.assertEqual("period-start", inst.field)
            self.assertEqual("must occur once and only once.", inst.message)

        # case 3: when "period-start" element is present but "iso-date"
        # attribute is absent.
        recipient_org_budget_attrib = {
            "status": "1",
        }
        recipient_org_budget_XML_element = E(
            "recipient-org-budget",
            E("recipient-org", E("narrative", "text"), {"ref": "123"}),
            E("period-start", {}),  # iso-date is missing.
            E("period-end", {"iso-date": "2015-03-05"}),
            E("value", "4000", {"currency": "USD", "value-date":
                                "2013-03-04"}),
            **recipient_org_budget_attrib
        )
        try:
            self.organisation_parser_203\
                .iati_organisations__iati_organisation__recipient_org_budget(
                    recipient_org_budget_XML_element)
        except RequiredFieldError as inst:
            self.assertEqual("iso-date", inst.field)
            self.assertEqual("required field missing.", inst.message)

        # case 4: "iso-date"in "period-start"element is not in the correct
        # range.
        recipient_org_budget_attrib = {
            "status": "1",
        }
        recipient_org_budget_XML_element = E(
            "recipient-org-budget",
            E("recipient-org", E("narrative", "text"), {"ref": "123"}),
            E("period-start", {"iso-date": "1000-03-05"}),  # not in range.
            E("period-end", {"iso-date": "2015-03-05"}),
            E("value", "4999", {"currency": "USD", "value-date":
                                "2013-03-04"}),
            **recipient_org_budget_attrib
        )
        try:
            self.organisation_parser_203 \
                .iati_organisations__iati_organisation__recipient_org_budget(
                    recipient_org_budget_XML_element)
        except FieldValidationError as inst:
            self.assertEqual("iso-date", inst.field)
            self.assertEqual("is not in correct range.", inst.message)

        # case 5: when "period-end" element is missing.
        recipient_org_budget_attrib = {
            "status": "1",
        }
        recipient_org_budget_XML_element = E(
            "recipient-org-budget",
            E("recipient-org", E("narrative", "text"), {"ref": "123"}),
            E("period-start", {"iso-date": "2014-04-06"}),
            # E("period-end", {"iso-date": "2015-03-05"}),
            E("value", "3000", {"currency": "USD", "value-date":
                                "2013-03-04"}),
            **recipient_org_budget_attrib
        )
        try:
            self.organisation_parser_203 \
                .iati_organisations__iati_organisation__recipient_org_budget(
                    recipient_org_budget_XML_element)
        except ParserError as inst:
            self.assertEqual("period-end", inst.field)
            self.assertEqual("must occur once and only once.", inst.message)

        # case 6: when "period-end" element is present but "iso-date"attrib
        # is missing.
        recipient_org_budget_attrib = {
            "status": "1",
        }
        recipient_org_budget_XML_element = E(
            "recipient-org-budget",
            E("recipient-org", E("narrative", "text"), {"ref": "123"}),
            E("period-start", {"iso-date": "2013-04-02"}),
            E("period-end", {}),  # iso-date is missing.
            E("value", "3999", {"currency": "USD", "value-date":
                                "2013-03-04"}),
            **recipient_org_budget_attrib
        )
        try:
            self.organisation_parser_203 \
                .iati_organisations__iati_organisation__recipient_org_budget(
                    recipient_org_budget_XML_element)
        except RequiredFieldError as inst:
            self.assertEqual("iso-date", inst.field)
            self.assertEqual("required field missing.", inst.message)

        # case 7: when "iso-date"is not in the correct range.
        recipient_org_budget_attrib = {
            "status": "1",
        }
        recipient_org_budget_XML_element = E(
            "recipient-org-budget",
            E("recipient-org", E("narrative", "text"), {"ref": "123"}),
            E("period-start", {"iso-date": "2013-03-05"}),
            E("period-end", {"iso-date": "1000-03-05"}),  # not in range.
            E("value", "3000", {"currency": "USD", "value-date":
                                "2013-03-04"}),
            **recipient_org_budget_attrib
        )
        try:
            self.organisation_parser_203 \
                .iati_organisations__iati_organisation__recipient_org_budget(
                    recipient_org_budget_XML_element)
        except FieldValidationError as inst:
            self.assertEqual("iso-date", inst.field)
            self.assertEqual("is not in correct range.", inst.message)

        # case 8: "value"element occurs more than once.
        recipient_org_budget_attrib = {
            "status": "1",
        }
        recipient_org_budget_XML_element = E(
            "recipient-org-budget",
            E("recipient-org", E("narrative", "text"), {"ref": "123"}),
            E("period-start", {"iso-date": "2013-04-02"}),
            E("period-end", {"iso-date": "2015-03-05"}),
            E("value", "3999", {"currency": "USD", "value-date":
                                "2013-03-04"}),
            E("value", "2000", {"currency": "EUR", "value-date":
                                "2013-03-04"}),
            **recipient_org_budget_attrib
        )

        try:
            self.organisation_parser_203\
                .iati_organisations__iati_organisation__recipient_org_budget(
                    recipient_org_budget_XML_element)
        except ParserError as inst:
            self.assertEqual("value", inst.field)
            self.assertEqual("must occur once and only once.", inst.message)

        # case 9: when "currency" is not in the codelist.
        recipient_org_budget_attrib = {
            "status": "1",
        }
        recipient_org_budget_XML_element = E(
            "recipient-org-budget",
            E("recipient-org", E("narrative", "text"), {"ref": "123"}),
            E("period-start", {"iso-date": "2013-04-02"}),
            E("period-end", {"iso-date": "2015-03-05"}),
            E("value", "3999", {"currency": "MMK", "value-date":
                                "2013-03-04"}),
            **recipient_org_budget_attrib
        )

        try:
            self.organisation_parser_203\
                .iati_organisations__iati_organisation__recipient_org_budget(
                    recipient_org_budget_XML_element)
        except FieldValidationError as inst:
            self.assertEqual("currency", inst.field)
            self.assertEqual("not found on the accompanying codelist.",
                             inst.message)

        # case 10: "value-date"attirbute is absent.
        recipient_org_budget_attrib = {
            "status": "1",
        }
        recipient_org_budget_XML_element = E(
            "recipient-org-budget",
            E("recipient-org", E("narrative", "text"), {"ref": "123"}),
            E("period-start", {"iso-date": "2013-04-02"}),
            E("period-end", {"iso-date": "2015-03-05"}),
            E("value", "3999", {"currency": "USD", }),  # value-date is
            # absent.
            **recipient_org_budget_attrib
        )

        try:
            self.organisation_parser_203 \
                .iati_organisations__iati_organisation__recipient_org_budget(
                    recipient_org_budget_XML_element)
        except RequiredFieldError as inst:
            self.assertEqual("value-date", inst.field)
            self.assertEqual("required field missing.",
                             inst.message)

        # case 11: "value-date"is not in the correct range.
        recipient_org_budget_attrib = {
            "status": "1",
        }
        recipient_org_budget_XML_element = E(
            "recipient-org-budget",
            E("recipient-org", E("narrative", "text"), {"ref": "123"}),
            E("period-start", {"iso-date": "2013-03-05"}),
            E("period-end", {"iso-date": "2012-03-05"}),
            E("value", "3000", {"currency": "USD", "value-date":
                                "5000-03-04"}),  # is not in correct range.
            **recipient_org_budget_attrib
        )
        try:
            self.organisation_parser_203 \
                .iati_organisations__iati_organisation__recipient_org_budget(
                    recipient_org_budget_XML_element)
        except FieldValidationError as inst:
            self.assertEqual("value-date", inst.field)
            self.assertEqual("not in the correct range.", inst.message)

        # case 12: when all is good.
        recipient_org_budget_attrib = {
            "status": "1",
        }
        recipient_org_budget_XML_element = E(
            "recipient-org-budget",
            E("recipient-org", E("narrative", "text"), {"ref": "123"}),
            E("period-start", {"iso-date": "2013-03-05"}),
            E("period-end", {"iso-date": "2012-03-05"}),
            E("value", "3000", {"currency": "USD", "value-date":
                                "2013-03-04"}),
            **recipient_org_budget_attrib
        )
        self.organisation_parser_203\
            .iati_organisations__iati_organisation__recipient_org_budget(
                recipient_org_budget_XML_element)

        # get "TotalBudget" object to check its fields.

        recipient_org_budget = self.organisation_parser_203.get_model(
            "RecipientOrgBudget")
        period_start_date = self.organisation_parser_203.validate_date(
            "2013-03-05")
        period_end_date = self.organisation_parser_203.validate_date(
            "2012-03-05")
        value = 3000
        value_date = self.organisation_parser_203.validate_date("2013-03-04")

        # checking.

        self.assertEqual(self.organisation, recipient_org_budget.organisation)
        self.assertEqual(self.budget_status, recipient_org_budget.status)
        self.assertEqual(period_start_date, recipient_org_budget.period_start)
        self.assertEqual(period_end_date, recipient_org_budget.period_end)
        self.assertEqual(value, recipient_org_budget.value)
        self.assertEqual(self.currency, recipient_org_budget.currency)
        self.assertEqual(value_date, recipient_org_budget.value_date)
#  ===========================================================================


class OrganisationsOrganisationRecipientOrgBudgetBudgetLineTestCase(
        DjangoTestCase):

    def setUp(self):
        # 'Main' XML file for instantiating parser:
        xml_file_attrs = {
            "generated-datetime": datetime.datetime.now().isoformat(),
            "version": '2.03',
        }
        self.iati_203_XML_file = E("iati-organisations", **xml_file_attrs)

        dummy_source = synchroniser_factory.DatasetFactory(filetype=2)

        self.organisation_parser_203 = ParseManager(
            dataset=dummy_source,
            root=self.iati_203_XML_file,
        ).get_parser()

        # related objects.
        self.recipient_org_budget = \
            iati_factory.OrganisationRecipientOrgBudgetFactory()
        self.organisation_parser_203.register_model(
            "RecipientOrgBudget", self.recipient_org_budget)
        self.currency = codelist_factory.CurrencyFactory()

    def test_organisations__organisation__recipient_org_budget__budget_line(
            self):
        # case 1: when "narrative"element is missing.
        budget_line_attrib = {
            "ref": "123"
        }
        budget_line_XML_element = E("budget-line", E("value", "3000",
                                                     {"currency": "USD",
                                                      "value-date":
                                                          "2015-04-06"}),
                                    # E("narrative", "text"),
                                    **budget_line_attrib)
        try:
            self.organisation_parser_203\
                .iati_organisations__iati_organisation__recipient_org_budget__budget_line(  # NOQA: E501
                    budget_line_XML_element)
        except ParserError as inst:
            self.assertEqual("narrative", inst.field)
            self.assertEqual("must occur at least once.", inst.message)

        # case 2: when "value"element occurs more than once.
        budget_line_attrib = {
            "ref": "123"
        }
        budget_line_XML_element = E("budget-line",
                                    E("value", "2000", {"currency": "USD",
                                                        "value-date":
                                                        "2015-04-06"}),
                                    E("value", "2400", {"currency": "EUR",
                                                        "value-date":
                                                            "2013-10-06"}),
                                    E("narrative", "text"),
                                    **budget_line_attrib)

        try:
            self.organisation_parser_203 \
                .iati_organisations__iati_organisation__recipient_org_budget__budget_line(  # NOQA: E501
                    budget_line_XML_element)
        except ParserError as inst:
            self.assertEqual("value", inst.field)
            self.assertEqual("must occur once and only once.", inst.message)

        # case 3: when "currency" is not in the codelist.
        budget_line_attrib = {
            "ref": "123"
        }
        budget_line_XML_element = E("budget-line",
                                    E("value", "6000", {"currency": "MMK",
                                                        "value-date":
                                                            "2015-04-06"}),
                                    E("narrative", "text"),
                                    **budget_line_attrib)

        try:
            self.organisation_parser_203 \
                .iati_organisations__iati_organisation__recipient_org_budget__budget_line(  # NOQA: E501
                    budget_line_XML_element)
        except FieldValidationError as inst:
            self.assertEqual("currency", inst.field)
            self.assertEqual("not found on the accompanying codelist.",
                             inst.message)

        # case 4: "value-date"attirbute is absent.
        budget_line_attrib = {
            "ref": "123"
        }
        budget_line_XML_element = E("budget-line",
                                    E("value", "8000", {"currency": "USD", }),
                                    E("narrative", "text"),
                                    **budget_line_attrib)

        try:
            self.organisation_parser_203 \
                .iati_organisations__iati_organisation__recipient_org_budget__budget_line(  # NOQA: E501
                    budget_line_XML_element)
        except RequiredFieldError as inst:
            self.assertEqual("value-date", inst.field)
            self.assertEqual("required field missing.",
                             inst.message)

        # case 5: "value-date"is not in the correct range.
        budget_line_attrib = {
            "ref": "123"
        }
        budget_line_XML_element = E("budget-line",
                                    E("value", "3000",  {"currency": "USD",
                                                         "value-date":
                                                             "1000-04-06"}),
                                    E("narrative", "text"),
                                    **budget_line_attrib)

        try:
            self.organisation_parser_203 \
                .iati_organisations__iati_organisation__recipient_org_budget__budget_line(  # NOQA: E501
                    budget_line_XML_element)
        except FieldValidationError as inst:
            self.assertEqual("value-date", inst.field)
            self.assertEqual("not in the correct range.", inst.message)

        # case 6: when all is ok.
        budget_line_attrib = {
            "ref": "123"
        }
        budget_line_XML_element = E("budget-line",
                                    E("value", "3000", {"currency": "USD",
                                                        "value-date":
                                                            "2013-04-06"}),
                                    E("narrative", "text"),
                                    **budget_line_attrib)
        self.organisation_parser_203\
            .iati_organisations__iati_organisation__recipient_org_budget__budget_line(  # NOQA: E501
                budget_line_XML_element)

        # get "BudgetLine" object to test.
        budget_line = self.organisation_parser_203.get_model(
            "RecipientOrgBudgetLine")
        value = 3000
        value_date = self.organisation_parser_203.validate_date("2013-04-06")
        self.assertEqual(self.recipient_org_budget,
                         budget_line.recipient_org_budget)
        self.assertEqual(budget_line_XML_element.attrib.get("ref"),
                         budget_line.ref)
        self.assertEqual(self.currency, budget_line.currency)
        self.assertEqual(value, budget_line.value)
        self.assertEqual(value_date, budget_line.value_date)
# ============================================================================


class OrganisationsOrganisationRecipientRegionBudgetTestCase(DjangoTestCase):
    def setUp(self):
        # 'Main' XML file for instantiating parser:
        xml_file_attrs = {
            "generated-datetime": datetime.datetime.now().isoformat(),
            "version": '2.03',
        }
        self.iati_203_XML_file = E("iati-organisations", **xml_file_attrs)

        dummy_source = synchroniser_factory.DatasetFactory(filetype=2)

        self.organisation_parser_203 = ParseManager(
            dataset=dummy_source,
            root=self.iati_203_XML_file,
        ).get_parser()

        # related objects.
        self.organisation = iati_factory.OrganisationFactory()
        self.organisation_parser_203.register_model(
            "Organisation", self.organisation)
        self.budget_status = codelist_factory.BudgetStatusFactory()
        self.currency = codelist_factory.CurrencyFactory()
        if codelist_model.Region.objects.filter(code=689).exists():
            self.region = codelist_model.Region.objects.get(code=689)
        else:
            self.region = RegionFactory()
        self.region_vocabulary = RegionVocabularyFactory()

    def test_organisations_organisation_recipient_region_budget(self):
        # case 1: "status" is not in the codelist.
        recipient_region_budget_attrib = {
            "status": "2000",
        }
        recipient_region_budget_XML_element = E(
            "recipient-region-budget",
            E("recipient-region", E("narrative", "text"),
              {"vocabulary": "1",
               "vocabulary-uri": "http://example.com/vocab.html",
               "code": "689"}),
            E("period-start", {"iso-date": "2014-04-06"}),
            E("period-end", {"iso-date": "2015-03-05"}),
            E("value", "3000", {"currency": "USD", "value-date":
                                "2013-03-04"}),
            **recipient_region_budget_attrib
        )
        try:
            self.organisation_parser_203\
                .iati_organisations__iati_organisation__recipient_region_budget(  # NOQA: E501
                    recipient_region_budget_XML_element)
        except FieldValidationError as inst:
            self.assertEqual("status", inst.field)
            self.assertEqual("not found on the accompanying codelist.",
                             inst.message)

        # case 2: when "period-start" element is missing.
        recipient_region_budget_attrib = {
            "status": "1",
        }
        recipient_region_budget_XML_element = E(
            "recipient-region-budget",
            E("recipient-region", E("narrative", "text"),
              {"vocabulary": "1",
               "vocabulary-uri": "http://example.com/vocab.html",
               "code": "689"}),
            # E("period-start", {"iso-date": "2014-04-06"}),
            E("period-end", {"iso-date": "2015-03-05"}),
            E("value", "2000", {"currency": "USD", "value-date":
                                "2013-03-04"}),
            **recipient_region_budget_attrib
        )
        try:
            self.organisation_parser_203\
                .iati_organisations__iati_organisation__recipient_region_budget(  # NOQA: E501
                    recipient_region_budget_XML_element)
        except ParserError as inst:
            self.assertEqual("period-start", inst.field)
            self.assertEqual("must occur once and only once.", inst.message)

        # case 3: when "period-start" element is present but "iso-date"
        # attribute is absent.
        recipient_region_budget_attrib = {
            "status": "1",
        }
        recipient_region_budget_XML_element = E(
            "recipient-region-budget",
            E("recipient-region", E("narrative", "text"),
              {"vocabulary": "1",
               "vocabulary-uri": "http://example.com/vocab.html",
               "code": "689"}),
            E("period-start", {}),  # iso-date is missing.
            E("period-end", {"iso-date": "2015-03-05"}),
            E("value", "4000", {"currency": "USD", "value-date":
                                "2013-03-04"}),
            **recipient_region_budget_attrib
        )
        try:
            self.organisation_parser_203\
                .iati_organisations__iati_organisation__recipient_region_budget(  # NOQA: E501
                    recipient_region_budget_XML_element)
        except RequiredFieldError as inst:
            self.assertEqual("iso-date", inst.field)
            self.assertEqual("required field missing.", inst.message)

        # case 4: "iso-date"in "period-start"element is not in the correct
        # range.
        recipient_region_budget_attrib = {
            "status": "1",
        }
        recipient_region_budget_XML_element = E(
            "recipient-region-budget",
            E("recipient-region", E("narrative", "text"),
              {"vocabulary": "1",
               "vocabulary-uri": "http://example.com/vocab.html",
               "code": "689"}),
            E("period-start", {"iso-date": "1000-03-05"}),  # not in range.
            E("period-end", {"iso-date": "2015-03-05"}),
            E("value", "4999", {"currency": "USD", "value-date":
                                "2013-03-04"}),
            **recipient_region_budget_attrib
        )
        try:
            self.organisation_parser_203 \
                .iati_organisations__iati_organisation__recipient_region_budget(  # NOQA: E501
                    recipient_region_budget_XML_element)
        except FieldValidationError as inst:
            self.assertEqual("iso-date", inst.field)
            self.assertEqual("is not in correct range.", inst.message)

        # case 5: when "period-end" element is missing.
        recipient_region_budget_attrib = {
            "status": "1",
        }
        recipient_region_budget_XML_element = E(
            "recipient-region-budget",
            E("recipient-region", E("narrative", "text"),
              {"vocabulary": "1",
               "vocabulary-uri": "http://example.com/vocab.html",
               "code": "689"}),
            E("period-start", {"iso-date": "2014-04-06"}),
            # E("period-end", {"iso-date": "2015-03-05"}),
            E("value", "3000", {"currency": "USD", "value-date":
                                "2013-03-04"}),
            **recipient_region_budget_attrib
        )
        try:
            self.organisation_parser_203 \
                .iati_organisations__iati_organisation__recipient_region_budget(  # NOQA: E501
                    recipient_region_budget_XML_element)
        except ParserError as inst:
            self.assertEqual("period-end", inst.field)
            self.assertEqual("must occur once and only once.", inst.message)

        # case 6: when "period-end" element is present but "iso-date"attrib
        # is missing.
        recipient_region_budget_attrib = {
            "status": "1",
        }
        recipient_region_budget_XML_element = E(
            "recipient-region-budget",
            E("recipient-region", E("narrative", "text"),
              {"vocabulary": "1",
               "vocabulary-uri": "http://example.com/vocab.html",
               "code": "689"}),
            E("period-start", {"iso-date": "2013-04-02"}),
            E("period-end", {}),  # iso-date is missing.
            E("value", "3999", {"currency": "USD", "value-date":
                                "2013-03-04"}),
            **recipient_region_budget_attrib
        )
        try:
            self.organisation_parser_203 \
                .iati_organisations__iati_organisation__recipient_region_budget(  # NOQA: E501
                    recipient_region_budget_XML_element)
        except RequiredFieldError as inst:
            self.assertEqual("iso-date", inst.field)
            self.assertEqual("required field missing.", inst.message)

        # case 7: when "iso-date"is not in the correct range.
        recipient_region_budget_attrib = {
            "status": "1",
        }
        recipient_region_budget_XML_element = E(
            "recipient-region-budget",
            E("recipient-region", E("narrative", "text"),
              {"vocabulary": "1",
               "vocabulary-uri": "http://example.com/vocab.html",
               "code": "689"}),
            E("period-start", {"iso-date": "2013-03-05"}),
            E("period-end", {"iso-date": "1000-03-05"}),  # not in range.
            E("value", "3000", {"currency": "USD", "value-date":
                                "2013-03-04"}),
            **recipient_region_budget_attrib
        )
        try:
            self.organisation_parser_203 \
                .iati_organisations__iati_organisation__recipient_region_budget(  # NOQA: E501
                    recipient_region_budget_XML_element)
        except FieldValidationError as inst:
            self.assertEqual("iso-date", inst.field)
            self.assertEqual("is not in correct range.", inst.message)

        # case 8: "value"element occurs more than once.
        recipient_region_budget_attrib = {
            "status": "1",
        }
        recipient_region_budget_XML_element = E(
            "recipient-region-budget",
            E("recipient-region", E("narrative", "text"),
              {"vocabulary": "1",
               "vocabulary-uri": "http://example.com/vocab.html",
               "code": "689"}),
            E("period-start", {"iso-date": "2013-04-02"}),
            E("period-end", {"iso-date": "2015-03-05"}),
            E("value", "3999", {"currency": "USD", "value-date":
                                "2013-03-04"}),
            E("value", "2000", {"currency": "EUR", "value-date":
                                "2013-03-04"}),
            **recipient_region_budget_attrib
        )

        try:
            self.organisation_parser_203\
                .iati_organisations__iati_organisation__recipient_region_budget(  # NOQA: E501
                    recipient_region_budget_XML_element)
        except ParserError as inst:
            self.assertEqual("value", inst.field)
            self.assertEqual("must occur once and only once.", inst.message)

        # case 9: when "currency" is not in the codelist.
        recipient_region_budget_attrib = {
            "status": "1",
        }
        recipient_region_budget_XML_element = E(
            "recipient-region-budget",
            E("recipient-region", E("narrative", "text"),
              {"vocabulary": "1",
               "vocabulary-uri": "http://example.com/vocab.html",
               "code": "689"}),
            E("period-start", {"iso-date": "2013-04-02"}),
            E("period-end", {"iso-date": "2015-03-05"}),
            E("value", "3999", {"currency": "MMK", "value-date":
                                "2013-03-04"}),
            **recipient_region_budget_attrib
        )

        try:
            self.organisation_parser_203\
                .iati_organisations__iati_organisation__recipient_region_budget(  # NOQA: E501
                    recipient_region_budget_XML_element)
        except FieldValidationError as inst:
            self.assertEqual("currency", inst.field)
            self.assertEqual("not found on the accompanying codelist.",
                             inst.message)

        # case 10: "value-date"attirbute is absent.
        recipient_region_budget_attrib = {
            "status": "1",
        }
        recipient_region_budget_XML_element = E(
            "recipient-region-budget",
            E("recipient-region", E("narrative", "text"),
              {"vocabulary": "1",
               "vocabulary-uri": "http://example.com/vocab.html",
               "code": "689"}),
            E("period-start", {"iso-date": "2013-04-02"}),
            E("period-end", {"iso-date": "2015-03-05"}),
            E("value", "3999", {"currency": "USD", }),  # value-date is
            # absent.
            **recipient_region_budget_attrib
        )

        try:
            self.organisation_parser_203 \
                .iati_organisations__iati_organisation__recipient_region_budget(  # NOQA: E501
                    recipient_region_budget_XML_element)
        except RequiredFieldError as inst:
            self.assertEqual("value-date", inst.field)
            self.assertEqual("required field missing.",
                             inst.message)

        # case 11: "value-date"is not in the correct range.
        recipient_region_budget_attrib = {
            "status": "1",
        }
        recipient_region_budget_XML_element = E(
            "recipient-region-budget",
            E("recipient-region", E("narrative", "text"),
              {"vocabulary": "1",
               "vocabulary-uri": "http://example.com/vocab.html",
               "code": "689"}),
            E("period-start", {"iso-date": "2013-03-05"}),
            E("period-end", {"iso-date": "2012-03-05"}),
            E("value", "3000", {"currency": "USD", "value-date":
                                "5000-03-04"}),  # is not in correct range.
            **recipient_region_budget_attrib
        )
        try:
            self.organisation_parser_203 \
                .iati_organisations__iati_organisation__recipient_region_budget(  # NOQA: E501
                    recipient_region_budget_XML_element)
        except FieldValidationError as inst:
            self.assertEqual("value-date", inst.field)
            self.assertEqual("not in the correct range.", inst.message)

        # case 12: when all is good.
        recipient_region_budget_attrib = {
            "status": "1",
        }
        recipient_region_budget_XML_element = E(
            "recipient-region-budget",
            E("recipient-region", E("narrative", "text"),
              {"vocabulary": "1",
               "vocabulary-uri": "http://example.com/vocab.html",
               "code": "689"}),
            E("period-start", {"iso-date": "2013-03-05"}),
            E("period-end", {"iso-date": "2012-03-05"}),
            E("value", "3000", {"currency": "USD", "value-date":
                                "2013-03-04"}),
            **recipient_region_budget_attrib
        )
        self.organisation_parser_203\
            .iati_organisations__iati_organisation__recipient_region_budget(
                recipient_region_budget_XML_element)

        # get "TotalBudget" object to check its fields.

        recipient_region_budget = self.organisation_parser_203.get_model(
            "RecipientRegionBudget")
        period_start_date = self.organisation_parser_203.validate_date(
            "2013-03-05")
        period_end_date = self.organisation_parser_203.validate_date(
            "2012-03-05")
        value = 3000
        value_date = self.organisation_parser_203.validate_date("2013-03-04")

        # checking.

        self.assertEqual(self.organisation,
                         recipient_region_budget.organisation)
        self.assertEqual(self.budget_status, recipient_region_budget.status)
        self.assertEqual(self.region_vocabulary,
                         recipient_region_budget.vocabulary)
        self.assertEqual(self.region, recipient_region_budget.region)
        self.assertEqual(period_start_date,
                         recipient_region_budget.period_start)
        self.assertEqual(period_end_date, recipient_region_budget.period_end)
        self.assertEqual(value, recipient_region_budget.value)
        self.assertEqual(self.currency, recipient_region_budget.currency)
        self.assertEqual(value_date, recipient_region_budget.value_date)


class OrganisationsOrganisationRecipientRegionBudgetBudgetLineTestCase(
        DjangoTestCase):

    def setUp(self):
        # 'Main' XML file for instantiating parser:
        xml_file_attrs = {
            "generated-datetime": datetime.datetime.now().isoformat(),
            "version": '2.03',
        }
        self.iati_203_XML_file = E("iati-organisations", **xml_file_attrs)

        dummy_source = synchroniser_factory.DatasetFactory(filetype=2)

        self.organisation_parser_203 = ParseManager(
            dataset=dummy_source,
            root=self.iati_203_XML_file,
        ).get_parser()

        # related objects.
        self.recipient_region_budget = \
            iati_factory.OrganisationRecipientRegionBudgetFactory()
        self.organisation_parser_203.register_model(
            "RecipientRegionBudget", self.recipient_region_budget)
        self.currency = codelist_factory.CurrencyFactory()

    def test_organisations__organisation__recipient_region_budget__budget_line(
            self):
        # case 1: when "narrative"element is missing.
        budget_line_attrib = {
            "ref": "123"
        }
        budget_line_XML_element = E("budget-line", E("value", "3000",
                                                     {"currency": "USD",
                                                      "value-date":
                                                          "2015-04-06"}),
                                    # E("narrative", "text"),
                                    **budget_line_attrib)
        try:
            self.organisation_parser_203\
                .iati_organisations__iati_organisation__recipient_region_budget__budget_line(  # NOQA: E501
                    budget_line_XML_element)
        except ParserError as inst:
            self.assertEqual("narrative", inst.field)
            self.assertEqual("must occur at least once.", inst.message)

        # case 2: when "value"element occurs more than once.
        budget_line_attrib = {
            "ref": "123"
        }
        budget_line_XML_element = E("budget-line",
                                    E("value", "2000", {"currency": "USD",
                                                        "value-date":
                                                        "2015-04-06"}),
                                    E("value", "2400", {"currency": "EUR",
                                                        "value-date":
                                                            "2013-10-06"}),
                                    E("narrative", "text"),
                                    **budget_line_attrib)

        try:
            self.organisation_parser_203 \
                .iati_organisations__iati_organisation__recipient_region_budget__budget_line(  # NOQA: E501
                    budget_line_XML_element)
        except ParserError as inst:
            self.assertEqual("value", inst.field)
            self.assertEqual("must occur once and only once.", inst.message)

        # case 3: when "currency" is not in the codelist.
        budget_line_attrib = {
            "ref": "123"
        }
        budget_line_XML_element = E("budget-line",
                                    E("value", "6000", {"currency": "MMK",
                                                        "value-date":
                                                            "2015-04-06"}),
                                    E("narrative", "text"),
                                    **budget_line_attrib)

        try:
            self.organisation_parser_203 \
                .iati_organisations__iati_organisation__recipient_region_budget__budget_line(  # NOQA: E501
                    budget_line_XML_element)
        except FieldValidationError as inst:
            self.assertEqual("currency", inst.field)
            self.assertEqual("not found on the accompanying codelist.",
                             inst.message)

        # case 4: "value-date"attirbute is absent.
        budget_line_attrib = {
            "ref": "123"
        }
        budget_line_XML_element = E("budget-line",
                                    E("value", "8000", {"currency": "USD", }),
                                    E("narrative", "text"),
                                    **budget_line_attrib)

        try:
            self.organisation_parser_203 \
                .iati_organisations__iati_organisation__recipient_region_budget__budget_line(  # NOQA: E501
                    budget_line_XML_element)
        except RequiredFieldError as inst:
            self.assertEqual("value-date", inst.field)
            self.assertEqual("required field missing.",
                             inst.message)

        # case 5: "value-date"is not in the correct range.
        budget_line_attrib = {
            "ref": "123"
        }
        budget_line_XML_element = E("budget-line",
                                    E("value", "3000",  {"currency": "USD",
                                                         "value-date":
                                                             "1000-04-06"}),
                                    E("narrative", "text"),
                                    **budget_line_attrib)

        try:
            self.organisation_parser_203 \
                .iati_organisations__iati_organisation__recipient_region_budget__budget_line(  # NOQA: E501
                    budget_line_XML_element)
        except FieldValidationError as inst:
            self.assertEqual("value-date", inst.field)
            self.assertEqual("not in the correct range.", inst.message)

        # case 6: when all is ok.
        budget_line_attrib = {
            "ref": "123"
        }
        budget_line_XML_element = E("budget-line",
                                    E("value", "3000", {"currency": "USD",
                                                        "value-date":
                                                            "2013-04-06"}),
                                    E("narrative", "text"),
                                    **budget_line_attrib)
        self.organisation_parser_203\
            .iati_organisations__iati_organisation__recipient_region_budget__budget_line(  # NOQA: E501
                budget_line_XML_element)

        # get "BudgetLine" object to test.
        budget_line = self.organisation_parser_203.get_model(
            "RecipientRegionBudgetLine")
        value = 3000
        value_date = self.organisation_parser_203.validate_date("2013-04-06")
        self.assertEqual(self.recipient_region_budget,
                         budget_line.recipient_region_budget)
        self.assertEqual(budget_line_XML_element.attrib.get("ref"),
                         budget_line.ref)
        self.assertEqual(self.currency, budget_line.currency)
        self.assertEqual(value, budget_line.value)
        self.assertEqual(value_date, budget_line.value_date)


class OrganisationsOrganisationRecipientCountryBudgetTestCase(DjangoTestCase):
    def setUp(self):
        # 'Main' XML file for instantiating parser:
        xml_file_attrs = {
            "generated-datetime": datetime.datetime.now().isoformat(),
            "version": '2.03',
        }
        self.iati_203_XML_file = E("iati-organisations", **xml_file_attrs)

        dummy_source = synchroniser_factory.DatasetFactory(filetype=2)

        self.organisation_parser_203 = ParseManager(
            dataset=dummy_source,
            root=self.iati_203_XML_file,
        ).get_parser()

        # related objects.
        self.organisation = iati_factory.OrganisationFactory()
        self.organisation_parser_203.register_model(
            "Organisation", self.organisation)
        self.budget_status = codelist_factory.BudgetStatusFactory()
        self.currency = codelist_factory.CurrencyFactory()
        if codelist_model.Country.objects.filter(code=00).exists():
            self.country = codelist_model.Country.objects.get(code=00)
        else:
            self.country = CountryFactory()

    def test_organisations_organisation_recipient_country_budget(self):
        # case 1: "status" is not in the codelist.
        recipient_country_budget_attrib = {
            "status": "2000",
        }
        recipient_country_budget_XML_element = E(
            "recipient-country-budget",
            E("recipient-country", E("narrative", "text"),
              {"code": "OO"}),
            E("period-start", {"iso-date": "2014-04-06"}),
            E("period-end", {"iso-date": "2015-03-05"}),
            E("value", "3000", {"currency": "USD", "value-date":
                                "2013-03-04"}),
            **recipient_country_budget_attrib
        )
        try:
            self.organisation_parser_203\
                .iati_organisations__iati_organisation__recipient_country_budget(  # NOQA: E501
                    recipient_country_budget_XML_element)
        except FieldValidationError as inst:
            self.assertEqual("status", inst.field)
            self.assertEqual("not found on the accompanying codelist.",
                             inst.message)

        # case 2: when "period-start" element is missing.
        recipient_country_budget_attrib = {
            "status": "1",
        }
        recipient_country_budget_XML_element = E(
            "recipient-country-budget",
            E("recipient-country", E("narrative", "text"),
              {"code": "OO"}),
            # E("period-start", {"iso-date": "2014-04-06"}),
            E("period-end", {"iso-date": "2015-03-05"}),
            E("value", "2000", {"currency": "USD", "value-date":
                                "2013-03-04"}),
            **recipient_country_budget_attrib
        )
        try:
            self.organisation_parser_203\
                .iati_organisations__iati_organisation__recipient_country_budget(  # NOQA: E501
                    recipient_country_budget_XML_element)
        except ParserError as inst:
            self.assertEqual("period-start", inst.field)
            self.assertEqual("must occur once and only once.", inst.message)

        # case 3: when "period-start" element is present but "iso-date"
        # attribute is absent.
        recipient_country_budget_attrib = {
            "status": "1",
        }
        recipient_country_budget_XML_element = E(
            "recipient-country-budget",
            E("recipient-country", E("narrative", "text"),
              {"code": "OO"}),
            E("period-start", {}),  # iso-date is missing.
            E("period-end", {"iso-date": "2015-03-05"}),
            E("value", "4000", {"currency": "USD", "value-date":
                                "2013-03-04"}),
            **recipient_country_budget_attrib
        )
        try:
            self.organisation_parser_203\
                .iati_organisations__iati_organisation__recipient_country_budget(  # NOQA: E501
                    recipient_country_budget_XML_element)
        except RequiredFieldError as inst:
            self.assertEqual("iso-date", inst.field)
            self.assertEqual("required field missing.", inst.message)

        # case 4: "iso-date"in "period-start"element is not in the correct
        # range.
        recipient_country_budget_attrib = {
            "status": "1",
        }
        recipient_country_budget_XML_element = E(
            "recipient-country-budget",
            E("recipient-country", E("narrative", "text"),
              {"code": "OO"}),
            E("period-start", {"iso-date": "1000-03-05"}),  # not in range.
            E("period-end", {"iso-date": "2015-03-05"}),
            E("value", "4999", {"currency": "USD", "value-date":
                                "2013-03-04"}),
            **recipient_country_budget_attrib
        )
        try:
            self.organisation_parser_203 \
                .iati_organisations__iati_organisation__recipient_country_budget(  # NOQA: E501
                    recipient_country_budget_XML_element)
        except FieldValidationError as inst:
            self.assertEqual("iso-date", inst.field)
            self.assertEqual("is not in correct range.", inst.message)

        # case 5: when "period-end" element is missing.
        recipient_country_budget_attrib = {
            "status": "1",
        }
        recipient_country_budget_XML_element = E(
            "recipient-country-budget",
            E("recipient-country", E("narrative", "text"),
              {"code": "OO"}),
            E("period-start", {"iso-date": "2014-04-06"}),
            # E("period-end", {"iso-date": "2015-03-05"}),
            E("value", "3000", {"currency": "USD", "value-date":
                                "2013-03-04"}),
            **recipient_country_budget_attrib
        )
        try:
            self.organisation_parser_203 \
                .iati_organisations__iati_organisation__recipient_country_budget(  # NOQA: E501
                    recipient_country_budget_XML_element)
        except ParserError as inst:
            self.assertEqual("period-end", inst.field)
            self.assertEqual("must occur once and only once.", inst.message)

        # case 6: when "period-end" element is present but "iso-date"attrib
        # is missing.
        recipient_country_budget_attrib = {
            "status": "1",
        }
        recipient_country_budget_XML_element = E(
            "recipient-country-budget",
            E("recipient-country", E("narrative", "text"),
              {"code": "OO"}),
            E("period-start", {"iso-date": "2013-04-02"}),
            E("period-end", {}),  # iso-date is missing.
            E("value", "3999", {"currency": "USD", "value-date":
                                "2013-03-04"}),
            **recipient_country_budget_attrib
        )
        try:
            self.organisation_parser_203 \
                .iati_organisations__iati_organisation__recipient_country_budget(  # NOQA: E501
                    recipient_country_budget_XML_element)
        except RequiredFieldError as inst:
            self.assertEqual("iso-date", inst.field)
            self.assertEqual("required field missing.", inst.message)

        # case 7: when "iso-date"is not in the correct range.
        recipient_country_budget_attrib = {
            "status": "1",
        }
        recipient_country_budget_XML_element = E(
            "recipient-country-budget",
            E("recipient-country", E("narrative", "text"),
              {"code": "OO"}),
            E("period-start", {"iso-date": "2013-03-05"}),
            E("period-end", {"iso-date": "1000-03-05"}),  # not in range.
            E("value", "3000", {"currency": "USD", "value-date":
                                "2013-03-04"}),
            **recipient_country_budget_attrib
        )
        try:
            self.organisation_parser_203 \
                .iati_organisations__iati_organisation__recipient_country_budget(  # NOQA: E501
                    recipient_country_budget_XML_element)
        except FieldValidationError as inst:
            self.assertEqual("iso-date", inst.field)
            self.assertEqual("is not in correct range.", inst.message)

        # case 8: "value"element occurs more than once.
        recipient_country_budget_attrib = {
            "status": "1",
        }
        recipient_country_budget_XML_element = E(
            "recipient-country-budget",
            E("recipient-country", E("narrative", "text"),
              {"code": "OO"}),
            E("period-start", {"iso-date": "2013-04-02"}),
            E("period-end", {"iso-date": "2015-03-05"}),
            E("value", "3999", {"currency": "USD", "value-date":
                                "2013-03-04"}),
            E("value", "2000", {"currency": "EUR", "value-date":
                                "2013-03-04"}),
            **recipient_country_budget_attrib
        )

        try:
            self.organisation_parser_203\
                .iati_organisations__iati_organisation__recipient_country_budget(  # NOQA: E501
                    recipient_country_budget_XML_element)
        except ParserError as inst:
            self.assertEqual("value", inst.field)
            self.assertEqual("must occur once and only once.", inst.message)

        # case 9: when "currency" is not in the codelist.
        recipient_country_budget_attrib = {
            "status": "1",
        }
        recipient_country_budget_XML_element = E(
            "recipient-country-budget",
            E("recipient-country", E("narrative", "text"),
              {"code": "OO"}),
            E("period-start", {"iso-date": "2013-04-02"}),
            E("period-end", {"iso-date": "2015-03-05"}),
            E("value", "3999", {"currency": "MMK", "value-date":
                                "2013-03-04"}),
            **recipient_country_budget_attrib
        )

        try:
            self.organisation_parser_203\
                .iati_organisations__iati_organisation__recipient_country_budget(  # NOQA: E501
                    recipient_country_budget_XML_element)
        except FieldValidationError as inst:
            self.assertEqual("currency", inst.field)
            self.assertEqual("not found on the accompanying codelist.",
                             inst.message)

        # case 10: "value-date"attirbute is absent.
        recipient_country_budget_attrib = {
            "status": "1",
        }
        recipient_country_budget_XML_element = E(
            "recipient-country-budget",
            E("recipient-country", E("narrative", "text"),
              {"code": "OO"}),
            E("period-start", {"iso-date": "2013-04-02"}),
            E("period-end", {"iso-date": "2015-03-05"}),
            E("value", "3999", {"currency": "USD", }),  # value-date is
            # absent.
            **recipient_country_budget_attrib
        )

        try:
            self.organisation_parser_203 \
                .iati_organisations__iati_organisation__recipient_country_budget(  # NOQA: E501
                    recipient_country_budget_XML_element)
        except RequiredFieldError as inst:
            self.assertEqual("value-date", inst.field)
            self.assertEqual("required field missing.",
                             inst.message)

        # case 11: "value-date"is not in the correct range.
        recipient_country_budget_attrib = {
            "status": "1",
        }
        recipient_country_budget_XML_element = E(
            "recipient-country-budget",
            E("recipient-country", E("narrative", "text"),
              {"code": "OO"}),
            E("period-start", {"iso-date": "2013-03-05"}),
            E("period-end", {"iso-date": "2012-03-05"}),
            E("value", "3000", {"currency": "USD", "value-date":
                                "5000-03-04"}),  # is not in correct range.
            **recipient_country_budget_attrib
        )
        try:
            self.organisation_parser_203 \
                .iati_organisations__iati_organisation__recipient_country_budget(  # NOQA: E501
                    recipient_country_budget_XML_element)
        except FieldValidationError as inst:
            self.assertEqual("value-date", inst.field)
            self.assertEqual("not in the correct range.", inst.message)

        # case 12: when all is good.
        recipient_country_budget_attrib = {
            "status": "1",
        }
        recipient_country_budget_XML_element = E(
            "recipient-country-budget",
            E("recipient-country", E("narrative", "text"),
              {"code": "OO"}),
            E("period-start", {"iso-date": "2013-03-05"}),
            E("period-end", {"iso-date": "2012-03-05"}),
            E("value", "3000", {"currency": "USD", "value-date":
                                "2013-03-04"}),
            **recipient_country_budget_attrib
        )
        self.organisation_parser_203\
            .iati_organisations__iati_organisation__recipient_country_budget(
                recipient_country_budget_XML_element)

        # get "TotalBudget" object to check its fields.

        recipient_country_budget = self.organisation_parser_203.get_model(
            "RecipientCountryBudget")
        period_start_date = self.organisation_parser_203.validate_date(
            "2013-03-05")
        period_end_date = self.organisation_parser_203.validate_date(
            "2012-03-05")
        value = 3000
        value_date = self.organisation_parser_203.validate_date("2013-03-04")

        # checking.

        self.assertEqual(self.organisation,
                         recipient_country_budget.organisation)
        self.assertEqual(self.budget_status, recipient_country_budget.status)
        self.assertEqual(self.country, recipient_country_budget.country)
        self.assertEqual(period_start_date,
                         recipient_country_budget.period_start)
        self.assertEqual(period_end_date, recipient_country_budget.period_end)
        self.assertEqual(value, recipient_country_budget.value)
        self.assertEqual(self.currency, recipient_country_budget.currency)
        self.assertEqual(value_date, recipient_country_budget.value_date)
<|MERGE_RESOLUTION|>--- conflicted
+++ resolved
@@ -3,12 +3,9 @@
 from django.test import TestCase as DjangoTestCase
 from lxml.builder import E
 
+
+from geodata.factory.geodata_factory import RegionFactory, CountryFactory
 from geodata import models as codelist_model
-<<<<<<< HEAD
-from geodata.factory.geodata_factory import RegionFactory, CountryFactory
-=======
-from geodata.factory.geodata_factory import RegionFactory
->>>>>>> bbfadde6
 from iati.factory import iati_factory
 from iati.parser.exceptions import (
     FieldValidationError, ParserError, RequiredFieldError
