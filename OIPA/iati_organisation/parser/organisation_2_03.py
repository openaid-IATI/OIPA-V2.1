--- conflicted
+++ resolved
@@ -242,8 +242,6 @@
         self.register_model("OrganisationName", organisation_name)
         return element
 
-<<<<<<< HEAD
-=======
     def iati_organisations__iati_organisation__name__narrative(self, element):
         name = self.get_model('OrganisationName')
         self.add_narrative(element, name)
@@ -263,7 +261,6 @@
                 organisation.primary_name = element.text
         return element
 
->>>>>>> 0ba0cce9
     def iati_organisations__iati_organisation__reporting_org(self, element):
         # Although OrganisationReportingOrganisation and Organisation has
         # One-to-One relation on the database level, we check here whether
@@ -314,7 +311,6 @@
         self.register_model("OrganisationReportingOrganisation", reporting_org)
         return element
 
-<<<<<<< HEAD
     def iati_organisations__iati_organisation__reporting_org__narrative(
             self, element):
         reporting_org = self.get_model('OrganisationReportingOrganisation')
@@ -431,8 +427,6 @@
         self.register_model("TotalBudget", total_budget)
         return element
 
-=======
->>>>>>> 0ba0cce9
     def post_save_models(self):
         """Perform all actions that need to happen after a single
         organisation's been parsed."""
