--- conflicted
+++ resolved
@@ -497,7 +497,6 @@
         self.add_narrative(element, budget_line)
         return element
 
-<<<<<<< HEAD
     def iati_organisations__iati_organisation__recipient_org_budget(self,
                                                                     element):
         status = element.attrib.get("status")
@@ -633,8 +632,6 @@
         self.add_narrative(element, recipient_org_budget)
         return element
 
-=======
->>>>>>> 59c5b851
     def post_save_models(self):
         """Perform all actions that need to happen after a single
         organisation's been parsed."""
