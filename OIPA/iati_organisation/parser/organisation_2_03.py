from django.conf import settings

<<<<<<< HEAD
from geodata.models import Country, Region
=======
from geodata.models import Region
>>>>>>> 444b0065
from iati.parser.exceptions import (
    FieldValidationError, ParserError, RequiredFieldError
)
from iati.parser.iati_parser import IatiParser
from iati_codelists import models as codelist_models
from iati_organisation.models import (
    Organisation, OrganisationDocumentLink, OrganisationName,
    OrganisationNarrative, OrganisationReportingOrganisation,
    RecipientCountryBudget, RecipientOrgBudget, RecipientOrgBudgetLine,
    RecipientRegionBudget, RecipientRegionBudgetLine, TotalBudget,
    TotalBudgetLine, TotalExpenditure
)
from iati_organisation.parser import post_save
from iati_vocabulary.models import RegionVocabulary


class Parse(IatiParser):
    """
    This covers elements as The IATI Organisation File Standard.
    http://reference.iatistandard.org/203/organisation-standard/overview
    /organisation-file/
    """

    organisation_identifier = ''

    def __init__(self, *args, **kwargs):
        super(Parse, self).__init__(*args, **kwargs)
        self.VERSION = '2.03'

        # default currency
        self.default_currency = None

        # We need a current index to put the current model
        # on the process parse
        self.organisation_document_link_current_index = 0
        self.document_link_title_current_index = 0
        self.document_link_language_current_index = 0
        self.total_budget_current_index = 0
        self.total_budget_line_current_index = 0
        self.total_expenditure_current_index = 0
        self.total_expenditure_line_current_index = 0

    # TODO: test this, see: #1070:
    def add_narrative(self, element, parent):
        default_lang = self.default_lang  # set on organisation. (if set)
        lang = element.attrib.get('{http://www.w3.org/XML/1998/namespace}lang')
        text = element.text

        language = self.get_or_none(codelist_models.Language, code=lang)

        if not language:
            language = default_lang

        if not parent:
            raise ParserError(
                "Unknown",
                "Narrative",
                "parent object must be passed")

        register_name = parent.__class__.__name__ + "Narrative"

        if not language:
            raise RequiredFieldError(
                register_name,
                "xml:lang",
                "must specify xml:lang on iati-organisation or xml:lang on \
                        the element itself")
        if not text:
            raise RequiredFieldError(
                register_name,
                "text",
                "empty narrative")

        narrative = OrganisationNarrative()
        narrative.language = language
        narrative.content = element.text
        # This (instead of narrative.related_object) is required, otherwise
        # related object doesn't get passed to the model_store (memory) and
        # 'update_related()' fails.
        # It should probably be passed to the __init__() ?
        setattr(narrative, '_related_object', parent)

        narrative.organisation = self.get_model('Organisation')

        # TODO: handle this differently (also: breaks tests)
        self.register_model(register_name, narrative)

    def _get_currency_or_raise(self, model_name, currency):
        """
        get default currency if not available for currency-related fields
        """
        if not currency:
            currency = getattr(self.get_model(
                'Organisation'), 'default_currency')
            if not currency:
                raise RequiredFieldError(
                    model_name,
                    "currency",
                    "must specify default-currency on iati-organisation or \
                        as currency on the element itself")
        return currency

    def iati_organisations__iati_organisation(self, element):
        organisation_identifier = element.xpath('organisation-identifier')
        if len(organisation_identifier) is not 1:
            raise ParserError("Organisation", "organisation-identifier",
                              "must occur once and only once.")
        # Here organisation_identifier is a string.
        organisation_identifier = organisation_identifier[0].text

        if organisation_identifier is None:
            raise RequiredFieldError("Organisation",
                                     "organisation-identifier", "required "
                                                                "field "
                                                                "missing.")
        # Here normalized_organisation_identifier is a string.
        normalized_organisation_identifier = self._normalize(
            organisation_identifier)

        # Although name and reporting-org is saved in different table,
        # according to specifications it must occur once and only once in
        # organisation element. So we check if 'name' and 'reporting-org'
        # element occurs at least once here.
        name = element.xpath("name")
        reporting_org = element.xpath("reporting-org")
        if len(name) and len(reporting_org) is not 1:
            raise ParserError("Organisation", "name and reporting-org",
                              "must occur at least once.")

        last_updated_datetime = self.validate_date(element.attrib.get(
            "last-updated-datetime"))
        default_lang_code = element.attrib.get(
            '{http://www.w3.org/XML/1998/namespace}lang',
            settings.DEFAULT_LANG)
        if default_lang_code:
            default_lang_code = default_lang_code.lower()

        default_lang = self.get_or_none(
            codelist_models.Language,
            code=default_lang_code
        )
        default_currency = self.get_or_none(
            codelist_models.Currency,
            code=element.attrib.get('default-currency'))

        old_organisation = self.get_or_none(
            Organisation, organisation_identifier=organisation_identifier)
        if old_organisation:
            if old_organisation.last_updated_datetime < last_updated_datetime:

                OrganisationName.objects.filter(
                    organisation=old_organisation).delete()
                OrganisationReportingOrganisation.objects.filter(
                    organisation=old_organisation).delete()
                TotalBudget.objects.filter(
                    organisation=old_organisation).delete()
                RecipientOrgBudget.objects.filter(
                    organisation=old_organisation).delete()
                RecipientCountryBudget.objects.filter(
                    organisation=old_organisation).delete()
                RecipientRegionBudget.objects.filter(
                    organisation=old_organisation).delete()
                TotalExpenditure.objects.filter(
                    organisation=old_organisation).delete()
                OrganisationDocumentLink.objects.filter(
                    organisation=old_organisation).delete()

                organisation = old_organisation
                organisation.organisation_identifier = organisation_identifier
                organisation.normalized_organisation_identifier = \
                    normalized_organisation_identifier
                organisation.last_updated_datetime = last_updated_datetime
                organisation.default_lang = default_lang
                organisation.iati_standard_version_id = self.VERSION
                organisation.default_currency = default_currency

                organisation.published = True
                organisation.ready_to_publish = True
                organisation.modified = True

                self.organisation_identifier = \
                    organisation.organisation_identifier
                self.default_currency = default_currency

                # for later reference
                self.default_lang = default_lang

                self.register_model('Organisation', organisation)

                return element
            else:  # if the current element's date is later than or equal to
                # the existing element's date, raise parser error.
                raise ParserError("Organisation",
                                  None, msg="last-updated-datetime "
                                            "is earlier than old element's "
                                            "last_updated_datetime.")
        else:
            organisation = Organisation()

            organisation.organisation_identifier = organisation_identifier
            organisation.normalized_organisation_identifier = \
                normalized_organisation_identifier
            organisation.last_updated_datetime = last_updated_datetime
            organisation.default_lang = default_lang
            organisation.iati_standard_version_id = self.VERSION
            organisation.default_currency = default_currency

            organisation.published = True
            organisation.ready_to_publish = True
            organisation.modified = False

            self.organisation_identifier = organisation.organisation_identifier
            self.default_currency = default_currency

            # for later reference
            self.default_lang = default_lang

            self.register_model('Organisation', organisation)

            return element

    def iati_organisations__iati_organisation__name(self, element):

        # Although OrganisationName and Organisation has One-to-One relation
        # on the database level, we check here whether element 'name' occurs
        # only once in the parent element 'organisation'.
        organisation = self.get_model('Organisation')
        if 'OrganisationName' in self.model_store:
            for name in self.model_store['OrganisationName']:
                if name.organisation == organisation:
                    raise ParserError("Organisation", "OrganisationName",
                                      "must occur no more than once.")
        # narrative is parsed in different method but as it is required
        # sub-element in 'name' element so we check it here.
        narrative = element.xpath("narrative")
        if len(narrative) < 1:
            raise RequiredFieldError("OrganisationName", "narrative",
                                     "must occur at least once.")
        organisation_name = OrganisationName()
        organisation_name.organisation = organisation

        self.register_model("OrganisationName", organisation_name)
        return element

    def iati_organisations__iati_organisation__name__narrative(self, element):
        name = self.get_model('OrganisationName')
        self.add_narrative(element, name)

        # adding primary_name in the "Organisation" table.
        if element.text:

            organisation = self.get_model('Organisation')

            if organisation.primary_name:
                default_lang = self.default_lang  # set on activity (if set)
                lang = element.attrib.get(
                    '{http://www.w3.org/XML/1998/namespace}lang', default_lang)
                if lang == 'en':
                    organisation.primary_name = element.text
            else:
                organisation.primary_name = element.text
        return element

    def iati_organisations__iati_organisation__reporting_org(self, element):
        # Although OrganisationReportingOrganisation and Organisation has
        # One-to-One relation on the database level, we check here whether
        # element 'reporting-org' occurs only once in the parent element
        # 'organisation'.
        organisation = self.get_model('Organisation')
        if 'OrganisationReportingOrganisation' in self.model_store:
            for reporting_org in self.model_store[
                    'OrganisationReportingOrganisation']:
                if reporting_org.organisation == organisation:
                    raise ParserError("Organisation",
                                      "OrganisationReportingOrganisation",
                                      "must occur no more than once.")
        # narrative is parsed in different method but as it is required
        # sub-element in 'name' element so we check it here.
        narrative = element.xpath("narrative")
        if len(narrative) < 1:
            raise RequiredFieldError("OrganisationName", "narrative",
                                     "must occur at least once.")
        reporting_org_identifier = element.attrib.get("ref")
        if reporting_org_identifier is None:
            raise RequiredFieldError("OrganisationReportingOrganisation",
                                     "ref", "required field missing.")
        org_type = element.attrib.get("type")
        if org_type is None:
            raise RequiredFieldError("OrganisationReportingOrganisation",
                                     "type", "required field missing.")
        # here org_type is OrganisationType object.
        org_type = self.get_or_none(codelist_models.OrganisationType,
                                    code=org_type)
        if org_type is None:
            raise FieldValidationError(
                "OrganisationReportingOrganisation",
                "type",
                "not found on the accompanying codelist.",
                None,
                None,
            )
        secondary_reporter = self.makeBool(element.attrib.get(
            "secondary-reporter"))

        reporting_org = OrganisationReportingOrganisation()
        reporting_org.organisation = organisation
        reporting_org.org_type = org_type
        reporting_org.secondary_reporter = secondary_reporter
        reporting_org.reporting_org_identifier = reporting_org_identifier

        self.register_model("OrganisationReportingOrganisation", reporting_org)
        return element

    def iati_organisations__iati_organisation__reporting_org__narrative(
            self, element):
        reporting_org = self.get_model('OrganisationReportingOrganisation')
        self.add_narrative(element, reporting_org)
        return element

    def iati_organisations__iati_organisation__total_budget(self, element):
        status = element.attrib.get("status")
        if status:
            status = self.get_or_none(codelist_models.BudgetStatus,
                                      code=status)
            if status is None:
                raise FieldValidationError(
                    "OrganisationReportingOrganisation",
                    "status",
                    "not found on the accompanying codelist.",
                    None,
                    None,
                )
        else:
            status = codelist_models.BudgetStatus.objects.get(code=1)
        period_start = element.xpath("period-start")
        if len(period_start) is not 1:
            raise ParserError("TotalBudget",
                              "period-start",
                              "must occur once and only once.")
        period_start_date = period_start[0].attrib.get("iso-date")
        if period_start_date is None:
            raise RequiredFieldError("TotalBudget", "iso-date", "required "
                                                                "field "
                                                                "missing.")
        period_start_date = self.validate_date(period_start_date)
        if not period_start_date:
            raise FieldValidationError(
                "TotalBudget",
                "iso-date",
                "is not in correct range.",
                None,
                None,
                )

        period_end = element.xpath("period-end")
        if len(period_end) is not 1:
            raise ParserError("TotalBudget",
                              "period-end",
                              "must occur once and only once.")
        period_end_date = period_end[0].attrib.get("iso-date")
        if period_end_date is None:
            raise RequiredFieldError("TotalBudget", "iso-date", "required "
                                                                "field "
                                                                "missing.")
        period_end_date = self.validate_date(period_end_date)
        if not period_end_date:
            raise FieldValidationError(
                "TotalBudget",
                "iso-date",
                "is not in correct range.",
                None,
                None,
            )

        value_element = element.xpath("value")
        if len(value_element) is not 1:
            raise ParserError("TotalBudget",
                              "value",
                              "must occur once and only once.")
        value = self.guess_number("TotalBudget", value_element[0].text)

        currency = value_element[0].attrib.get("currency")
        if not currency:
            currency = getattr(self.get_model("Organisation"),
                               "default_currency")
            if not currency:
                raise RequiredFieldError(
                    "TotalBudget",
                    "currency",
                    "must specify default-currency on iati-activity or as "
                    "currency on the element itself."
                )
        else:
            currency = self.get_or_none(codelist_models.Currency,
                                        code=currency)
            if currency is None:
                raise FieldValidationError(
                    "TotalBudget",
                    "currency",
                    "not found on the accompanying codelist.",
                    None,
                    None,
                )
        value_date = value_element[0].attrib.get("value-date")
        if value_date is None:
            raise RequiredFieldError("TotalBudget", "value-date", "required "
                                                                  "field "
                                                                  "missing.")
        value_date = self.validate_date(value_date)
        if not value_date:
            raise FieldValidationError(
                "TotalBudget",
                "value-date",
                "not in the correct range.",
                None,
                None,
            )
        total_budget = TotalBudget()
        organisation = self.get_model("Organisation")
        total_budget.organisation = organisation
        total_budget.status = status
        total_budget.period_start = period_start_date
        total_budget.period_end = period_end_date
        total_budget.value = value
        total_budget.currency = currency
        total_budget.value_date = value_date
        self.register_model("TotalBudget", total_budget)
        return element

    def iati_organisations__iati_organisation__total_budget__budget_line(
            self, element):
        ref = element.attrib.get("ref")
        narrative = element.xpath("narrative")
        # "narrative" element must occur at least once.
        if len(narrative) < 1:
            raise ParserError("TotalBudgetLine", "narrative", "must occur at "
                                                              "least once.")
        value_element = element.xpath("value")
        # "value"element must occur once and only once.
        if len(value_element) is not 1:
            raise ParserError("TotalBudgetLine",
                              "value",
                              "must occur once and only once.")
        value = self.guess_number("TotalBudget", value_element[0].text)
        currency = value_element[0].attrib.get("currency")
        if not currency:
            currency = getattr(self.get_model("Organisation"),
                               "default_currency")
            if not currency:
                raise RequiredFieldError(
                    "TotalBudgetLine",
                    "currency",
                    "must specify default-currency on iati-activity or as "
                    "currency on the element itself."
                )

        else:
            currency = self.get_or_none(codelist_models.Currency,
                                        code=currency)
            if currency is None:
                raise FieldValidationError(
                    "TotalBudgetLine",
                    "currency",
                    "not found on the accompanying codelist.",
                    None,
                    None,
                )
        value_date = value_element[0].attrib.get("value-date")
        if value_date is None:
            raise RequiredFieldError("TotalBudget", "value-date", "required "
                                                                  "field "
                                                                  "missing.")
        value_date = self.validate_date(value_date)
        if not value_date:
            raise FieldValidationError(
                "TotalBudgetLine",
                "value-date",
                "not in the correct range.",
                None,
                None,
            )
        total_budget = self.get_model("TotalBudget")
        total_budtet_line = TotalBudgetLine()

        total_budtet_line.total_budget = total_budget
        total_budtet_line.ref = ref
        total_budtet_line.currency = currency
        total_budtet_line.value = value
        total_budtet_line.value_date = value_date

        self.register_model("TotalBudgetLine", total_budtet_line)
        return element

    def iati_organisations__iati_organisation__total_budget__budget_line__narrative(  # NOQA: E501
            self, element):
        budget_line = self.get_model("TotalBudgetLine")
        self.add_narrative(element, budget_line)
        return element

    def iati_organisations__iati_organisation__recipient_org_budget(self,
                                                                    element):
        status = element.attrib.get("status")
        if status:
            status = self.get_or_none(codelist_models.BudgetStatus,
                                      code=status)
            if status is None:
                raise FieldValidationError(
                    "RecipientOrgBudget",
                    "status",
                    "not found on the accompanying codelist.",
                    None,
                    None,
                )
        else:
            status = codelist_models.BudgetStatus.objects.get(code=1)
        recipient_org = element.xpath("recipient-org")
        if len(recipient_org) is not 1:
            raise ParserError("RecipientOrgBudget",
                              "recipient-org",
                              "must occur once and only once.")
        narrative = recipient_org[0].xpath("narrative")
        if len(narrative) < 1:
            raise ParserError("RecipientOrgBudget",
                              "recipient-org",
                              "must occur at least once.")

        recipient_org_budget = RecipientOrgBudget()
        recipient_org_identifier = recipient_org[0].attrib.get("ref")
        if Organisation.objects.filter(
                organisation_identifier=recipient_org_identifier).exists():
            recipient_org = Organisation.objects.get(
                organisation_identifier=recipient_org_identifier)
            recipient_org_budget.recipient_org = recipient_org

        period_start = element.xpath("period-start")
        if len(period_start) is not 1:
            raise ParserError("RecipientOrgBudget",
                              "period-start",
                              "must occur once and only once.")
        period_start_date = period_start[0].attrib.get("iso-date")
        if period_start_date is None:
            raise RequiredFieldError("RecipientOrgBudget", "iso-date",
                                     "required field missing.")
        period_start_date = self.validate_date(period_start_date)
        if not period_start_date:
            raise FieldValidationError(
                "RecipientOrgBudget",
                "iso-date",
                "is not in correct range.",
                None,
                None,
            )
        period_end = element.xpath("period-end")
        if len(period_end) is not 1:
            raise ParserError("RecipientOrgBudget",
                              "period-end",
                              "must occur once and only once.")
        period_end_date = period_end[0].attrib.get("iso-date")
        if period_end_date is None:
            raise RequiredFieldError("RecipientOrgBudget", "iso-date",
                                     "required field missing.")
        period_end_date = self.validate_date(period_end_date)
        if not period_end_date:
            raise FieldValidationError(
                "RecipientOrgBudget",
                "iso-date",
                "is not in correct range.",
                None,
                None,
            )
        value_element = element.xpath("value")
        if len(value_element) is not 1:
            raise ParserError("RecipientOrgBudget",
                              "value",
                              "must occur once and only once.")
        value = self.guess_number("RecipientOrgBudget", value_element[0].text)

        currency = value_element[0].attrib.get("currency")
        if not currency:
            currency = getattr(self.get_model("Organisation"),
                               "default_currency")
            if not currency:
                raise RequiredFieldError(
                    "RecipientOrgBudget",
                    "currency",
                    "must specify default-currency on iati-organisation or "
                    "as currency on the element itself."
                )
        else:
            currency = self.get_or_none(codelist_models.Currency,
                                        code=currency)
            if not currency:
                raise FieldValidationError(
                    "RecipientOrgBudget",
                    "currency",
                    "not found on the accompanying codelist.",
                    None,
                    None,
                )

        value_date = value_element[0].attrib.get("value-date")
        if value_date is None:
            raise RequiredFieldError("RecipientOrgBudget", "value-date",
                                     "required field missing.")
        value_date = self.validate_date(value_date)
        if not value_date:
            raise FieldValidationError(
                "RecipientOrgBudget",
                "value-date",
                "not in the correct range.",
                None,
                None,
            )
        organisation = self.get_model("Organisation")

        recipient_org_budget.organisation = organisation
        recipient_org_budget.status = status
        recipient_org_budget.recipient_org_identifier = \
            recipient_org_identifier
        recipient_org_budget.period_start = period_start_date
        recipient_org_budget.period_end = period_end_date
        recipient_org_budget.value_date = value_date
        recipient_org_budget.currency = currency
        recipient_org_budget.value = value

        self.register_model("RecipientOrgBudget", recipient_org_budget)
        return element

    def iati_organisations__iati_organisation__recipient_org_budget__recipient_org__narrative(  # NOQA: E501
            self, element):
        recipient_org_budget = self.get_model('RecipientOrgBudget')
        self.add_narrative(element, recipient_org_budget)
        return element

    def iati_organisations__iati_organisation__recipient_org_budget__budget_line(  # NOQA: E501
            self, element):
        ref = element.attrib.get("ref")
        narrative = element.xpath("narrative")
        # "narrative" element must occur at least once.
        if len(narrative) < 1:
            raise ParserError("RecipientOrgBudgetLine", "narrative",
                              "must occur at least once.")
        value_element = element.xpath("value")
        # "value"element must occur once and only once.
        if len(value_element) is not 1:
            raise ParserError("RecipientOrgBudgetLine",
                              "value",
                              "must occur once and only once.")
        value = self.guess_number("RecipientOrgBudget", value_element[0].text)
        currency = value_element[0].attrib.get("currency")
        if not currency:
            currency = getattr(self.get_model("Organisation"),
                               "default_currency")
            if not currency:
                raise RequiredFieldError(
                    "RecipientOrgBudgetLine",
                    "currency",
                    "must specify default-currency on iati-activity or as "
                    "currency on the element itself."
                )

        else:
            currency = self.get_or_none(codelist_models.Currency,
                                        code=currency)
            if currency is None:
                raise FieldValidationError(
                    "RecipientOrgBudgetLine",
                    "currency",
                    "not found on the accompanying codelist.",
                    None,
                    None,
                )
        value_date = value_element[0].attrib.get("value-date")
        if value_date is None:
            raise RequiredFieldError("RecipientOrgBudgetLine",
                                     "value-date",
                                     "required field missing."
                                     )

        value_date = self.validate_date(value_date)
        if not value_date:
            raise FieldValidationError(
                "RecipientOrgBudgetLine",
                "value-date",
                "not in the correct range.",
                None,
                None,
            )
        recipient_org_budget = self.get_model("RecipientOrgBudget")
        recipient_org_budget_line = RecipientOrgBudgetLine()

        recipient_org_budget_line.recipient_org_budget = recipient_org_budget
        recipient_org_budget_line.ref = ref
        recipient_org_budget_line.currency = currency
        recipient_org_budget_line.value = value
        recipient_org_budget_line.value_date = value_date

        self.register_model("RecipientOrgBudgetLine",
                            recipient_org_budget_line)
        return element

    def iati_organisations__iati_organisation__recipient_org_budget__budget_line__narrative(  # NOQA: E501
            self, element):

        recipient_org_budget_line = self.get_model('RecipientOrgBudgetLine')
        self.add_narrative(element, recipient_org_budget_line)
        return element

    def iati_organisations__iati_organisation__recipient_region_budget(
            self, element):
        status = element.attrib.get("status")
        if status:
            status = self.get_or_none(codelist_models.BudgetStatus,
                                      code=status)
            if status is None:
                raise FieldValidationError(
                    "RecipientRegionBudget",
                    "status",
                    "not found on the accompanying codelist.",
                    None,
                    None,
                )
        else:
            status = codelist_models.BudgetStatus.objects.get(code=1)
        recipient_region = element.xpath("recipient-region")
        if len(recipient_region) is not 1:
            raise ParserError("RecipientRegionBudget",
                              "recipient-region",
                              "must occur once and only once.")
<<<<<<< HEAD
        narrative = recipient_region[0].xpath("narrative")
        if len(narrative) < 1:
            raise ParserError("RecipientRegionBudget",
                              "recipient-region",
                              "must occur at least once.")
=======
>>>>>>> 444b0065

        recipient_region_vocabulary = recipient_region[0].attrib.get(
            "vocabulary")
        if recipient_region_vocabulary:
            recipient_region_vocabulary = self.get_or_none(RegionVocabulary,
                                                           code=recipient_region_vocabulary)  # NOQA: E501
            if recipient_region_vocabulary is None:
                raise FieldValidationError(
                    "RecipientRegionBudget",
                    "vocabulary",
                    "not found on the accompanying codelist.",
                    None,
                    None,
                )
        else:
            recipient_region_vocabulary = RegionVocabulary.objects.get(code=1)

        vocabulary_uri = recipient_region[0].attrib.get("vocabulary-uri")
<<<<<<< HEAD
=======

>>>>>>> 444b0065
        region = recipient_region[0].attrib.get("code")
        if region and recipient_region_vocabulary == \
                RegionVocabulary.objects.get(code=1):
            region = self.get_or_none(Region, code=region)
            if not region:
                raise FieldValidationError(
                    "RecipientRegionBudget",
                    "region",
                    "not found on the accompanying codelist.",
                    None,
                    None,
                )
<<<<<<< HEAD
=======
        else:
                region = None
>>>>>>> 444b0065

        period_start = element.xpath("period-start")
        if len(period_start) is not 1:
            raise ParserError("RecipientRegionBudget",
                              "period-start",
                              "must occur once and only once.")
        period_start_date = period_start[0].attrib.get("iso-date")
        if period_start_date is None:
            raise RequiredFieldError("RecipientRegionBudget", "iso-date",
                                     "required field missing.")
        period_start_date = self.validate_date(period_start_date)
        if not period_start_date:
            raise FieldValidationError(
                "RecipientRegionBudget",
                "iso-date",
                "is not in correct range.",
                None,
                None,
            )
        period_end = element.xpath("period-end")
        if len(period_end) is not 1:
            raise ParserError("RecipientRegionBudget",
                              "period-end",
                              "must occur once and only once.")
        period_end_date = period_end[0].attrib.get("iso-date")
        if period_end_date is None:
            raise RequiredFieldError("RecipientRegionBudget", "iso-date",
                                     "required field missing.")
        period_end_date = self.validate_date(period_end_date)
        if not period_end_date:
            raise FieldValidationError(
                "RecipientRegionBudget",
                "iso-date",
                "is not in correct range.",
                None,
                None,
            )
        value_element = element.xpath("value")
        if len(value_element) is not 1:
            raise ParserError("RecipientRegionBudget",
                              "value",
                              "must occur once and only once.")
        value = self.guess_number("RecipientRegionBudget", value_element[
            0].text)

        currency = value_element[0].attrib.get("currency")
        if not currency:
            currency = getattr(self.get_model("Organisation"),
                               "default_currency")
            if not currency:
                raise RequiredFieldError(
                    "RecipientRegionBudget",
                    "currency",
                    "must specify default-currency on iati-organisation or "
                    "as currency on the element itself."
                )
        else:
            currency = self.get_or_none(codelist_models.Currency,
                                        code=currency)
            if not currency:
                raise FieldValidationError(
                    "RecipientRegionBudget",
                    "currency",
                    "not found on the accompanying codelist.",
                    None,
                    None,
                )

        value_date = value_element[0].attrib.get("value-date")
        if value_date is None:
            raise RequiredFieldError("RecipientRegionBudget", "value-date",
                                     "required field missing.")
        value_date = self.validate_date(value_date)
        if not value_date:
            raise FieldValidationError(
                "RecipientRegionBudget",
                "value-date",
                "not in the correct range.",
                None,
                None,
            )
        organisation = self.get_model("Organisation")
        recipient_region_budget = RecipientRegionBudget()
        recipient_region_budget.organisation = organisation
        recipient_region_budget.status = status
        recipient_region_budget.region = region
        recipient_region_budget.vocabulary = recipient_region_vocabulary
        recipient_region_budget.vocabulary_uri = vocabulary_uri
        recipient_region_budget.period_start = period_start_date
        recipient_region_budget.period_end = period_end_date
        recipient_region_budget.value_date = value_date
        recipient_region_budget.currency = currency
        recipient_region_budget.value = value

        self.register_model("RecipientRegionBudget", recipient_region_budget)
        return element

    def iati_organistions__iati_organisation__recipient_region_budget__recipient_region__narrative(self, element):  # NOQA: E501
        recipient_region_budget = self.get_model('RecipientRegionBudget')
        self.add_narrative(element, recipient_region_budget)
        return element

    def iati_organisations__iati_organisation__recipient_region_budget__budget_line(  # NOQA: E501
            self, element):
        ref = element.attrib.get("ref")
        narrative = element.xpath("narrative")
        # "narrative" element must occur at least once.
        if len(narrative) < 1:
            raise ParserError("RecipientRegionBudgetLine", "narrative",
                              "must occur at least once.")
        value_element = element.xpath("value")
        # "value"element must occur once and only once.
        if len(value_element) is not 1:
            raise ParserError("RecipientRegionBudgetLine",
                              "value",
                              "must occur once and only once.")
        value = self.guess_number("RecipientRegionBudget", value_element[
            0].text)
        currency = value_element[0].attrib.get("currency")
        if not currency:
            currency = getattr(self.get_model("Organisation"),
                               "default_currency")
            if not currency:
                raise RequiredFieldError(
                    "RecipientRegionBudgetLine",
                    "currency",
                    "must specify default-currency on iati-activity or as "
                    "currency on the element itself."
                )

        else:
            currency = self.get_or_none(codelist_models.Currency,
                                        code=currency)
            if currency is None:
                raise FieldValidationError(
                    "RecipientRegionBudgetLine",
                    "currency",
                    "not found on the accompanying codelist.",
                    None,
                    None,
                )
        value_date = value_element[0].attrib.get("value-date")
        if value_date is None:
            raise RequiredFieldError("RecipientRegionBudgetLine",
                                     "value-date",
                                     "required field missing."
                                     )

        value_date = self.validate_date(value_date)
        if not value_date:
            raise FieldValidationError(
                "RecipientRegionBudgetLine",
                "value-date",
                "not in the correct range.",
                None,
                None,
            )
        recipient_region_budget = self.get_model("RecipientRegionBudget")
        recipient_region_budget_line = RecipientRegionBudgetLine()

        recipient_region_budget_line.recipient_region_budget = \
            recipient_region_budget
        recipient_region_budget_line.ref = ref
        recipient_region_budget_line.currency = currency
        recipient_region_budget_line.value = value
        recipient_region_budget_line.value_date = value_date

        self.register_model("RecipientRegionBudgetLine",
                            recipient_region_budget_line)
        return element

    def iati_organisations__iati_organisation__recipient_region_budget__budget_line__narrative(  # NOQA: E501
            self, element):

        recipient_region_budget_line = self.get_model(
            'RecipientRegionBudgetLine')
        self.add_narrative(element, recipient_region_budget_line)
        return element

<<<<<<< HEAD
    def iati_organisations__iati_organisation__recipient_country_budget(
            self, element):
        status = element.attrib.get("status")
        if status:
            status = self.get_or_none(codelist_models.BudgetStatus,
                                      code=status)
            if status is None:
                raise FieldValidationError(
                    "RecipientCountryBudget",
                    "status",
                    "not found on the accompanying codelist.",
                    None,
                    None,
                )
        else:
            status = codelist_models.BudgetStatus.objects.get(code=1)
        recipient_country = element.xpath("recipient-country")
        if len(recipient_country) is not 1:
            raise ParserError("RecipientCountryBudget",
                              "recipient-country",
                              "must occur once and only once.")
        narrative = recipient_country[0].xpath("narrative")
        if len(narrative) < 1:
            raise ParserError("RecipientCountryBudget",
                              "recipient-country",
                              "must occur at least once.")

        recipient_country_code = recipient_country[0].attrib.get(
            "code")
        if not recipient_country_code:
            raise RequiredFieldError(
                "RecipientCountryBudget",
                "code",
                "required field missing."
            )
        recipient_country_code = self.get_or_none(Country,
                                                  code=recipient_country_code)
        if not recipient_country_code:
            raise FieldValidationError(
                "RecipientCountryBudget",
                "code",
                "is not in the accompanying codelist.",
                None,
                None,
            )

        period_start = element.xpath("period-start")
        if len(period_start) is not 1:
            raise ParserError("RecipientCountryBudget",
                              "period-start",
                              "must occur once and only once.")
        period_start_date = period_start[0].attrib.get("iso-date")
        if period_start_date is None:
            raise RequiredFieldError("RecipientCountryBudget", "iso-date",
                                     "required field missing.")
        period_start_date = self.validate_date(period_start_date)
        if not period_start_date:
            raise FieldValidationError(
                "RecipientCountryBudget",
                "iso-date",
                "is not in correct range.",
                None,
                None,
            )
        period_end = element.xpath("period-end")
        if len(period_end) is not 1:
            raise ParserError("RecipientCountryBudget",
                              "period-end",
                              "must occur once and only once.")
        period_end_date = period_end[0].attrib.get("iso-date")
        if period_end_date is None:
            raise RequiredFieldError("RecipientCountryBudget", "iso-date",
                                     "required field missing.")
        period_end_date = self.validate_date(period_end_date)
        if not period_end_date:
            raise FieldValidationError(
                "RecipientCountryBudget",
                "iso-date",
                "is not in correct range.",
                None,
                None,
            )
        value_element = element.xpath("value")
        if len(value_element) is not 1:
            raise ParserError("RecipientCountryBudget",
                              "value",
                              "must occur once and only once.")
        value = self.guess_number("RecipientCountryBudget", value_element[
            0].text)

        currency = value_element[0].attrib.get("currency")
        if not currency:
            currency = getattr(self.get_model("Organisation"),
                               "default_currency")
            if not currency:
                raise RequiredFieldError(
                    "RecipientCountryBudget",
                    "currency",
                    "must specify default-currency on iati-organisation or "
                    "as currency on the element itself."
                )
        else:
            currency = self.get_or_none(codelist_models.Currency,
                                        code=currency)
            if not currency:
                raise FieldValidationError(
                    "RecipientCountryBudget",
                    "currency",
                    "not found on the accompanying codelist.",
                    None,
                    None,
                )

        value_date = value_element[0].attrib.get("value-date")
        if value_date is None:
            raise RequiredFieldError("RecipientCountryBudget", "value-date",
                                     "required field missing.")
        value_date = self.validate_date(value_date)
        if not value_date:
            raise FieldValidationError(
                "RecipientCountryBudget",
                "value-date",
                "not in the correct range.",
                None,
                None,
            )
        organisation = self.get_model("Organisation")
        recipient_country_budget = RecipientCountryBudget()
        recipient_country_budget.organisation = organisation
        recipient_country_budget.status = status
        recipient_country_budget.country = recipient_country_code
        recipient_country_budget.period_start = period_start_date
        recipient_country_budget.period_end = period_end_date
        recipient_country_budget.value_date = value_date
        recipient_country_budget.currency = currency
        recipient_country_budget.value = value

        self.register_model("RecipientCountryBudget", recipient_country_budget)
        return element

    def iati_organistions__iati_organisation__recipient_country_budget__recipient_country__narrative(  # NOQA: E501
            self, element):
        recipient_country_budget = self.get_model('RecipientCountryBudget')
        self.add_narrative(element, recipient_country_budget)
        return element

=======
>>>>>>> 444b0065
    def post_save_models(self):
        """Perform all actions that need to happen after a single
        organisation's been parsed."""
        organisation = self.get_model('Organisation')

        if not organisation:
            return False

        post_save.set_activity_reporting_organisation(organisation)
        post_save.set_publisher_fk(organisation)

    def post_save_file(self, xml_source):
        pass

    def post_save_validators(self, dataset):
        pass<|MERGE_RESOLUTION|>--- conflicted
+++ resolved
@@ -1,10 +1,6 @@
 from django.conf import settings
 
-<<<<<<< HEAD
 from geodata.models import Country, Region
-=======
-from geodata.models import Region
->>>>>>> 444b0065
 from iati.parser.exceptions import (
     FieldValidationError, ParserError, RequiredFieldError
 )
@@ -734,14 +730,6 @@
             raise ParserError("RecipientRegionBudget",
                               "recipient-region",
                               "must occur once and only once.")
-<<<<<<< HEAD
-        narrative = recipient_region[0].xpath("narrative")
-        if len(narrative) < 1:
-            raise ParserError("RecipientRegionBudget",
-                              "recipient-region",
-                              "must occur at least once.")
-=======
->>>>>>> 444b0065
 
         recipient_region_vocabulary = recipient_region[0].attrib.get(
             "vocabulary")
@@ -760,10 +748,7 @@
             recipient_region_vocabulary = RegionVocabulary.objects.get(code=1)
 
         vocabulary_uri = recipient_region[0].attrib.get("vocabulary-uri")
-<<<<<<< HEAD
-=======
-
->>>>>>> 444b0065
+
         region = recipient_region[0].attrib.get("code")
         if region and recipient_region_vocabulary == \
                 RegionVocabulary.objects.get(code=1):
@@ -776,11 +761,8 @@
                     None,
                     None,
                 )
-<<<<<<< HEAD
-=======
         else:
                 region = None
->>>>>>> 444b0065
 
         period_start = element.xpath("period-start")
         if len(period_start) is not 1:
@@ -960,7 +942,6 @@
         self.add_narrative(element, recipient_region_budget_line)
         return element
 
-<<<<<<< HEAD
     def iati_organisations__iati_organisation__recipient_country_budget(
             self, element):
         status = element.attrib.get("status")
@@ -1107,8 +1088,6 @@
         self.add_narrative(element, recipient_country_budget)
         return element
 
-=======
->>>>>>> 444b0065
     def post_save_models(self):
         """Perform all actions that need to happen after a single
         organisation's been parsed."""
