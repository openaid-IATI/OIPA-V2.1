from django.conf import settings

from geodata.models import Region
from iati.parser.exceptions import (
    FieldValidationError, ParserError, RequiredFieldError
)
from iati.parser.iati_parser import IatiParser
from iati_codelists import models as codelist_models
from iati_organisation.models import (
    Organisation, OrganisationDocumentLink, OrganisationName,
    OrganisationNarrative, OrganisationReportingOrganisation,
    RecipientCountryBudget, RecipientOrgBudget, RecipientOrgBudgetLine,
    RecipientRegionBudget, RecipientRegionBudgetLine, TotalBudget,
    TotalBudgetLine, TotalExpenditure
)
from iati_organisation.parser import post_save
from iati_vocabulary.models import RegionVocabulary


class Parse(IatiParser):
    """
    This covers elements as The IATI Organisation File Standard.
    http://reference.iatistandard.org/203/organisation-standard/overview
    /organisation-file/
    """

    organisation_identifier = ''

    def __init__(self, *args, **kwargs):
        super(Parse, self).__init__(*args, **kwargs)
        self.VERSION = '2.03'

        # default currency
        self.default_currency = None

        # We need a current index to put the current model
        # on the process parse
        self.organisation_document_link_current_index = 0
        self.document_link_title_current_index = 0
        self.document_link_language_current_index = 0
        self.total_budget_current_index = 0
        self.total_budget_line_current_index = 0
        self.total_expenditure_current_index = 0
        self.total_expenditure_line_current_index = 0

    # TODO: test this, see: #1070:
    def add_narrative(self, element, parent):
        default_lang = self.default_lang  # set on organisation. (if set)
        lang = element.attrib.get('{http://www.w3.org/XML/1998/namespace}lang')
        text = element.text

        language = self.get_or_none(codelist_models.Language, code=lang)

        if not language:
            language = default_lang

        if not parent:
            raise ParserError(
                "Unknown",
                "Narrative",
                "parent object must be passed")

        register_name = parent.__class__.__name__ + "Narrative"

        if not language:
            raise RequiredFieldError(
                register_name,
                "xml:lang",
                "must specify xml:lang on iati-organisation or xml:lang on \
                        the element itself")
        if not text:
            raise RequiredFieldError(
                register_name,
                "text",
                "empty narrative")

        narrative = OrganisationNarrative()
        narrative.language = language
        narrative.content = element.text
        # This (instead of narrative.related_object) is required, otherwise
        # related object doesn't get passed to the model_store (memory) and
        # 'update_related()' fails.
        # It should probably be passed to the __init__() ?
        setattr(narrative, '_related_object', parent)

        narrative.organisation = self.get_model('Organisation')

        # TODO: handle this differently (also: breaks tests)
        self.register_model(register_name, narrative)

    def _get_currency_or_raise(self, model_name, currency):
        """
        get default currency if not available for currency-related fields
        """
        if not currency:
            currency = getattr(self.get_model(
                'Organisation'), 'default_currency')
            if not currency:
                raise RequiredFieldError(
                    model_name,
                    "currency",
                    "must specify default-currency on iati-organisation or \
                        as currency on the element itself")
        return currency

    def iati_organisations__iati_organisation(self, element):
        organisation_identifier = element.xpath('organisation-identifier')
        if len(organisation_identifier) is not 1:
            raise ParserError("Organisation", "organisation-identifier",
                              "must occur once and only once.")
        # Here organisation_identifier is a string.
        organisation_identifier = organisation_identifier[0].text

        if organisation_identifier is None:
            raise RequiredFieldError("Organisation",
                                     "organisation-identifier", "required "
                                                                "field "
                                                                "missing.")
        # Here normalized_organisation_identifier is a string.
        normalized_organisation_identifier = self._normalize(
            organisation_identifier)

        # Although name and reporting-org is saved in different table,
        # according to specifications it must occur once and only once in
        # organisation element. So we check if 'name' and 'reporting-org'
        # element occurs at least once here.
        name = element.xpath("name")
        reporting_org = element.xpath("reporting-org")
        if len(name) and len(reporting_org) is not 1:
            raise ParserError("Organisation", "name and reporting-org",
                              "must occur at least once.")

        last_updated_datetime = self.validate_date(element.attrib.get(
            "last-updated-datetime"))
        default_lang_code = element.attrib.get(
            '{http://www.w3.org/XML/1998/namespace}lang',
            settings.DEFAULT_LANG)
        if default_lang_code:
            default_lang_code = default_lang_code.lower()

        default_lang = self.get_or_none(
            codelist_models.Language,
            code=default_lang_code
        )
        default_currency = self.get_or_none(
            codelist_models.Currency,
            code=element.attrib.get('default-currency'))

        old_organisation = self.get_or_none(
            Organisation, organisation_identifier=organisation_identifier)
        if old_organisation:
            if old_organisation.last_updated_datetime < last_updated_datetime:

                OrganisationName.objects.filter(
                    organisation=old_organisation).delete()
                OrganisationReportingOrganisation.objects.filter(
                    organisation=old_organisation).delete()
                TotalBudget.objects.filter(
                    organisation=old_organisation).delete()
                RecipientOrgBudget.objects.filter(
                    organisation=old_organisation).delete()
                RecipientCountryBudget.objects.filter(
                    organisation=old_organisation).delete()
                RecipientRegionBudget.objects.filter(
                    organisation=old_organisation).delete()
                TotalExpenditure.objects.filter(
                    organisation=old_organisation).delete()
                OrganisationDocumentLink.objects.filter(
                    organisation=old_organisation).delete()

                organisation = old_organisation
                organisation.organisation_identifier = organisation_identifier
                organisation.normalized_organisation_identifier = \
                    normalized_organisation_identifier
                organisation.last_updated_datetime = last_updated_datetime
                organisation.default_lang = default_lang
                organisation.iati_standard_version_id = self.VERSION
                organisation.default_currency = default_currency

                organisation.published = True
                organisation.ready_to_publish = True
                organisation.modified = True

                self.organisation_identifier = \
                    organisation.organisation_identifier
                self.default_currency = default_currency

                # for later reference
                self.default_lang = default_lang

                self.register_model('Organisation', organisation)

                return element
            else:  # if the current element's date is later than or equal to
                # the existing element's date, raise parser error.
                raise ParserError("Organisation",
                                  None, msg="last-updated-datetime "
                                            "is earlier than old element's "
                                            "last_updated_datetime.")
        else:
            organisation = Organisation()

            organisation.organisation_identifier = organisation_identifier
            organisation.normalized_organisation_identifier = \
                normalized_organisation_identifier
            organisation.last_updated_datetime = last_updated_datetime
            organisation.default_lang = default_lang
            organisation.iati_standard_version_id = self.VERSION
            organisation.default_currency = default_currency

            organisation.published = True
            organisation.ready_to_publish = True
            organisation.modified = False

            self.organisation_identifier = organisation.organisation_identifier
            self.default_currency = default_currency

            # for later reference
            self.default_lang = default_lang

            self.register_model('Organisation', organisation)

            return element

    def iati_organisations__iati_organisation__name(self, element):

        # Although OrganisationName and Organisation has One-to-One relation
        # on the database level, we check here whether element 'name' occurs
        # only once in the parent element 'organisation'.
        organisation = self.get_model('Organisation')
        if 'OrganisationName' in self.model_store:
            for name in self.model_store['OrganisationName']:
                if name.organisation == organisation:
                    raise ParserError("Organisation", "OrganisationName",
                                      "must occur no more than once.")
        # narrative is parsed in different method but as it is required
        # sub-element in 'name' element so we check it here.
        narrative = element.xpath("narrative")
        if len(narrative) < 1:
            raise RequiredFieldError("OrganisationName", "narrative",
                                     "must occur at least once.")
        organisation_name = OrganisationName()
        organisation_name.organisation = organisation

        self.register_model("OrganisationName", organisation_name)
        return element

    def iati_organisations__iati_organisation__name__narrative(self, element):
        name = self.get_model('OrganisationName')
        self.add_narrative(element, name)

        # adding primary_name in the "Organisation" table.
        if element.text:

            organisation = self.get_model('Organisation')

            if organisation.primary_name:
                default_lang = self.default_lang  # set on activity (if set)
                lang = element.attrib.get(
                    '{http://www.w3.org/XML/1998/namespace}lang', default_lang)
                if lang == 'en':
                    organisation.primary_name = element.text
            else:
                organisation.primary_name = element.text
        return element

    def iati_organisations__iati_organisation__reporting_org(self, element):
        # Although OrganisationReportingOrganisation and Organisation has
        # One-to-One relation on the database level, we check here whether
        # element 'reporting-org' occurs only once in the parent element
        # 'organisation'.
        organisation = self.get_model('Organisation')
        if 'OrganisationReportingOrganisation' in self.model_store:
            for reporting_org in self.model_store[
                    'OrganisationReportingOrganisation']:
                if reporting_org.organisation == organisation:
                    raise ParserError("Organisation",
                                      "OrganisationReportingOrganisation",
                                      "must occur no more than once.")
        # narrative is parsed in different method but as it is required
        # sub-element in 'name' element so we check it here.
        narrative = element.xpath("narrative")
        if len(narrative) < 1:
            raise RequiredFieldError("OrganisationName", "narrative",
                                     "must occur at least once.")
        reporting_org_identifier = element.attrib.get("ref")
        if reporting_org_identifier is None:
            raise RequiredFieldError("OrganisationReportingOrganisation",
                                     "ref", "required field missing.")
        org_type = element.attrib.get("type")
        if org_type is None:
            raise RequiredFieldError("OrganisationReportingOrganisation",
                                     "type", "required field missing.")
        # here org_type is OrganisationType object.
        org_type = self.get_or_none(codelist_models.OrganisationType,
                                    code=org_type)
        if org_type is None:
            raise FieldValidationError(
                "OrganisationReportingOrganisation",
                "type",
                "not found on the accompanying codelist.",
                None,
                None,
            )
        secondary_reporter = self.makeBool(element.attrib.get(
            "secondary-reporter"))

        reporting_org = OrganisationReportingOrganisation()
        reporting_org.organisation = organisation
        reporting_org.org_type = org_type
        reporting_org.secondary_reporter = secondary_reporter
        reporting_org.reporting_org_identifier = reporting_org_identifier

        self.register_model("OrganisationReportingOrganisation", reporting_org)
        return element

    def iati_organisations__iati_organisation__reporting_org__narrative(
            self, element):
        reporting_org = self.get_model('OrganisationReportingOrganisation')
        self.add_narrative(element, reporting_org)
        return element

    def iati_organisations__iati_organisation__total_budget(self, element):
        status = element.attrib.get("status")
        if status:
            status = self.get_or_none(codelist_models.BudgetStatus,
                                      code=status)
            if status is None:
                raise FieldValidationError(
                    "OrganisationReportingOrganisation",
                    "status",
                    "not found on the accompanying codelist.",
                    None,
                    None,
                )
        else:
            status = codelist_models.BudgetStatus.objects.get(code=1)
        period_start = element.xpath("period-start")
        if len(period_start) is not 1:
            raise ParserError("TotalBudget",
                              "period-start",
                              "must occur once and only once.")
        period_start_date = period_start[0].attrib.get("iso-date")
        if period_start_date is None:
            raise RequiredFieldError("TotalBudget", "iso-date", "required "
                                                                "field "
                                                                "missing.")
        period_start_date = self.validate_date(period_start_date)
        if not period_start_date:
            raise FieldValidationError(
                "TotalBudget",
                "iso-date",
                "is not in correct range.",
                None,
                None,
                )

        period_end = element.xpath("period-end")
        if len(period_end) is not 1:
            raise ParserError("TotalBudget",
                              "period-end",
                              "must occur once and only once.")
        period_end_date = period_end[0].attrib.get("iso-date")
        if period_end_date is None:
            raise RequiredFieldError("TotalBudget", "iso-date", "required "
                                                                "field "
                                                                "missing.")
        period_end_date = self.validate_date(period_end_date)
        if not period_end_date:
            raise FieldValidationError(
                "TotalBudget",
                "iso-date",
                "is not in correct range.",
                None,
                None,
            )

        value_element = element.xpath("value")
        if len(value_element) is not 1:
            raise ParserError("TotalBudget",
                              "value",
                              "must occur once and only once.")
        value = self.guess_number("TotalBudget", value_element[0].text)

        currency = value_element[0].attrib.get("currency")
        if not currency:
            currency = getattr(self.get_model("Organisation"),
                               "default_currency")
            if not currency:
                raise RequiredFieldError(
                    "TotalBudget",
                    "currency",
                    "must specify default-currency on iati-activity or as "
                    "currency on the element itself."
                )
        else:
            currency = self.get_or_none(codelist_models.Currency,
                                        code=currency)
            if currency is None:
                raise FieldValidationError(
                    "TotalBudget",
                    "currency",
                    "not found on the accompanying codelist.",
                    None,
                    None,
                )
        value_date = value_element[0].attrib.get("value-date")
        if value_date is None:
            raise RequiredFieldError("TotalBudget", "value-date", "required "
                                                                  "field "
                                                                  "missing.")
        value_date = self.validate_date(value_date)
        if not value_date:
            raise FieldValidationError(
                "TotalBudget",
                "value-date",
                "not in the correct range.",
                None,
                None,
            )
        total_budget = TotalBudget()
        organisation = self.get_model("Organisation")
        total_budget.organisation = organisation
        total_budget.status = status
        total_budget.period_start = period_start_date
        total_budget.period_end = period_end_date
        total_budget.value = value
        total_budget.currency = currency
        total_budget.value_date = value_date
        self.register_model("TotalBudget", total_budget)
        return element

    def iati_organisations__iati_organisation__total_budget__budget_line(
            self, element):
        ref = element.attrib.get("ref")
        narrative = element.xpath("narrative")
        # "narrative" element must occur at least once.
        if len(narrative) < 1:
            raise ParserError("TotalBudgetLine", "narrative", "must occur at "
                                                              "least once.")
        value_element = element.xpath("value")
        # "value"element must occur once and only once.
        if len(value_element) is not 1:
            raise ParserError("TotalBudgetLine",
                              "value",
                              "must occur once and only once.")
        value = self.guess_number("TotalBudget", value_element[0].text)
        currency = value_element[0].attrib.get("currency")
        if not currency:
            currency = getattr(self.get_model("Organisation"),
                               "default_currency")
            if not currency:
                raise RequiredFieldError(
                    "TotalBudgetLine",
                    "currency",
                    "must specify default-currency on iati-activity or as "
                    "currency on the element itself."
                )

        else:
            currency = self.get_or_none(codelist_models.Currency,
                                        code=currency)
            if currency is None:
                raise FieldValidationError(
                    "TotalBudgetLine",
                    "currency",
                    "not found on the accompanying codelist.",
                    None,
                    None,
                )
        value_date = value_element[0].attrib.get("value-date")
        if value_date is None:
            raise RequiredFieldError("TotalBudget", "value-date", "required "
                                                                  "field "
                                                                  "missing.")
        value_date = self.validate_date(value_date)
        if not value_date:
            raise FieldValidationError(
                "TotalBudgetLine",
                "value-date",
                "not in the correct range.",
                None,
                None,
            )
        total_budget = self.get_model("TotalBudget")
        total_budtet_line = TotalBudgetLine()

        total_budtet_line.total_budget = total_budget
        total_budtet_line.ref = ref
        total_budtet_line.currency = currency
        total_budtet_line.value = value
        total_budtet_line.value_date = value_date

        self.register_model("TotalBudgetLine", total_budtet_line)
        return element

    def iati_organisations__iati_organisation__total_budget__budget_line__narrative(  # NOQA: E501
            self, element):
        budget_line = self.get_model("TotalBudgetLine")
        self.add_narrative(element, budget_line)
        return element

    def iati_organisations__iati_organisation__recipient_org_budget(self,
                                                                    element):
        status = element.attrib.get("status")
        if status:
            status = self.get_or_none(codelist_models.BudgetStatus,
                                      code=status)
            if status is None:
                raise FieldValidationError(
                    "RecipientOrgBudget",
                    "status",
                    "not found on the accompanying codelist.",
                    None,
                    None,
                )
        else:
            status = codelist_models.BudgetStatus.objects.get(code=1)
        recipient_org = element.xpath("recipient-org")
        if len(recipient_org) is not 1:
            raise ParserError("RecipientOrgBudget",
                              "recipient-org",
                              "must occur once and only once.")
        narrative = recipient_org[0].xpath("narrative")
        if len(narrative) < 1:
            raise ParserError("RecipientOrgBudget",
                              "recipient-org",
                              "must occur at least once.")

        recipient_org_budget = RecipientOrgBudget()
        recipient_org_identifier = recipient_org[0].attrib.get("ref")
        if Organisation.objects.filter(
                organisation_identifier=recipient_org_identifier).exists():
            recipient_org = Organisation.objects.get(
                organisation_identifier=recipient_org_identifier)
            recipient_org_budget.recipient_org = recipient_org

        period_start = element.xpath("period-start")
        if len(period_start) is not 1:
            raise ParserError("RecipientOrgBudget",
                              "period-start",
                              "must occur once and only once.")
        period_start_date = period_start[0].attrib.get("iso-date")
        if period_start_date is None:
            raise RequiredFieldError("RecipientOrgBudget", "iso-date",
                                     "required field missing.")
        period_start_date = self.validate_date(period_start_date)
        if not period_start_date:
            raise FieldValidationError(
                "RecipientOrgBudget",
                "iso-date",
                "is not in correct range.",
                None,
                None,
            )
        period_end = element.xpath("period-end")
        if len(period_end) is not 1:
            raise ParserError("RecipientOrgBudget",
                              "period-end",
                              "must occur once and only once.")
        period_end_date = period_end[0].attrib.get("iso-date")
        if period_end_date is None:
            raise RequiredFieldError("RecipientOrgBudget", "iso-date",
                                     "required field missing.")
        period_end_date = self.validate_date(period_end_date)
        if not period_end_date:
            raise FieldValidationError(
                "RecipientOrgBudget",
                "iso-date",
                "is not in correct range.",
                None,
                None,
            )
        value_element = element.xpath("value")
        if len(value_element) is not 1:
            raise ParserError("RecipientOrgBudget",
                              "value",
                              "must occur once and only once.")
        value = self.guess_number("RecipientOrgBudget", value_element[0].text)

        currency = value_element[0].attrib.get("currency")
        if not currency:
            currency = getattr(self.get_model("Organisation"),
                               "default_currency")
            if not currency:
                raise RequiredFieldError(
                    "RecipientOrgBudget",
                    "currency",
                    "must specify default-currency on iati-organisation or "
                    "as currency on the element itself."
                )
        else:
            currency = self.get_or_none(codelist_models.Currency,
                                        code=currency)
            if not currency:
                raise FieldValidationError(
                    "RecipientOrgBudget",
                    "currency",
                    "not found on the accompanying codelist.",
                    None,
                    None,
                )

        value_date = value_element[0].attrib.get("value-date")
        if value_date is None:
            raise RequiredFieldError("RecipientOrgBudget", "value-date",
                                     "required field missing.")
        value_date = self.validate_date(value_date)
        if not value_date:
            raise FieldValidationError(
                "RecipientOrgBudget",
                "value-date",
                "not in the correct range.",
                None,
                None,
            )
        organisation = self.get_model("Organisation")

        recipient_org_budget.organisation = organisation
        recipient_org_budget.status = status
        recipient_org_budget.recipient_org_identifier = \
            recipient_org_identifier
        recipient_org_budget.period_start = period_start_date
        recipient_org_budget.period_end = period_end_date
        recipient_org_budget.value_date = value_date
        recipient_org_budget.currency = currency
        recipient_org_budget.value = value

        self.register_model("RecipientOrgBudget", recipient_org_budget)
        return element

    def iati_organisations__iati_organisation__recipient_org_budget__recipient_org__narrative(  # NOQA: E501
            self, element):
        recipient_org_budget = self.get_model('RecipientOrgBudget')
        self.add_narrative(element, recipient_org_budget)
        return element

    def iati_organisations__iati_organisation__recipient_org_budget__budget_line(  # NOQA: E501
            self, element):
        ref = element.attrib.get("ref")
        narrative = element.xpath("narrative")
        # "narrative" element must occur at least once.
        if len(narrative) < 1:
            raise ParserError("RecipientOrgBudgetLine", "narrative",
                              "must occur at least once.")
        value_element = element.xpath("value")
        # "value"element must occur once and only once.
        if len(value_element) is not 1:
            raise ParserError("RecipientOrgBudgetLine",
                              "value",
                              "must occur once and only once.")
        value = self.guess_number("RecipientOrgBudget", value_element[0].text)
        currency = value_element[0].attrib.get("currency")
        if not currency:
            currency = getattr(self.get_model("Organisation"),
                               "default_currency")
            if not currency:
                raise RequiredFieldError(
                    "RecipientOrgBudgetLine",
                    "currency",
                    "must specify default-currency on iati-activity or as "
                    "currency on the element itself."
                )

        else:
            currency = self.get_or_none(codelist_models.Currency,
                                        code=currency)
            if currency is None:
                raise FieldValidationError(
                    "RecipientOrgBudgetLine",
                    "currency",
                    "not found on the accompanying codelist.",
                    None,
                    None,
                )
        value_date = value_element[0].attrib.get("value-date")
        if value_date is None:
            raise RequiredFieldError("RecipientOrgBudgetLine",
                                     "value-date",
                                     "required field missing."
                                     )

        value_date = self.validate_date(value_date)
        if not value_date:
            raise FieldValidationError(
                "RecipientOrgBudgetLine",
                "value-date",
                "not in the correct range.",
                None,
                None,
            )
        recipient_org_budget = self.get_model("RecipientOrgBudget")
        recipient_org_budget_line = RecipientOrgBudgetLine()

        recipient_org_budget_line.recipient_org_budget = recipient_org_budget
        recipient_org_budget_line.ref = ref
        recipient_org_budget_line.currency = currency
        recipient_org_budget_line.value = value
        recipient_org_budget_line.value_date = value_date

        self.register_model("RecipientOrgBudgetLine",
                            recipient_org_budget_line)
        return element

    def iati_organisations__iati_organisation__recipient_org_budget__budget_line__narrative(  # NOQA: E501
            self, element):

        recipient_org_budget_line = self.get_model('RecipientOrgBudgetLine')
        self.add_narrative(element, recipient_org_budget_line)
        return element

    def iati_organisations__iati_organisation__recipient_region_budget(
            self, element):
        status = element.attrib.get("status")
        if status:
            status = self.get_or_none(codelist_models.BudgetStatus,
                                      code=status)
            if status is None:
                raise FieldValidationError(
                    "RecipientRegionBudget",
                    "status",
                    "not found on the accompanying codelist.",
                    None,
                    None,
                )
        else:
            status = codelist_models.BudgetStatus.objects.get(code=1)
        recipient_region = element.xpath("recipient-region")
        if len(recipient_region) is not 1:
            raise ParserError("RecipientRegionBudget",
                              "recipient-region",
                              "must occur once and only once.")
<<<<<<< HEAD
        narrative = recipient_region[0].xpath("narrative")
        if len(narrative) < 1:
            raise ParserError("RecipientRegionBudget",
                              "recipient-region",
                              "must occur at least once.")
=======
>>>>>>> 2ea50b26

        recipient_region_vocabulary = recipient_region[0].attrib.get(
            "vocabulary")
        if recipient_region_vocabulary:
            recipient_region_vocabulary = self.get_or_none(RegionVocabulary,
                                                           code=recipient_region_vocabulary)  # NOQA: E501
            if recipient_region_vocabulary is None:
                raise FieldValidationError(
                    "RecipientRegionBudget",
                    "vocabulary",
                    "not found on the accompanying codelist.",
                    None,
                    None,
                )
        else:
            recipient_region_vocabulary = RegionVocabulary.objects.get(code=1)

        vocabulary_uri = recipient_region[0].attrib.get("vocabulary-uri")
<<<<<<< HEAD
=======

>>>>>>> 2ea50b26
        region = recipient_region[0].attrib.get("code")
        if region and recipient_region_vocabulary == \
                RegionVocabulary.objects.get(code=1):
            region = self.get_or_none(Region, code=region)
            if not region:
                raise FieldValidationError(
                    "RecipientRegionBudget",
                    "region",
                    "not found on the accompanying codelist.",
                    None,
                    None,
                )
<<<<<<< HEAD
=======
        else:
                region = None
>>>>>>> 2ea50b26

        period_start = element.xpath("period-start")
        if len(period_start) is not 1:
            raise ParserError("RecipientRegionBudget",
                              "period-start",
                              "must occur once and only once.")
        period_start_date = period_start[0].attrib.get("iso-date")
        if period_start_date is None:
            raise RequiredFieldError("RecipientRegionBudget", "iso-date",
                                     "required field missing.")
        period_start_date = self.validate_date(period_start_date)
        if not period_start_date:
            raise FieldValidationError(
                "RecipientRegionBudget",
                "iso-date",
                "is not in correct range.",
                None,
                None,
            )
        period_end = element.xpath("period-end")
        if len(period_end) is not 1:
            raise ParserError("RecipientRegionBudget",
                              "period-end",
                              "must occur once and only once.")
        period_end_date = period_end[0].attrib.get("iso-date")
        if period_end_date is None:
            raise RequiredFieldError("RecipientRegionBudget", "iso-date",
                                     "required field missing.")
        period_end_date = self.validate_date(period_end_date)
        if not period_end_date:
            raise FieldValidationError(
                "RecipientRegionBudget",
                "iso-date",
                "is not in correct range.",
                None,
                None,
            )
        value_element = element.xpath("value")
        if len(value_element) is not 1:
            raise ParserError("RecipientRegionBudget",
                              "value",
                              "must occur once and only once.")
        value = self.guess_number("RecipientRegionBudget", value_element[
            0].text)

        currency = value_element[0].attrib.get("currency")
        if not currency:
            currency = getattr(self.get_model("Organisation"),
                               "default_currency")
            if not currency:
                raise RequiredFieldError(
                    "RecipientRegionBudget",
                    "currency",
                    "must specify default-currency on iati-organisation or "
                    "as currency on the element itself."
                )
        else:
            currency = self.get_or_none(codelist_models.Currency,
                                        code=currency)
            if not currency:
                raise FieldValidationError(
                    "RecipientRegionBudget",
                    "currency",
                    "not found on the accompanying codelist.",
                    None,
                    None,
                )

        value_date = value_element[0].attrib.get("value-date")
        if value_date is None:
            raise RequiredFieldError("RecipientRegionBudget", "value-date",
                                     "required field missing.")
        value_date = self.validate_date(value_date)
        if not value_date:
            raise FieldValidationError(
                "RecipientRegionBudget",
                "value-date",
                "not in the correct range.",
                None,
                None,
            )
        organisation = self.get_model("Organisation")
        recipient_region_budget = RecipientRegionBudget()
        recipient_region_budget.organisation = organisation
        recipient_region_budget.status = status
        recipient_region_budget.region = region
        recipient_region_budget.vocabulary = recipient_region_vocabulary
        recipient_region_budget.vocabulary_uri = vocabulary_uri
        recipient_region_budget.period_start = period_start_date
        recipient_region_budget.period_end = period_end_date
        recipient_region_budget.value_date = value_date
        recipient_region_budget.currency = currency
        recipient_region_budget.value = value

        self.register_model("RecipientRegionBudget", recipient_region_budget)
        return element

    def iati_organistions__iati_organisation__recipient_region_budget__recipient_region__narrative(self, element):  # NOQA: E501
        recipient_region_budget = self.get_model('RecipientRegionBudget')
        self.add_narrative(element, recipient_region_budget)
        return element

<<<<<<< HEAD
    def iati_organisations__iati_organisation__recipient_region_budget__budget_line(  # NOQA: E501
            self, element):
        ref = element.attrib.get("ref")
        narrative = element.xpath("narrative")
        # "narrative" element must occur at least once.
        if len(narrative) < 1:
            raise ParserError("RecipientRegionBudgetLine", "narrative",
                              "must occur at least once.")
        value_element = element.xpath("value")
        # "value"element must occur once and only once.
        if len(value_element) is not 1:
            raise ParserError("RecipientRegionBudgetLine",
                              "value",
                              "must occur once and only once.")
        value = self.guess_number("RecipientRegionBudget", value_element[
            0].text)
        currency = value_element[0].attrib.get("currency")
        if not currency:
            currency = getattr(self.get_model("Organisation"),
                               "default_currency")
            if not currency:
                raise RequiredFieldError(
                    "RecipientRegionBudgetLine",
                    "currency",
                    "must specify default-currency on iati-activity or as "
                    "currency on the element itself."
                )

        else:
            currency = self.get_or_none(codelist_models.Currency,
                                        code=currency)
            if currency is None:
                raise FieldValidationError(
                    "RecipientRegionBudgetLine",
                    "currency",
                    "not found on the accompanying codelist.",
                    None,
                    None,
                )
        value_date = value_element[0].attrib.get("value-date")
        if value_date is None:
            raise RequiredFieldError("RecipientRegionBudgetLine",
                                     "value-date",
                                     "required field missing."
                                     )

        value_date = self.validate_date(value_date)
        if not value_date:
            raise FieldValidationError(
                "RecipientRegionBudgetLine",
                "value-date",
                "not in the correct range.",
                None,
                None,
            )
        recipient_region_budget = self.get_model("RecipientRegionBudget")
        recipient_region_budget_line = RecipientRegionBudgetLine()

        recipient_region_budget_line.recipient_region_budget = \
            recipient_region_budget
        recipient_region_budget_line.ref = ref
        recipient_region_budget_line.currency = currency
        recipient_region_budget_line.value = value
        recipient_region_budget_line.value_date = value_date

        self.register_model("RecipientRegionBudgetLine",
                            recipient_region_budget_line)
        return element

    def iati_organisations__iati_organisation__recipient_region_budget__budget_line__narrative(  # NOQA: E501
            self, element):

        recipient_region_budget_line = self.get_model(
            'RecipientRegionBudgetLine')
        self.add_narrative(element, recipient_region_budget_line)
        return element

=======
>>>>>>> 2ea50b26
    def post_save_models(self):
        """Perform all actions that need to happen after a single
        organisation's been parsed."""
        organisation = self.get_model('Organisation')

        if not organisation:
            return False

        post_save.set_activity_reporting_organisation(organisation)
        post_save.set_publisher_fk(organisation)

    def post_save_file(self, xml_source):
        pass

    def post_save_validators(self, dataset):
        pass<|MERGE_RESOLUTION|>--- conflicted
+++ resolved
@@ -10,8 +10,7 @@
     Organisation, OrganisationDocumentLink, OrganisationName,
     OrganisationNarrative, OrganisationReportingOrganisation,
     RecipientCountryBudget, RecipientOrgBudget, RecipientOrgBudgetLine,
-    RecipientRegionBudget, RecipientRegionBudgetLine, TotalBudget,
-    TotalBudgetLine, TotalExpenditure
+    RecipientRegionBudget, TotalBudget, TotalBudgetLine, TotalExpenditure
 )
 from iati_organisation.parser import post_save
 from iati_vocabulary.models import RegionVocabulary
@@ -730,14 +729,6 @@
             raise ParserError("RecipientRegionBudget",
                               "recipient-region",
                               "must occur once and only once.")
-<<<<<<< HEAD
-        narrative = recipient_region[0].xpath("narrative")
-        if len(narrative) < 1:
-            raise ParserError("RecipientRegionBudget",
-                              "recipient-region",
-                              "must occur at least once.")
-=======
->>>>>>> 2ea50b26
 
         recipient_region_vocabulary = recipient_region[0].attrib.get(
             "vocabulary")
@@ -756,10 +747,7 @@
             recipient_region_vocabulary = RegionVocabulary.objects.get(code=1)
 
         vocabulary_uri = recipient_region[0].attrib.get("vocabulary-uri")
-<<<<<<< HEAD
-=======
-
->>>>>>> 2ea50b26
+
         region = recipient_region[0].attrib.get("code")
         if region and recipient_region_vocabulary == \
                 RegionVocabulary.objects.get(code=1):
@@ -772,11 +760,8 @@
                     None,
                     None,
                 )
-<<<<<<< HEAD
-=======
         else:
                 region = None
->>>>>>> 2ea50b26
 
         period_start = element.xpath("period-start")
         if len(period_start) is not 1:
@@ -879,86 +864,6 @@
         self.add_narrative(element, recipient_region_budget)
         return element
 
-<<<<<<< HEAD
-    def iati_organisations__iati_organisation__recipient_region_budget__budget_line(  # NOQA: E501
-            self, element):
-        ref = element.attrib.get("ref")
-        narrative = element.xpath("narrative")
-        # "narrative" element must occur at least once.
-        if len(narrative) < 1:
-            raise ParserError("RecipientRegionBudgetLine", "narrative",
-                              "must occur at least once.")
-        value_element = element.xpath("value")
-        # "value"element must occur once and only once.
-        if len(value_element) is not 1:
-            raise ParserError("RecipientRegionBudgetLine",
-                              "value",
-                              "must occur once and only once.")
-        value = self.guess_number("RecipientRegionBudget", value_element[
-            0].text)
-        currency = value_element[0].attrib.get("currency")
-        if not currency:
-            currency = getattr(self.get_model("Organisation"),
-                               "default_currency")
-            if not currency:
-                raise RequiredFieldError(
-                    "RecipientRegionBudgetLine",
-                    "currency",
-                    "must specify default-currency on iati-activity or as "
-                    "currency on the element itself."
-                )
-
-        else:
-            currency = self.get_or_none(codelist_models.Currency,
-                                        code=currency)
-            if currency is None:
-                raise FieldValidationError(
-                    "RecipientRegionBudgetLine",
-                    "currency",
-                    "not found on the accompanying codelist.",
-                    None,
-                    None,
-                )
-        value_date = value_element[0].attrib.get("value-date")
-        if value_date is None:
-            raise RequiredFieldError("RecipientRegionBudgetLine",
-                                     "value-date",
-                                     "required field missing."
-                                     )
-
-        value_date = self.validate_date(value_date)
-        if not value_date:
-            raise FieldValidationError(
-                "RecipientRegionBudgetLine",
-                "value-date",
-                "not in the correct range.",
-                None,
-                None,
-            )
-        recipient_region_budget = self.get_model("RecipientRegionBudget")
-        recipient_region_budget_line = RecipientRegionBudgetLine()
-
-        recipient_region_budget_line.recipient_region_budget = \
-            recipient_region_budget
-        recipient_region_budget_line.ref = ref
-        recipient_region_budget_line.currency = currency
-        recipient_region_budget_line.value = value
-        recipient_region_budget_line.value_date = value_date
-
-        self.register_model("RecipientRegionBudgetLine",
-                            recipient_region_budget_line)
-        return element
-
-    def iati_organisations__iati_organisation__recipient_region_budget__budget_line__narrative(  # NOQA: E501
-            self, element):
-
-        recipient_region_budget_line = self.get_model(
-            'RecipientRegionBudgetLine')
-        self.add_narrative(element, recipient_region_budget_line)
-        return element
-
-=======
->>>>>>> 2ea50b26
     def post_save_models(self):
         """Perform all actions that need to happen after a single
         organisation's been parsed."""
