--- conflicted
+++ resolved
@@ -415,20 +415,28 @@
                               "value",
                               "must occur once and only once.")
         value = self.guess_number("TotalBudget", value_element[0].text)
-<<<<<<< HEAD
-        currency = self._get_currency_or_raise("TotalBudgetLine",
-                                               value_element[0].attrib.
-                                               get("currency"))
-
-        currency = self.get_or_none(codelist_models.Currency, code=currency)
-        if currency is None:
-            raise FieldValidationError(
-                "TotalBudget",
-                "currency",
-                "not found on the accompanying codelist.",
-                None,
-                None,
-            )
+        currency = value_element[0].attrib.get("currency")
+        if not currency:
+            currency = getattr(self.get_model("Organisation"),
+                               "default_currency")
+            if not currency:
+                raise RequiredFieldError(
+                    "TotalBudgetLine",
+                    "currency",
+                    "must specify default-currency on iati-activity or as "
+                    "currency on the element itself."
+                )
+
+        else:
+            currency = self.get_or_none(codelist_models.Currency, code=currency)
+            if currency is None:
+                raise FieldValidationError(
+                    "TotalBudgetLine",
+                    "currency",
+                    "not found on the accompanying codelist.",
+                    None,
+                    None,
+                )
         value_date = value_element[0].attrib.get("value-date")
         if value_date is None:
             raise RequiredFieldError("TotalBudget", "value-date", "required "
@@ -437,7 +445,7 @@
         value_date = self.validate_date(value_date)
         if not value_date:
             raise FieldValidationError(
-                "TotalBudget",
+                "TotalBudgetLine",
                 "value-date",
                 "not in the correct range.",
                 None,
@@ -537,15 +545,12 @@
                               "must occur once and only once.")
         value = self.guess_number("RecipientOrgBudget", value_element[0].text)
 
-=======
->>>>>>> b1250388
         currency = value_element[0].attrib.get("currency")
         if not currency:
             currency = getattr(self.get_model("Organisation"),
                                "default_currency")
             if not currency:
                 raise RequiredFieldError(
-<<<<<<< HEAD
                     "RecipientOrgBudget",
                     "currency",
                     "must specify default-currency on iati-organisation or "
@@ -557,25 +562,11 @@
             if not currency:
                 raise FieldValidationError(
                     "RecipientOrgBudget",
-=======
-                    "TotalBudgetLine",
-                    "currency",
-                    "must specify default-currency on iati-activity or as "
-                    "currency on the element itself."
-                )
-
-        else:
-            currency = self.get_or_none(codelist_models.Currency, code=currency)
-            if currency is None:
-                raise FieldValidationError(
-                    "TotalBudgetLine",
->>>>>>> b1250388
                     "currency",
                     "not found on the accompanying codelist.",
                     None,
                     None,
                 )
-<<<<<<< HEAD
 
         value_date = value_element[0].attrib.get("value-date")
         if value_date is None:
@@ -585,23 +576,11 @@
         if not value_date:
             raise FieldValidationError(
                 "RecipientOrgBudget",
-=======
-        value_date = value_element[0].attrib.get("value-date")
-        if value_date is None:
-            raise RequiredFieldError("TotalBudget", "value-date", "required "
-                                                                  "field "
-                                                                  "missing.")
-        value_date = self.validate_date(value_date)
-        if not value_date:
-            raise FieldValidationError(
-                "TotalBudgetLine",
->>>>>>> b1250388
                 "value-date",
                 "not in the correct range.",
                 None,
                 None,
             )
-<<<<<<< HEAD
         organisation = self.get_model("Organisation")
 
         recipient_org_budget.organisation = organisation
@@ -621,18 +600,6 @@
             self, element):
         recipient_org_budget = self.get_model('RecipientOrgBudget')
         self.add_narrative(element, recipient_org_budget)
-=======
-        total_budget = self.get_model("TotalBudget")
-        total_budtet_line = TotalBudgetLine()
-
-        total_budtet_line.total_budget = total_budget
-        total_budtet_line.ref = ref
-        total_budtet_line.currency = currency
-        total_budtet_line.value = value
-        total_budtet_line.value_date = value_date
-
-        self.register_model("TotalBudgetLine", total_budtet_line)
->>>>>>> b1250388
         return element
 
     def post_save_models(self):
