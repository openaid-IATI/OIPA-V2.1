import datetime
import logging
import urllib

from django.apps import apps
from django.core.exceptions import FieldDoesNotExist
from django.db import IntegrityError
from django.utils.encoding import smart_text
from lxml import etree

from geodata.models import Country, Region
from iati_codelists.models import (
    FileFormat, FinanceTypeCategory, OrganisationIdentifier,
    OrganisationRegistrationAgency, Sector
)
from iati_synchroniser.dac_sector_importer import DacSectorImporter
from iati_synchroniser.models import Codelist
from iati_synchroniser.sdg_sector_importer import SdgSectorImporter
from iati_synchroniser.unesco_region_importer import UnescoRegionImporter
from iati_synchroniser.unesco_sector_importer import UnescoSectorImporter
from iati_vocabulary.models import RegionVocabulary, SectorVocabulary

logger = logging.getLogger(__name__)


class CodeListImporter():
    # TODO: there's lots of same code here (Codelist items are (probably) added
    # (files are downloaded) twice). Code needds to be refactored to the DRY
    # principles.

    def __init__(self):
        self.looping_through_version = "2.03"
        self.iati_versions = ["2.03", ]

    def synchronise_with_codelists(self):
        """These are the Codelists to grab from IATI xml file which lists all
        available codelists.

           - The model name has to match 'name' argument
           - If it doesn't, add an 'if' block in 'add_code_list_item()' method
             in this class
        """
        self.CODELIST_ITEMS_TO_PARSE = [
            # Do categories first
            "SectorCategory",
            "SectorVocabulary",
            "RegionVocabulary",
            "PolicyMarkerVocabulary",
            "IndicatorVocabulary",
            "BudgetIdentifierSector-category",
            "BudgetIdentifierSector",
            "LocationType-category",
            "FinanceType-category",
            "FinanceType",
            "AidType-category",
            # TODO: update test:
            "AidTypeVocabulary",
            "DocumentCategory-category",
            "TagVocabulary",
        ]

        for codelist_name in self.CODELIST_ITEMS_TO_PARSE:
            # This adds Codelist ITEMS (not Codelist objects):
            # FIXME: although, they are (probably) already added here TWICE
            # TODO: refactor this whole code so double functionality according
            # to DRY principles:
            self.get_codelist_data(name=codelist_name)

        # This loops through IATI versions and creates Codelist ITEMS:
        for version in self.iati_versions:
            self.looping_through_version = version
            self.loop_through_codelists(version)

    @staticmethod
    def fast_iter(context, func):
        for event, elem in context:
            func(elem)
            elem.clear()
            while elem.getprevious() is not None:
                del elem.getparent()[0]
        del context

    @staticmethod
    def return_first(xpath_find):
        if xpath_find:
            return xpath_find[0].encode('utf-8')

    def add_code_list_item(self, elem):
        '''Adds ALL available codelist items from the file IF element's name
        matches model name in our database (RegionVocabulary, Country, etc.)
        '''

        tag = elem.tag
        item = None
        code = smart_text(self.return_first(elem.xpath('code/text()')))
        name = smart_text(self.return_first(elem.xpath('name/text()')))
        description = smart_text(self.return_first(
            elem.xpath('description/text()'))) or ''
        language_name = smart_text(
            self.return_first(elem.xpath('language/text()')))
        category = smart_text(self.return_first(elem.xpath('category/text()')))
        url = smart_text(self.return_first(elem.xpath('url/text()'))) or ' '
        model_name = tag

        # If Codelist name in IATI's file is different from our model name (or
        # if other modifications are needed), such conditions should be
        # overriden here:

        if tag == "Country":
            name = name.lower().title()
            item = Country(language=language_name, data_source="IATI")

        elif tag == "DocumentCategory-category":
            model_name = 'DocumentCategoryCategory'

        elif tag == "FileFormat":
            FileFormat(category=category)
            category = None

        elif tag == "OrganisationRegistrationAgency":
            OrganisationRegistrationAgency(category=category)

        elif tag == "LocationType-category":
            model_name = 'LocationTypeCategory'

        elif tag == "OrganisationIdentifier":
            item = OrganisationIdentifier(abbreviation=None)

        elif tag == "IATIOrganisationIdentifier":
            model_name = 'OrganisationIdentifier'
            item = OrganisationIdentifier(abbreviation=None)

        elif tag == "SectorCategory":
            name = name.lower().capitalize()

        elif tag == "BudgetIdentifierSector-category":
            model_name = 'BudgetIdentifierSectorCategory'

        elif tag == "FinanceType-category":
            model_name = 'FinanceTypeCategory'

        elif tag == "FinanceType":
            model_name = 'FinanceType'

        elif tag == "Region":
            region_voc = RegionVocabulary.objects.get(code=1)
            item = Region(region_vocabulary=region_voc)

        elif tag == "Sector":
            sector_vocabulary = SectorVocabulary.objects.get(code=1)
            item = Sector(vocabulary=sector_vocabulary)

        elif tag == "AidType-category":
            model_name = 'AidTypeCategory'

        elif tag == "CRSAddOtherFlags":
            model_name = 'OtherFlags'

        elif tag == "CRSChannelCode":
            name = name[:255]

        elif tag == "Version":
            if url is None:
                url = 'http://reference.iatistandard.org/' + \
                    self.looping_through_version.replace('.', '')

        if name is None or name == '':
            logger.log(0, 'name is null in ' + tag)
            name = code

        model = None
        try:
            # to do; change app_label to iati_codelist after codelist app
            # change
            model = apps.get_model(
                app_label='iati_codelists', model_name=model_name)
        except LookupError:
            pass

        try:
            # to do; change app_label to iati_codelist after codelist app
            # change
            model = apps.get_model(
                app_label='iati_vocabulary', model_name=model_name)
        except LookupError:
            pass

        if not model:
            try:
                model = apps.get_model(
                    app_label='geodata', model_name=model_name)
            except LookupError:
                print(''.join(['Model not found: ', model_name]))
                return False

        if not item:
            item = model()

        item.code = code
        item.name = name

        if len(item.name) > 200:
            item.name = item.name[0:200]
            print("name of code: {} , name: {} shortened to 200".format(
                item.code, item.name))

        item.codelist_iati_version = self.looping_through_version

        item = self.add_to_model_if_field_exists(
            model, item, 'description', description)
        item = self.add_to_model_if_field_exists(model, item, 'url', url)

        if category and model_name == 'FinanceType':
            ft_cat = FinanceTypeCategory.objects.filter(
                # currently 'code' field is used as a PK for this model:
                code=category,
            ).first()

            if ft_cat:
                item.category = ft_cat

        # FIXME: refactor this general abstract approach with models!:
        if category:
            item = self.add_to_model_if_field_exists(
                model, item, 'category_id', category)

        if item is not None and not model.objects.filter(
            pk=item.code
        ).exists():
            try:
                item.save()
            except IntegrityError as err:
                print("Error: {}".format(err))
                pass

    def add_to_model_if_field_exists(
            self, model, item, field_name, field_content):
        try:
            model._meta.get_field(field_name)

            # Save all strings as decoded strings and not as bytestrings:
            if type(field_content) == bytes and not field_content.isdigit():
                field_content = smart_text(field_content)

            setattr(item, field_name, field_content)
        except FieldDoesNotExist:
            pass
        return item

    def add_missing_items(self):
        Country.objects.get_or_create(
            code="XK",
            defaults={
                'name': 'Kosovo',
                'language': 'en'})
        Country.objects.get_or_create(
            code="YU",
            defaults={
                'name': 'Former Yugoslavia',
                'language': 'en'})
        Country.objects.get_or_create(
            code="AC",
            defaults={
                'name': 'Ascension Island',
                'language': 'en'})
        Country.objects.get_or_create(
            code="TA",
            defaults={
                'name': 'Tristan da Cunha',
                'language': 'en'})

    def get_codelist_data(self, elem=None, name=None):
        '''If 'name' parameter is not passed to this funtion, it first creates
           Codelist objects.
           Otherwise, actual codelist items (RegionVocabulary, SectorCategory)
           are also created
        '''

        if not name:
            name = smart_text(self.return_first(elem.xpath('name/text()')))
            description = smart_text(
                self.return_first(elem.xpath('description/text()'))
            )
            count = smart_text(self.return_first(elem.xpath('count/text()')))
            fields = smart_text(self.return_first(elem.xpath('fields/text()')))
            date_updated = datetime.datetime.now()

            if Codelist.objects.filter(name=name).exists():
                current_codelist = Codelist.objects.get(name=name)
                current_codelist.date_updated = date_updated
                current_codelist.description = description
                current_codelist.count = count
                current_codelist.fields = fields
                current_codelist.save()
            else:
                new_codelist = Codelist(
                    name=name,
                    description=description,
                    count=count,
                    fields=fields,
                    date_updated=date_updated)
                new_codelist.save()

<<<<<<< HEAD
        codelist_file_url = ("http://reference.iatistandard.org/"
                             + self.looping_through_version.replace('.', '') +
                             "/codelists/downloads/clv1/"
                             "codelist/" + smart_text(name) + ".xml")
=======
        cur_downloaded_xml = ("http://reference.iatistandard.org/"
                              + self.looping_through_version.replace('.', '') +
                              "/codelists/downloads/clv1/"
                              "codelist/" + smart_text(name) + ".xml")
>>>>>>> 4fa9954b

        cur_file_opener = urllib.request.build_opener()

        try:
            cur_xml_file = cur_file_opener.open(codelist_file_url)

            context2 = etree.iterparse(cur_xml_file, tag=name)
            self.fast_iter(context2, self.add_code_list_item)

        # FIXME: log this error!:
        # TODO: present 404s to frontend
        except urllib.error.HTTPError:
            raise Exception(
                'Codelist URL not found: {0}'.format(codelist_file_url)
            )

    def loop_through_codelists(self, version):
        downloaded_xml = urllib.request.Request(
            "http://reference.iatistandard.org/"
            + version.replace('.', '') +
            "/codelists/downloads/clv1/codelist.xml")

        file_opener = urllib.request.build_opener()
        xml_file = file_opener.open(downloaded_xml)
        context = etree.iterparse(xml_file, tag='codelist')
        # This updates / creates new Codelist objects (name argument is not
        # passed to 'get_codelist_data') AND adds Codelist items:
        self.fast_iter(context, self.get_codelist_data)
        self.add_missing_items()

        # XXX: where are these used?
        # Some of them (from the JSON file) dublicate with official Sectors:
        # reference.iatistandard.org/203/codelists/downloads/clv1/codelist/Sector.xml  # NOQA: E501
        dsi = DacSectorImporter()
        dsi.update()

        # These look like Unesco-specific Sectors, but despite the fact
        # that they are not in IATI (we can not parse them), they are
        # (will be) used globally, so we have to keep them in OIPA:
        ssi = SdgSectorImporter()
        ssi.update()

        # These are non-IATI, Unesco project-specific regions, but we're
        # temporary storing them in our db. See: #667
        uri = UnescoRegionImporter()
        uri.update()

        # Unesco-specific sectors (they shouldn't be in OIPA):
        usi = UnescoSectorImporter()
        usi.update()<|MERGE_RESOLUTION|>--- conflicted
+++ resolved
@@ -301,17 +301,10 @@
                     date_updated=date_updated)
                 new_codelist.save()
 
-<<<<<<< HEAD
         codelist_file_url = ("http://reference.iatistandard.org/"
                              + self.looping_through_version.replace('.', '') +
                              "/codelists/downloads/clv1/"
                              "codelist/" + smart_text(name) + ".xml")
-=======
-        cur_downloaded_xml = ("http://reference.iatistandard.org/"
-                              + self.looping_through_version.replace('.', '') +
-                              "/codelists/downloads/clv1/"
-                              "codelist/" + smart_text(name) + ".xml")
->>>>>>> 4fa9954b
 
         cur_file_opener = urllib.request.build_opener()
 
