--- conflicted
+++ resolved
@@ -353,7 +353,6 @@
         ssi = SdgSectorImporter()
         ssi.update()
 
-<<<<<<< HEAD
         # These are non-IATI, Unesco project-specific regions, but we're
         # temporary storing them in our db. See: #667
         uri = UnescoRegionImporter()
@@ -362,7 +361,6 @@
         # Unesco-specific sectors (they shouldn't be in OIPA):
         usi = UnescoSectorImporter()
         usi.update()
-=======
+
         # Added M49 Regions if available
-        M49RegionsImporter()
->>>>>>> 31375997
+        M49RegionsImporter()