--- conflicted
+++ resolved
@@ -16,11 +16,7 @@
 from iati_synchroniser.dac_sector_importer import DacSectorImporter
 from iati_synchroniser.models import Codelist
 from iati_synchroniser.sdg_sector_importer import SdgSectorImporter
-<<<<<<< HEAD
-from iati_synchroniser.unesco_region_importer import UnescoRegionImporter
 from iati_synchroniser.unesco_sector_importer import UnescoSectorImporter
-=======
->>>>>>> 2eada762
 from iati_vocabulary.models import RegionVocabulary, SectorVocabulary
 
 logger = logging.getLogger(__name__)
@@ -348,17 +344,8 @@
         # that they are not in IATI (we can not parse them), they are
         # (will be) used globally, so we have to keep them in OIPA:
         ssi = SdgSectorImporter()
-<<<<<<< HEAD
         ssi.update()
-
-        # These are non-IATI, Unesco project-specific regions, but we're
-        # temporary storing them in our db. See: #667
-        uri = UnescoRegionImporter()
-        uri.update()
 
         # Unesco-specific sectors (they shouldn't be in OIPA):
         usi = UnescoSectorImporter()
-        usi.update()
-=======
-        ssi.update()
->>>>>>> 2eada762
+        usi.update()