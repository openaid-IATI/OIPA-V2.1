--- conflicted
+++ resolved
@@ -6,12 +6,9 @@
 import hashlib
 import requests
 
-<<<<<<< HEAD
 from django.conf import settings
 from django.utils.encoding import smart_text
 
-=======
->>>>>>> 7454c96c
 from iati_organisation.models import Organisation
 from iati_synchroniser.create_publisher_organisation import (
     create_publisher_organisation
