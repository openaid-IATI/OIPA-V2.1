from OIPA.production_settings import *

SPATIALITE_LIBRARY_PATH = 'mod_spatialite'

DATABASES = {
    'default': {
        'ENGINE': 'django.contrib.gis.db.backends.spatialite',
        'NAME': ':memory:',
    },
}

<<<<<<< HEAD
FTS = False
=======
CKAN_URL = "https://iati-staging.ckan.io"
>>>>>>> de7037ad
<|MERGE_RESOLUTION|>--- conflicted
+++ resolved
@@ -9,8 +9,5 @@
     },
 }
 
-<<<<<<< HEAD
 FTS = False
-=======
-CKAN_URL = "https://iati-staging.ckan.io"
->>>>>>> de7037ad
+CKAN_URL = "https://iati-staging.ckan.io"