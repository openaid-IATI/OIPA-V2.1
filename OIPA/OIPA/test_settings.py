import os

from OIPA.production_settings import *  # noqa: F401, F403

<<<<<<< HEAD
SPATIALITE_LIBRARY_PATH = '/usr/local/lib/mod_spatialite.dylib'
=======
# XXX: Note, that for OS X you'll probably need something different, something
# like '/usr/local/lib/mod_spatialite.dylib' or smth.
# See:https://docs.djangoproject.com/en/2.0/ref/contrib/gis/install/spatialite/
SPATIALITE_LIBRARY_PATH = os.getenv(
    'SPATIALITE_LIBRARY_PATH',
    'mod_spatialite.so',
)

>>>>>>> 2ad0a787

DATABASES = {
    'default': {
        'ENGINE': 'django.contrib.gis.db.backends.spatialite',
        'NAME': ':memory:',
    },
}

FTS_ENABLED = False
CKAN_URL = "https://iati-staging.ckan.io"

# Don't cache anything when testing:
CACHES = {
    'default': {
        'BACKEND': 'django.core.cache.backends.dummy.DummyCache',
    },
    'api': {
        'BACKEND': 'django.core.cache.backends.dummy.DummyCache',
    },
<<<<<<< HEAD
=======
}

# Log everything to console when testing:
LOGGING = {
    'version': 1,
    'disable_existing_loggers': False,
    'handlers': {
        # Useful for local development:
        'console': {
            'class': 'logging.StreamHandler',
        },
    },
    'loggers': {
        # All other errors:
        '': {
            'handlers': ['console'],
            'level': OIPA_LOG_LEVEL,  # NOQA: F405
            'propagate': False,
        },
        # IATI Parser related errors:
        'iati.parser': {
            'handlers': ['console'],
            'level': OIPA_LOG_LEVEL,  # NOQA: F405
            'propagate': False,
        },
        # Django-related errors:
        'django': {
            'handlers': ['console'],
            'level': OIPA_LOG_LEVEL,  # NOQA: F405
            'propagate': False,
        },
    },
>>>>>>> 2ad0a787
}<|MERGE_RESOLUTION|>--- conflicted
+++ resolved
@@ -2,9 +2,6 @@
 
 from OIPA.production_settings import *  # noqa: F401, F403
 
-<<<<<<< HEAD
-SPATIALITE_LIBRARY_PATH = '/usr/local/lib/mod_spatialite.dylib'
-=======
 # XXX: Note, that for OS X you'll probably need something different, something
 # like '/usr/local/lib/mod_spatialite.dylib' or smth.
 # See:https://docs.djangoproject.com/en/2.0/ref/contrib/gis/install/spatialite/
@@ -12,8 +9,6 @@
     'SPATIALITE_LIBRARY_PATH',
     'mod_spatialite.so',
 )
-
->>>>>>> 2ad0a787
 
 DATABASES = {
     'default': {
@@ -33,8 +28,6 @@
     'api': {
         'BACKEND': 'django.core.cache.backends.dummy.DummyCache',
     },
-<<<<<<< HEAD
-=======
 }
 
 # Log everything to console when testing:
@@ -67,5 +60,4 @@
             'propagate': False,
         },
     },
->>>>>>> 2ad0a787
 }