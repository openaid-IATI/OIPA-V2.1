--- conflicted
+++ resolved
@@ -186,15 +186,11 @@
     'rest_auth',
     'rest_auth.registration',
     'django_filters',
-<<<<<<< HEAD
     'django_crontab',
     'markdownify',
 
     # Unesco project specific code:
     'unesco',
-=======
-    'markdownify'
->>>>>>> 31375997
 ]
 
 ADMIN_REORDER = (
@@ -348,14 +344,13 @@
     'DEFAULT_CACHE_RESPONSE_TIMEOUT': 1 * 60 * 60 * 24 * 7,  # 1 week
 }
 
-<<<<<<< HEAD
 CRONJOBS = [
     (
         '0 1 * * *',
         'unesco.cron.calculated_all_transaction_balance_for_all_activities'
     ),
 ]
-=======
+
 # DATA PLUGINS is a dict with data which is not related to the IATI data.
 # For example, for M49 Regions import, add such code block it in the
 # local_settings.py:
@@ -373,5 +368,4 @@
 try:
     from local_settings import *  # noqa: F401, F403
 except ImportError:
-    pass
->>>>>>> 31375997
+    pass