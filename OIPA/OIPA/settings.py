--- conflicted
+++ resolved
@@ -185,14 +185,11 @@
     'rest_auth',
     'rest_auth.registration',
     'django_filters',
-<<<<<<< HEAD
-
+    'django_crontab',
+    'markdownify',
+
+    # Unesco project specific code:
     'unesco',
-    'django_crontab',
-=======
-    'markdownify'
-
->>>>>>> aa97dac2
 ]
 
 ADMIN_REORDER = (
