--- conflicted
+++ resolved
@@ -185,12 +185,7 @@
     'rest_auth',
     'rest_auth.registration',
     'django_filters',
-<<<<<<< HEAD
-    'nested_admin',
-=======
     'markdownify'
-
->>>>>>> 2ad0a787
 ]
 
 ADMIN_REORDER = (
@@ -342,12 +337,12 @@
     'DEFAULT_USE_CACHE': 'api',
     # reset cache every x seconds:
     'DEFAULT_CACHE_RESPONSE_TIMEOUT': 1 * 60 * 60 * 24 * 7,  # 1 week
-<<<<<<< HEAD
-}
-
-# DATA PLUGINS is the data which has not related to the IATI data.
-# For example M49 Regions code, put it in the local_settings.py,
-# like the following:
+}
+
+# DATA PLUGINS is a dict with data which is not related to the IATI data.
+# For example, for M49 Regions import, add such code block it in the
+# local_settings.py:
+
 # import os
 # BASE_DIR = os.path.dirname(os.path.dirname(os.path.realpath(__file__)))
 # DATA_PLUGINS = {
@@ -361,7 +356,4 @@
 try:
     from local_settings import *  # noqa: F401, F403
 except ImportError:
-    pass
-=======
-}
->>>>>>> 2ad0a787
+    pass