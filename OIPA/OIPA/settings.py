# Django settings for OIPA project.
import sys
import os
from django.conf.global_settings import TEMPLATE_CONTEXT_PROCESSORS as TCP
from django.conf import settings

TEMPLATE_CONTEXT_PROCESSORS = TCP + (
    'django.core.context_processors.request',
)

def rel(*x):
    return os.path.join(os.path.abspath(os.path.dirname(__file__)), *x)

sys.path.insert(0, rel('..','lib'))


from local_settings import *

<<<<<<< HEAD
ADMINFILES_UPLOAD_TO = getattr(settings, 'ADMINFILES_UPLOAD_TO',
                              'csv_files')

=======
DEBUG = DEBUG
TEMPLATE_DEBUG = DEBUG

ADMINS = ADMINS
MANAGERS = ADMINS
DATABASES = DATABASES

ADMINFILES_UPLOAD_TO = getattr(settings, 'ADMINFILES_UPLOAD_TO', 'csv_files')
>>>>>>> a6bb73b6

XS_SHARING_ALLOWED_ORIGINS = '*'
XS_SHARING_ALLOWED_METHODS = ['GET', 'OPTIONS']
XS_SHARING_ALLOWED_HEADERS = ['Content-Type', '*']
XS_SHARING_ALLOWED_CREDENTIALS = 'true'

# Hosts/domain names that are valid for this site; required if DEBUG is False
# See https://docs.djangoproject.com/en/1.5/ref/settings/#allowed-hosts
ALLOWED_HOSTS = ['*']

# Local time zone for this installation. Choices can be found here:
# http://en.wikipedia.org/wiki/List_of_tz_zones_by_name
# although not all choices may be available on all operating systems.
# In a Windows environment this must be set to your system time zone.
TIME_ZONE = 'America/Chicago'

# Language code for this installation. All choices can be found here:
# http://www.i18nguy.com/unicode/language-identifiers.html
LANGUAGE_CODE = 'en-us'

SITE_ID = 1

# If you set this to False, Django will make some optimizations so as not
# to load the internationalization machinery.
USE_I18N = True

# If you set this to False, Django will not format dates, numbers and
# calendars according to the current locale.
USE_L10N = True

# If you set this to False, Django will not use timezone-aware datetimes.
USE_TZ = False

# Absolute path to the directory static files should be collected to.
# Don't put anything in this directory yourself; store your static files
# in apps' "static/" subdirectories and in STATICFILES_DIRS.
# Example: "/var/www/example.com/static/"
MEDIA_ROOT = rel('../media')

# URL prefix for static files.
# Example: "http://example.com/static/", "http://static.example.com/"
MEDIA_URL = '/media/'

# Additional locations of static files
STATICFILES_DIRS = (
    rel('../static'),
)

# List of finder classes that know how to find static files in
# various locations.
STATICFILES_FINDERS = (
    'django.contrib.staticfiles.finders.FileSystemFinder',
    'django.contrib.staticfiles.finders.AppDirectoriesFinder',
#    'django.contrib.staticfiles.finders.DefaultStorageFinder',
)

# Make this unique, and don't share it with anybody.
SECRET_KEY = '709)+!x8tujusgf**8v0l%t(u65p3haip^&l17k^t(i_r+csqd'

# List of callables that know how to import templates from various sources.
TEMPLATE_LOADERS = (
    'django.template.loaders.filesystem.Loader',
    'django.template.loaders.app_directories.Loader',
#     'django.template.loaders.eggs.Loader',
)

MIDDLEWARE_CLASSES = (
    'django.middleware.common.CommonMiddleware',
    'django.contrib.sessions.middleware.SessionMiddleware',
    'django.middleware.csrf.CsrfViewMiddleware',
    'django.contrib.auth.middleware.AuthenticationMiddleware',
    'django.contrib.messages.middleware.MessageMiddleware',
    # Uncomment the next line for simple clickjacking protection:
    # 'django.middleware.clickjacking.XFrameOptionsMiddleware',
    'api.v3.ajax_allower.XsSharing',
)

ROOT_URLCONF = 'OIPA.urls'

# Python dotted path to the WSGI application used by Django's runserver.
WSGI_APPLICATION = 'OIPA.wsgi.application'

import os
TEMPLATE_DIRS = (os.path.join(os.path.dirname(__file__), '..', 'templates').replace('\\','/'),)

INSTALLED_APPS = (
    'django_rq',
    'django.contrib.auth',
    'django.contrib.contenttypes',
    'django.contrib.sessions',
    # 'django.contrib.sites',
    'django.contrib.messages',
    'django.contrib.staticfiles',
    'suit',
    'django.contrib.admin',
    'django.contrib.admindocs',
    # 'django.contrib.gis',
    'iati',
    'iati_synchroniser',
    'geodata',
    'indicator',
    'api',
    'cache',
    'task_queue',
    'multiupload',
    'djsupervisor',
    'indicator_unesco',
    'translation_model',
)

SUIT_CONFIG = {
    'ADMIN_NAME': 'OIPA',
    'MENU': (
        # Keep original label and models
        'sites',
        # Rename app and set icon
        {'app': 'auth', 'label': 'Authorization', 'icon':'icon-lock'},
        {'app': 'iati', 'label': 'IATI', 'icon':'icon-th'},
        {'app': 'iati_synchroniser', 'label': 'IATI management', 'icon':'icon-refresh'},
        {'app': 'geodata', 'label': 'Geo data', 'icon':'icon-globe'},
        {'app': 'indicator', 'label': 'Indicators', 'icon':'icon-signal'},
        {'app': 'indicator_unesco', 'label': 'Unesco Indicators', 'icon':'icon-signal'},
        {'app': 'cache', 'label': 'API call cache', 'icon':'icon-hdd'},
        {'label': 'Task queue', 'url': ( '/admin/queue/'), 'icon':'icon-tasks', 'models': [
            {'label': 'Task overview', 'url': ( '/admin/queue/')},
            {'label': 'Default queue', 'url': ( '/admin/queue/queues/0/')},
            {'label': 'Parse queue', 'url': ( '/admin/queue/queues/1/')},
            {'label': 'Failed tasks', 'url': ( '/admin/queue/queues/2/')},
        ]},
    )
}

<<<<<<< HEAD

# A sample logging configuration. The only tangible logging
# performed by this configuration is to send an email to
# the site admins on every HTTP 500 error when DEBUG=False.
# See http://docs.djangoproject.com/en/dev/topics/logging for
# more details on how to customize your logging configuration.

RQ_SHOW_ADMIN_LINK = True
=======
RQ_SHOW_ADMIN_LINK = False
LOGGING = LOGGING
RQ_QUEUES = RQ_QUEUES

TEST_RUNNER = 'django.test.runner.DiscoverRunner'
>>>>>>> a6bb73b6
<|MERGE_RESOLUTION|>--- conflicted
+++ resolved
@@ -16,20 +16,9 @@
 
 from local_settings import *
 
-<<<<<<< HEAD
 ADMINFILES_UPLOAD_TO = getattr(settings, 'ADMINFILES_UPLOAD_TO',
                               'csv_files')
-
-=======
-DEBUG = DEBUG
-TEMPLATE_DEBUG = DEBUG
-
-ADMINS = ADMINS
-MANAGERS = ADMINS
-DATABASES = DATABASES
-
 ADMINFILES_UPLOAD_TO = getattr(settings, 'ADMINFILES_UPLOAD_TO', 'csv_files')
->>>>>>> a6bb73b6
 
 XS_SHARING_ALLOWED_ORIGINS = '*'
 XS_SHARING_ALLOWED_METHODS = ['GET', 'OPTIONS']
@@ -162,8 +151,6 @@
     )
 }
 
-<<<<<<< HEAD
-
 # A sample logging configuration. The only tangible logging
 # performed by this configuration is to send an email to
 # the site admins on every HTTP 500 error when DEBUG=False.
@@ -171,10 +158,8 @@
 # more details on how to customize your logging configuration.
 
 RQ_SHOW_ADMIN_LINK = True
-=======
-RQ_SHOW_ADMIN_LINK = False
+
 LOGGING = LOGGING
 RQ_QUEUES = RQ_QUEUES
 
-TEST_RUNNER = 'django.test.runner.DiscoverRunner'
->>>>>>> a6bb73b6
+TEST_RUNNER = 'django.test.runner.DiscoverRunner'