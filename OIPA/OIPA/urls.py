--- conflicted
+++ resolved
@@ -14,12 +14,7 @@
     url(r'^admin/queue/', include('django_rq.urls')),
     url(r'^admin/task_queue/', include('task_queue.urls')),
     url(r'^admin/doc/', include('django.contrib.admindocs.urls')),
-<<<<<<< HEAD
-    url(r'^admin/', include(admin.site.urls)),
-    url(r'^nested_admin/', include('nested_admin.urls')),
-=======
     url(r'^admin/', admin.site.urls),
->>>>>>> 2ad0a787
     url(r'^api/', include('api.urls')),
     url(r'^home$', TemplateView.as_view(template_name='home/home.html')),
     url(r'^404$', views.error404),
