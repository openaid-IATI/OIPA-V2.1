env
<<<<<<< HEAD
plugins
local_settings.py
.pytest_cache/
=======
.env
.pytest_cashe
>>>>>>> 2ad0a787
<|MERGE_RESOLUTION|>--- conflicted
+++ resolved
@@ -1,9 +1,5 @@
 env
-<<<<<<< HEAD
 plugins
 local_settings.py
 .pytest_cache/
-=======
-.env
-.pytest_cashe
->>>>>>> 2ad0a787
+.env