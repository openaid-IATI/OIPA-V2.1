--- conflicted
+++ resolved
@@ -97,15 +97,7 @@
                         <select name="add-task-select-default">
                             <option value="parse_all_existing_sources">Update all existing IATI source</option>
                             <option value="get_new_sources_from_iati_api">Add new sources from IATI registry</option>
-<<<<<<< HEAD
                             <option value="get_new_organisations_from_iati_api">Add new organisations from IATI registry</option>
-                            <option value="parse_all_not_parsed_in_x_days">Update sources not parsed in x days (insert days in parameter box)</option>
-                            <option value="update_all_geo_data">Update all geo data</option>
-                            <option value="update_all_indicator_data">Update all indicator data</option>
-                            <option value="cache_long_api_calls">cache long API calls</option>
-                            <option value="update_existing_api_call_caches">update existing API call caches</option>
-=======
->>>>>>> cf819573
                             <option value="delete_sources_not_found_in_registry_in_x_days">Delete sources not found in registry in x days (and not added manually)</option>
                         </select>
 
