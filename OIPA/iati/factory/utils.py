--- conflicted
+++ resolved
@@ -201,8 +201,6 @@
     condition2 = ConditionFactory.create(conditions=conditions1)
     _create_test_narrative(activity, condition2, condition2_narrative_1)
     _create_test_narrative(activity, condition2, condition2_narrative_2)
-
-<<<<<<< HEAD
     conditions2 = ConditionsFactory.create(activity=activity)
     condition3 = ConditionFactory.create(conditions=conditions2)
     _create_test_narrative(activity, condition3, condition3_narrative_1)
@@ -269,7 +267,5 @@
     fss_forecast = FssForecastFactory.create(fss=fss)
 
 
-=======
->>>>>>> 52d881e2
     return activity
 
