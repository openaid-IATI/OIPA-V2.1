--- conflicted
+++ resolved
@@ -2926,19 +2926,9 @@
         )
 
 
-<<<<<<< HEAD
-class ActivityResultIndicatorBaselineDocumentLinkLanguageTestCase(
-    TestCase
-):
-
-    """
-    2.03: An optional <language> element of a document-link in a baseline in
-    an indicator in a result element was added
-=======
 class ActivityResultIndicatorBaselineDocumentLinkTestCase(TestCase):
     """
     2.03: The optional <document-link> element was added.
->>>>>>> 912fd256
     """
 
     def setUp(self):
@@ -2956,8 +2946,6 @@
             root=self.iati_203_XML_file,
         ).get_parser()
 
-<<<<<<< HEAD
-=======
         current_version = VersionFactory(code='2.03')
 
         self.activity = iati_factory.ActivityFactory.create(
@@ -3122,30 +3110,11 @@
             root=self.iati_203_XML_file,
         ).get_parser()
 
->>>>>>> 912fd256
         self.document_link = iati_factory.DocumentLinkFactory. \
             create(url='http://someuri.com')
 
         self.parser_203.register_model('DocumentLink', self.document_link)
 
-<<<<<<< HEAD
-    def test_result_indicator_baseline_document_link_language_element(
-            self):
-        '''
-        Test if <language> element in <document-link> XML element is
-        correctly parsed and saved.
-        '''
-
-        # case 1: 'code' is missing
-
-        document_language_attr = {
-            # "code": 'en'
-
-        }
-        document_language_XML_element = E(
-            'language',
-            **document_language_attr
-=======
     def test_activity_result_indicator_baseline_document_link_document_date(
         self
     ):
@@ -3162,64 +3131,10 @@
         document_date_XML_element = E(
             'document-date',
             **document_date_attr
->>>>>>> 912fd256
         )
 
         try:
             self.date = self.parser_203 \
-<<<<<<< HEAD
-                 .iati_activities__iati_activity__result__indicator__baseline__document_link__language(  # NOQA: E501
-
-                document_language_XML_element
-
-            )
-        except RequiredFieldError as inst:
-            self.assertEqual(inst.field, 'code')
-            self.assertEqual(inst.message, 'required attribute missing')
-
-        # case 2: 'language' is not found
-        document_language_attr = {
-
-            "code": 'ab'
-
-        }
-        document_language_XML_element = E(
-            'language',
-            **document_language_attr
-        )
-        try:
-            self.parser_203.iati_activities__iati_activity__result__indicator__baseline__document_link__language(  # NOQA: E501
-                document_language_XML_element
-            )
-        except FieldValidationError as inst:
-            self.assertEqual(inst.field, 'code')
-            self.assertEqual(inst.message,
-                             'not found on the accompanying code list')
-
-        # all is good
-        language = codelist_factory.LanguageFactory()  # dummy language object
-        document_language_attr = {
-
-            "code": language.code
-
-        }
-        document_language_XML_element = E(
-            'language',
-            **document_language_attr
-        )
-        self.parser_203\
-            .iati_activities__iati_activity__result__indicator__baseline__document_link__language(  # NOQA: E501
-                document_language_XML_element
-            )
-
-        # Let's test language is saved
-
-        document_link = self.parser_203.get_model('DocumentLink')
-        document_link_language = self.parser_203.get_model(
-            'DocumentLinkLanguage')
-        self.assertEqual(document_link, document_link_language.document_link)
-        self.assertEqual(language, document_link_language.language)
-=======
                  .iati_activities__iati_activity__result__indicator__baseline__document_link__document_date(  # NOQA: E501
                 document_date_XML_element
             )
@@ -3337,7 +3252,108 @@
             document_link_description.document_link,
             self.document_link
         )
->>>>>>> 912fd256
+
+
+class ActivityResultIndicatorBaselineDocumentLinkLanguageTestCase(
+    TestCase
+):
+
+    """
+    2.03: An optional <language> element of a document-link in a baseline in
+    an indicator in a result element was added
+    """
+
+    def setUp(self):
+        # 'Main' XML file for instantiating parser:
+        xml_file_attrs = {
+            "generated-datetime": datetime.datetime.now().isoformat(),
+            "version": '2.03',
+        }
+        self.iati_203_XML_file = E("iati-activities", **xml_file_attrs)
+
+        dummy_source = synchroniser_factory.DatasetFactory.create()
+
+        self.parser_203 = ParseManager(
+            dataset=dummy_source,
+            root=self.iati_203_XML_file,
+        ).get_parser()
+
+        self.document_link = iati_factory.DocumentLinkFactory. \
+            create(url='http://someuri.com')
+
+        self.parser_203.register_model('DocumentLink', self.document_link)
+
+    def test_result_indicator_baseline_document_link_language_element(
+            self):
+        '''
+        Test if <language> element in <document-link> XML element is
+        correctly parsed and saved.
+        '''
+
+        # case 1: 'code' is missing
+
+        document_language_attr = {
+            # "code": 'en'
+
+        }
+        document_language_XML_element = E(
+            'language',
+            **document_language_attr
+        )
+
+        try:
+            self.date = self.parser_203 \
+                 .iati_activities__iati_activity__result__indicator__baseline__document_link__language(  # NOQA: E501
+
+                document_language_XML_element
+
+            )
+        except RequiredFieldError as inst:
+            self.assertEqual(inst.field, 'code')
+            self.assertEqual(inst.message, 'required attribute missing')
+
+        # case 2: 'language' is not found
+        document_language_attr = {
+
+            "code": 'ab'
+
+        }
+        document_language_XML_element = E(
+            'language',
+            **document_language_attr
+        )
+        try:
+            self.parser_203.iati_activities__iati_activity__result__indicator__baseline__document_link__language(  # NOQA: E501
+                document_language_XML_element
+            )
+        except FieldValidationError as inst:
+            self.assertEqual(inst.field, 'code')
+            self.assertEqual(inst.message,
+                             'not found on the accompanying code list')
+
+        # all is good
+        language = codelist_factory.LanguageFactory()  # dummy language object
+        document_language_attr = {
+
+            "code": language.code
+
+        }
+        document_language_XML_element = E(
+            'language',
+            **document_language_attr
+        )
+        self.parser_203\
+            .iati_activities__iati_activity__result__indicator__baseline__document_link__language(  # NOQA: E501
+                document_language_XML_element
+            )
+
+        # Let's test language is saved
+
+        document_link = self.parser_203.get_model('DocumentLink')
+        document_link_language = self.parser_203.get_model(
+            'DocumentLinkLanguage')
+        self.assertEqual(document_link, document_link_language.document_link)
+        self.assertEqual(language, document_link_language.language)
 
 
 class ActivityResultIndicatorPeriodTargetTestCase(TestCase):
