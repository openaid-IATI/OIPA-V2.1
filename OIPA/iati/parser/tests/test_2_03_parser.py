--- conflicted
+++ resolved
@@ -1493,17 +1493,9 @@
         )
 
 
-<<<<<<< HEAD
 class ActivityConditionsCondititionTestCase(TestCase):
     '''
     2.03: Added new (optional) <condttion> element for <conditions> element
-=======
-class ActivityConditionsTestCase(TestCase):
-
-    '''
-    2.03: Added new (optional) <conditions> element for <iati-activity>
-    element.
->>>>>>> 6efe4ea5
     '''
 
     def setUp(self):
@@ -1521,7 +1513,6 @@
             root=self.iati_203_XML_file,
         ).get_parser()
 
-<<<<<<< HEAD
         # related object
 
         self.conditions = iati_factory.ConditionsFactory.create()
@@ -1597,7 +1588,30 @@
 
         self.assertEqual(condition.conditions, self.conditions)
         self.assertEqual(condition.type, self.condition_type)
-=======
+
+
+class ActivityConditionsTestCase(TestCase):
+
+    '''
+    2.03: Added new (optional) <conditions> element for <iati-activity>
+    element.
+    '''
+
+    def setUp(self):
+        # 'Main' XML file for instantiating parser:
+        xml_file_attrs = {
+            "generated-datetime": datetime.datetime.now().isoformat(),
+            "version": '2.03',
+        }
+        self.iati_203_XML_file = E("iati-activities", **xml_file_attrs)
+
+        dummy_source = synchroniser_factory.DatasetFactory.create()
+
+        self.parser_203 = ParseManager(
+            dataset=dummy_source,
+            root=self.iati_203_XML_file,
+        ).get_parser()
+
         # Related objects:
         # create dummy object
 
@@ -1650,7 +1664,6 @@
         conditions = self.parser_203.get_model('Conditions')
         self.assertEqual(self.activity, conditions.activity)
         self.assertTrue(conditions.attached)
->>>>>>> 6efe4ea5
 
 
 class ActivityResultDocumentLinkTestCase(TestCase):
