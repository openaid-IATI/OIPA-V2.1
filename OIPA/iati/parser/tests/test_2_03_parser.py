###########################################################
# Unit tests for new functionality in IATI v. 2.03 parser #
###########################################################

import datetime
from decimal import Decimal

import dateutil.parser
# Runs each test in a transaction and flushes database
from django.test import TestCase
from lxml.builder import E

from iati.factory import iati_factory
from iati.parser.exceptions import (
    FieldValidationError, IgnoredVocabularyError, ParserError,
    RequiredFieldError
)
from iati.parser.IATI_2_03 import Parse as Parser_203
from iati.parser.parse_manager import ParseManager
from iati.transaction.factories import TransactionFactory
from iati_codelists.factory import codelist_factory
from iati_codelists.factory.codelist_factory import VersionFactory
from iati_synchroniser.factory import synchroniser_factory
from iati_vocabulary.factory.vocabulary_factory import (
    AidTypeVocabularyFactory, RegionVocabularyFactory, ResultVocabularyFactory,
    SectorVocabularyFactory, TagVocabularyFactory
)


class AddNarrativeTestCase(TestCase):

    """
    2.03: add_narrative() method testing
    """

    def setUp(self):
        # 'Main' XML file for instantiating parser:
        xml_file_attrs = {
            "generated-datetime": datetime.datetime.now().isoformat(),
            "version": '2.03',
        }
        self.iati_203_XML_file = E("iati-activities", **xml_file_attrs)

        dummy_source = synchroniser_factory.DatasetFactory.create()

        self.parser_203 = ParseManager(
            dataset=dummy_source,
            root=self.iati_203_XML_file,
        ).get_parser()

        # related objects
        # We need to test for two different objects which are 'Activity' and
        # 'Organisation'

        self.title = iati_factory.TitleFactory.create()
        # we want to use actual elements that have narravtive attribute
        self.organisation = iati_factory.OrganisationFactory.create()
        self.activity = iati_factory.ActivityDummyFactory.create()
        self.organisation_reporting_organisation = iati_factory.\
            OrganisationReportingOrganisationFactory.create()

        self.parser_203.register_model('Title', self.title)
        self.parser_203.register_model('Organisation', self.organisation)
        self.parser_203.register_model('Activity', self.activity)
        self.parser_203.register_model('OrganisationReportingOrganisation',
                                       self.
                                       organisation_reporting_organisation)

    def test_add_narrrative(self):
        # Testing for parent = 'organisation_reporting_organisation'
        # Case 1 : parent is not passed
        narrative_attr = {
            '{http://www.w3.org/XML/1998/namespace}lang': 'fr'
        }
        narrative_XML_element = E(
            'narrative',
            **narrative_attr
        )

        try:
            self.parser_203.add_narrative(narrative_XML_element, None,
                                          is_organisation_narrative=True)
        except ParserError as inst:
            self.assertEqual(inst.field, 'narrative')
            self.assertEqual(inst.message, 'parent object must be passed')

        # Case 2 : 'lang' cannot be found

        narrative_attr = {
            '{http://www.w3.org/XML/1998/namespace}lang': 'fr'
        }
        narrative_XML_element = E(
            'narrative',
            **narrative_attr
        )

        try:
            self.parser_203.add_narrative(narrative_XML_element,
                                          self.
                                          organisation_reporting_organisation,
                                          is_organisation_narrative=True)
        except RequiredFieldError as inst:
            self.assertEqual(inst.field, 'xml:lang')
            self.assertEqual(inst.message, 'must specify xml:lang on '
                                           'iati-activity or xml:lang on the '
                                           'element itself')

        # Case 3 : 'text' is missing

        language = codelist_factory.LanguageFactory(code='en')
        narrative_attr = {
            '{http://www.w3.org/XML/1998/namespace}lang': language.code
        }
        narrative_XML_element = E(
            'narrative',
            **narrative_attr
        )

        try:
            self.parser_203.add_narrative(narrative_XML_element,
                                          self.
                                          organisation_reporting_organisation,
                                          is_organisation_narrative=True)
        except RequiredFieldError as inst:
            self.assertEqual(inst.field, 'text')
            self.assertEqual(inst.message, 'empty narrative')

        # All is ok

        narrative_XML_element.text = 'Hello world!!'

        self.parser_203.add_narrative(narrative_XML_element, self.
                                      organisation_reporting_organisation,
                                      is_organisation_narrative=True)

        # check all required things are saved

        register_name = self.organisation_reporting_organisation.\
            __class__.__name__ + "Narrative"
        narrative = self.parser_203.get_model(register_name)

        self.assertEqual(narrative.organisation, self.organisation)
        self.assertEqual(narrative.language, language)
        self.assertEqual(narrative.content, narrative_XML_element.text)
        self.assertEqual(narrative._related_object, self.
                         organisation_reporting_organisation)

        # Testing for 'parent' =  Title
        # we only have to test if TitleNarrative is correctly saved.

        narrative_XML_element.text = 'Hello world!!'

        self.parser_203.add_narrative(narrative_XML_element, self.title)

        # check all required things are saved

        register_name = self.title.__class__.__name__ + "Narrative"
        narrative = self.parser_203.get_model(register_name)

        self.assertEqual(narrative.activity, self.activity)
        self.assertEqual(narrative.language, language)
        self.assertEqual(narrative.content, narrative_XML_element.text)
        self.assertEqual(narrative._related_object, self.title)


class ActivityParticipatingOrganisationTestCase(TestCase):
    """
    2.03: A new, not-required attribute 'crs-channel-code' was added
    """

    def setUp(self):

        # 'Main' XML file for instantiating parser:
        xml_file_attrs = {
            "generated-datetime": datetime.datetime.now().isoformat(),
            "version": '2.03',
        }
        self.iati_203_XML_file = E("iati-activities", **xml_file_attrs)

        dummy_source = synchroniser_factory.DatasetFactory.create()

        self.parser_203 = ParseManager(
            dataset=dummy_source,
            root=self.iati_203_XML_file,
        ).get_parser()

        self.parser_203.default_lang = "en"

        assert (isinstance(self.parser_203, Parser_203))

        # Version
        current_version = VersionFactory(code='2.03')

        # Related objects:
        self.organisation_role = codelist_factory.OrganisationRoleFactory(
            code='1'
        )
        self.activity = iati_factory.ActivityFactory.create(
            iati_standard_version=current_version
        )

    def test_participating_organisation_crs_channel_code(self):
        """
        - Tests if 'crs-channel-code' attribute is parsed and added correctly
          for <participating-organisation> object.
        - Doesn't test if object is actually saved in the database (the final
          stage), because 'save_all_models()' parser's function is (probably)
          tested separately
        """

        # 1. Create specific XML elements for test case:
        participating_org_attributes = {
            "role": self.organisation_role.code,
            "activity-id": self.activity.iati_identifier,
            # code is invalid:
            'crs-channel-code': 'xxx'
        }

        participating_org_XML_element = E(
            'participating-org',
            **participating_org_attributes
        )

        # 2. Create ParticipatingOrganisation object:
        test_organisation = iati_factory \
            .ParticipatingOrganisationFactory.create(
                ref="Gd-COH-123-participating-org",
                    activity=self.activity,
            )

        self.parser_203.register_model('Organisation', test_organisation)

        # crs-channel-code is invalid:
        try:
            self.parser_203.iati_activities__iati_activity__participating_org(
                participating_org_XML_element)
            self.assertFail()
        except RequiredFieldError as inst:
            self.assertEqual(inst.message, 'code is invalid')

        # crs-channel-code not found:
        participating_org_attributes['crs-channel-code'] = '123'

        participating_org_XML_element = E(
            'participating-org',
            **participating_org_attributes
        )

        try:
            self.parser_203.iati_activities__iati_activity__participating_org(
                participating_org_XML_element)
            self.assertFail()
        except FieldValidationError as inst:
            self.assertEqual(
                inst.message, 'not found on the accompanying code list'
            )

        # crs-channel-code is correct:
        crs_object_instance = codelist_factory.CRSChannelCodeFactory(
            code='12345'
        )
        participating_org_attributes[
            'crs-channel-code'
        ] = crs_object_instance.code

        participating_org_XML_element = E(
            'participating-org',
            **participating_org_attributes
        )
        self.parser_203.iati_activities__iati_activity__participating_org(
            participating_org_XML_element)

        participating_organisation = self.parser_203.get_model(
            'ActivityParticipatingOrganisation')

        # Check if CRSChannelCode object is assigned to the participating org
        # (model is not yet saved at this point):
        self.assertEqual(
            participating_organisation.crs_channel_code, crs_object_instance
        )

        # Saving models is not tested here:
        self.assertEqual(participating_organisation.pk, None)


class ActivityTagTestCase(TestCase):
    """
    2.03: A new, xml element 'tag' was added for Activity
    """

    def setUp(self):

        # 'Main' XML file for instantiating parser:
        xml_file_attrs = {
            "generated-datetime": datetime.datetime.now().isoformat(),
            "version": '2.03',
        }
        self.iati_203_XML_file = E("iati-activities", **xml_file_attrs)

        dummy_source = synchroniser_factory.DatasetFactory.create()

        self.parser_203 = ParseManager(
            dataset=dummy_source,
            root=self.iati_203_XML_file,
        ).get_parser()

        self.parser_203.default_lang = "en"

        assert (isinstance(self.parser_203, Parser_203))

        # Version
        current_version = VersionFactory(code='2.03')

        # Related objects:
        self.activity = iati_factory.ActivityFactory.create(
            iati_standard_version=current_version
        )

        self.parser_203.register_model('Activity', self.activity)

    def test_activity_tag(self):
        """
        - Tests if '<tag>' xml element is parsed and saved correctly with
          proper attributes and narratives
        - Doesn't test if object is actually saved in the database (the final
          stage), because 'save_all_models()' parser's function is (probably)
          tested separately
        """

        # Create specific XML elements for test case:
        activity_tag_attributes = {
            # Vocabulary is missing:

            # "vocabulary": '1',
            "code": '1',
            'vocabulary-uri': 'http://example.com/vocab.html',
        }

        activity_tag_XML_element = E(
            'tag',
            **activity_tag_attributes
        )

        # CASE 1:
        # 'vocabulary' attr is missing:
        try:
            self.parser_203.iati_activities__iati_activity__tag(
                activity_tag_XML_element)
            self.assertFail()
        except RequiredFieldError as inst:
            self.assertEqual(inst.field, 'vocabulary')
            self.assertEqual(inst.message, 'required attribute missing')

        # 'code' attr is missing:
        activity_tag_attributes['vocabulary'] = '1'
        activity_tag_attributes.pop('code')

        activity_tag_XML_element = E(
            'tag',
            **activity_tag_attributes
        )

        try:
            self.parser_203.iati_activities__iati_activity__tag(
                activity_tag_XML_element)
            self.assertFail()
        except RequiredFieldError as inst:
            self.assertEqual(inst.field, 'code')
            self.assertEqual(inst.message, 'required attribute missing')

        # CASE 2:
        # such TagVocabulary doesn't exist (is not yet created for our tests)
        # AND it's not 99:
        activity_tag_attributes['vocabulary'] = '88'
        activity_tag_attributes['code'] = '1'

        activity_tag_XML_element = E(
            'tag',
            **activity_tag_attributes
        )

        try:
            self.parser_203.iati_activities__iati_activity__tag(
                activity_tag_XML_element)
            self.assertFail()
        except FieldValidationError as inst:
            self.assertEqual(inst.field, 'vocabulary')
            self.assertEqual(inst.message, 'If a vocabulary is not on the '
                                           'TagVocabulary codelist, then the '
                                           'value of 99 (Reporting '
                                           'Organisation) should be declared')

        # CASE 3:
        # our system is missing such TagVocabulary object (but vocabulary attr
        # is correct (99)):
        activity_tag_attributes['vocabulary'] = '99'
        activity_tag_attributes['code'] = '1'

        activity_tag_XML_element = E(
            'tag',
            **activity_tag_attributes
        )

        try:
            self.parser_203.iati_activities__iati_activity__tag(
                activity_tag_XML_element)
            self.asseritFail()
        except FieldValidationError as inst:
            self.assertEqual(inst.field, 'vocabulary')
            self.assertEqual(inst.message, 'not found on the accompanying '
                                           'code list')

        # CASE 4:
        # Create a Vocabulary and remove vocabulary-uri attr:
        fresh_tag_vicabulary = TagVocabularyFactory(code='99')

        # Clear codelist cache (from memory):
        self.parser_203.codelist_cache = {}

        activity_tag_attributes['vocabulary'] = '99'
        activity_tag_attributes['code'] = '1'
        activity_tag_attributes.pop('vocabulary-uri')

        activity_tag_XML_element = E(
            'tag',
            **activity_tag_attributes
        )

        try:
            self.parser_203.iati_activities__iati_activity__tag(
                activity_tag_XML_element)
            self.assertFail()
        except FieldValidationError as inst:
            # self.assertEqual(inst.field, 'vocabulary-uri')
            self.assertEqual(inst.message, "If a publisher uses a vocabulary "
                                           "of 99 (i.e. ‘Reporting "
                                           "Organisation’), then the "
                                           "@vocabulary-uri attribute should "
                                           "also be used")

        # CASE 5:
        # ALL IS GOOD:
        activity_tag_attributes[
            'vocabulary-uri'
        ] = 'http://example.com/vocab.html'

        activity_tag_XML_element = E(
            'tag',
            **activity_tag_attributes
        )

        self.parser_203.iati_activities__iati_activity__tag(
            activity_tag_XML_element)

        activity_tag = self.parser_203.get_model(
            'ActivityTag')

        # Check if CRSChannelCode object is assigned to the participating org
        # (model is not yet saved at this point):
        self.assertEqual(
            activity_tag.activity, self.activity
        )
        self.assertEqual(
            activity_tag.code, activity_tag_attributes['code']
        )
        self.assertEqual(
            activity_tag.vocabulary, fresh_tag_vicabulary
        )
        self.assertEqual(
            activity_tag.vocabulary_uri,
            activity_tag_attributes['vocabulary-uri']
        )

        # Saving models is not tested here:
        self.assertEqual(activity_tag.pk, None)


class RecipientCountryTestCase(TestCase):
    """
    2.03: 'percentage' attribute must be a decimal number between 0 and 100
    inclusive, WITH NO PERCENTAGE SIGN
    """

    def setUp(self):

        # 'Main' XML file for instantiating parser:
        xml_file_attrs = {
            "generated-datetime": datetime.datetime.now().isoformat(),
            "version": '2.03',
        }
        self.iati_203_XML_file = E("iati-activities", **xml_file_attrs)

        dummy_source = synchroniser_factory.DatasetFactory.create()

        self.parser_203 = ParseManager(
            dataset=dummy_source,
            root=self.iati_203_XML_file,
        ).get_parser()

        self.parser_203.default_lang = "en"

        assert (isinstance(self.parser_203, Parser_203))

        # Version
        current_version = VersionFactory(code='2.03')

        # Related objects:
        self.activity = iati_factory.ActivityFactory.create(
            iati_standard_version=current_version
        )

        self.parser_203.register_model('Activity', self.activity)

    def test_recipient_country(self):
        """
        - Tests if '<recipient-country>' xml element is parsed and saved
          correctly with proper attributes and narratives
        - Doesn't test if object is actually saved in the database (the final
          stage), because 'save_all_models()' parser's function is (probably)
          tested separately
        """

        recipient_country_attributes = {
            # "code": '1',
            "country": '1',
            "percentage": '50',
        }

        recipient_country_XML_element = E(
            'recipient-country',
            **recipient_country_attributes
        )

        # CASE 1:
        # 'Code' attr is missing:
        try:
            self.parser_203.iati_activities__iati_activity__recipient_country(
                recipient_country_XML_element)
            self.assertFail()
        except RequiredFieldError as inst:
            self.assertEqual(inst.field, 'code')
            self.assertEqual(inst.message, 'required attribute missing')

        # CASE 2:
        # 'Country' attr is missing:

        recipient_country_attributes = {
            "code": '1',
            # "country": '1',
            "percentage": '50',
        }

        recipient_country_XML_element = E(
            'recipient-country',
            **recipient_country_attributes
        )

        try:
            self.parser_203.iati_activities__iati_activity__recipient_country(
                recipient_country_XML_element)
            self.assertFail()
        except FieldValidationError as inst:
            self.assertEqual(inst.field, 'code')
            self.assertEqual(
                inst.message,
                'not found on the accompanying code list'
            )

        # CASE 3:
        # 'percentage' attr is wrong:

        # let's create Country object so parser doesn't complain anymore:
        country = iati_factory.CountryFactory(code='LTU')

        # Clear cache (from memory):
        self.parser_203.codelist_cache = {}

        recipient_country_attributes = {
            "code": country.code,
            "country": '1',
            "percentage": '50%',
        }

        recipient_country_XML_element = E(
            'recipient-country',
            **recipient_country_attributes
        )

        try:
            self.parser_203.iati_activities__iati_activity__recipient_country(
                recipient_country_XML_element)
            self.assertFail()
        except FieldValidationError as inst:
            self.assertEqual(inst.field, 'percentage')
            self.assertEqual(
                inst.message,
                'percentage value is not valid'
            )

        # CASE 4:
        # all is good:

        recipient_country_attributes = {
            "code": country.code,
            "country": '1',
            "percentage": '50',
        }

        recipient_country_XML_element = E(
            'recipient-country',
            **recipient_country_attributes
        )

        self.parser_203.iati_activities__iati_activity__recipient_country(
            recipient_country_XML_element)

        recipient_country = self.parser_203.get_model(
            'ActivityRecipientCountry')

        # check if everything's saved:

        self.assertEqual(
            recipient_country.country, country
        )
        self.assertEqual(
            recipient_country.activity, self.activity
        )
        self.assertEqual(
            recipient_country.percentage,
            Decimal(recipient_country_attributes['percentage'])
        )

        # Saving models is not tested here:
        self.assertEqual(recipient_country.pk, None)


class RecipientRegionTestCase(TestCase):
    """
    2.03: 'percentage' attribute must be a decimal number between 0 and 100
    inclusive, WITH NO PERCENTAGE SIGN
    """

    def setUp(self):

        # 'Main' XML file for instantiating parser:
        xml_file_attrs = {
            "generated-datetime": datetime.datetime.now().isoformat(),
            "version": '2.03',
        }
        self.iati_203_XML_file = E("iati-activities", **xml_file_attrs)

        dummy_source = synchroniser_factory.DatasetFactory.create()

        self.parser_203 = ParseManager(
            dataset=dummy_source,
            root=self.iati_203_XML_file,
        ).get_parser()

        self.parser_203.default_lang = "en"

        assert (isinstance(self.parser_203, Parser_203))

        # Version
        current_version = VersionFactory(code='2.03')

        # Related objects:
        self.activity = iati_factory.ActivityFactory.create(
            iati_standard_version=current_version
        )

        self.parser_203.register_model('Activity', self.activity)

    def test_recipient_region(self):
        """
        - Tests if '<recipient-region>' xml element is parsed and saved
          correctly with proper attributes and narratives
        - Doesn't test if object is actually saved in the database (the final
          stage), because 'save_all_models()' parser's function is (probably)
          tested separately
        """

        recipient_region_attributes = {
            # "code": '1',
        }

        recipient_region_XML_element = E(
            'recipient-region',
            **recipient_region_attributes
        )

        # CASE 1:
        # 'Code' attr is missing:
        try:
            self.parser_203.iati_activities__iati_activity__recipient_region(
                recipient_region_XML_element)
            self.assertFail()
        except RequiredFieldError as inst:
            self.assertEqual(inst.model, 'recipient-region')
            self.assertEqual(inst.field, 'code')
            self.assertEqual(inst.message, 'code is unspecified or invalid')

        # CASE 2:
        # Vocabulary not found:

        recipient_region_attributes = {
            "code": '222',
        }

        recipient_region_XML_element = E(
            'recipient-region',
            **recipient_region_attributes
        )

        try:
            self.parser_203.iati_activities__iati_activity__recipient_region(
                recipient_region_XML_element)
            self.assertFail()
        except RequiredFieldError as inst:
            self.assertEqual(inst.model, 'recipient-region')
            self.assertEqual(inst.field, 'vocabulary')
            self.assertEqual(
                inst.message, 'not found on the accompanying code list'
            )

        # CASE 3:
        # Region not found (when code attr == 1):

        # Create Vocabulary obj:
        vocabulary = RegionVocabularyFactory(code=1)

        # Clear codelist cache (from memory):
        self.parser_203.codelist_cache = {}

        recipient_region_attributes = {
            "code": '1',
            "vocabulary": str(vocabulary.code),
        }

        recipient_region_XML_element = E(
            'recipient-region',
            **recipient_region_attributes
        )

        try:
            self.parser_203.iati_activities__iati_activity__recipient_region(
                recipient_region_XML_element)
            self.assertFail()
        except FieldValidationError as inst:
            self.assertEqual(inst.model, 'recipient-region')
            self.assertEqual(inst.field, 'code')
            self.assertEqual(
                inst.message,
                "not found on the accompanying code list"
            )

        # CASE 4:
        # Region not found (when code attr is differnt):

        # Update Vocabulary obj:
        vocabulary.code = 222
        vocabulary.save()

        # Clear codelist cache (from memory):
        self.parser_203.codelist_cache = {}

        recipient_region_attributes = {
            "code": '1',
            "vocabulary": str(vocabulary.code),
        }

        recipient_region_XML_element = E(
            'recipient-region',
            **recipient_region_attributes
        )

        try:
            self.parser_203.iati_activities__iati_activity__recipient_region(
                recipient_region_XML_element)
            self.assertFail()
        except IgnoredVocabularyError as inst:
            self.assertEqual(inst.model, 'recipient-region')
            self.assertEqual(inst.field, 'code')
            self.assertEqual(
                inst.message, 'code is unspecified or invalid'
            )

        # CASE 5:
        # percentage is wrong:

        # Update Vocabulary obj:
        vocabulary.code = 1
        vocabulary.save()

        # Create Region obj:
        region = iati_factory.RegionFactory()

        # Clear codelist cache (from memory):
        self.parser_203.codelist_cache = {}

        recipient_region_attributes = {
            "code": region.code,
            "vocabulary": str(vocabulary.code),
            "percentage": '100%'
        }

        recipient_region_XML_element = E(
            'recipient-region',
            **recipient_region_attributes
        )

        try:
            self.parser_203.iati_activities__iati_activity__recipient_region(
                recipient_region_XML_element)
            self.assertFail()
        except FieldValidationError as inst:
            # self.assertEqual(inst.field, 'percentage')
            self.assertEqual(
                inst.message,
                'percentage value is not valid'
            )

        # CASE 6:
        # All is good:

        # Refresh related object so old one doesn't get assigned:
        vocabulary.refresh_from_db()

        recipient_region_attributes = {
            "code": region.code,
            "vocabulary": str(vocabulary.code),
            "percentage": '100',
            "vocabulary-uri": "http://www.google.lt",
        }

        recipient_region_XML_element = E(
            'recipient-region',
            **recipient_region_attributes
        )

        self.parser_203.iati_activities__iati_activity__recipient_region(
            recipient_region_XML_element)

        recipient_region = self.parser_203.get_model(
            'ActivityRecipientRegion')

        self.assertEqual(
            recipient_region.region, region
        )

        self.assertEqual(
            recipient_region.activity, self.activity
        )

        self.assertEqual(
            recipient_region.percentage,
            Decimal(recipient_region_attributes['percentage'])
        )

        self.assertEqual(
            recipient_region.vocabulary_uri,
            recipient_region_attributes['vocabulary-uri']
        )

        self.assertEqual(recipient_region.vocabulary, vocabulary)

        # Saving models is not tested here:
        self.assertEqual(recipient_region.pk, None)


class ActivitySectorTestCase(TestCase):
    """
    2.03: 'percentage' attribute must be a decimal number between 0 and 100
    inclusive, WITH NO PERCENTAGE SIGN
    """

    def setUp(self):

        # 'Main' XML file for instantiating parser:
        xml_file_attrs = {
            "generated-datetime": datetime.datetime.now().isoformat(),
            "version": '2.03',
        }
        self.iati_203_XML_file = E("iati-activities", **xml_file_attrs)

        dummy_source = synchroniser_factory.DatasetFactory.create()

        self.parser_203 = ParseManager(
            dataset=dummy_source,
            root=self.iati_203_XML_file,
        ).get_parser()

        self.parser_203.default_lang = "en"

        assert (isinstance(self.parser_203, Parser_203))

        # Version
        current_version = VersionFactory(code='2.03')

        # Related objects:
        self.activity = iati_factory.ActivityFactory.create(
            iati_standard_version=current_version
        )

        self.parser_203.register_model('Activity', self.activity)

    def test_activity_sector(self):
        """
        - Tests if '<sector>' xml element is parsed and saved
          correctly with proper attributes and narratives
        - Doesn't test if object is actually saved in the database (the final
          stage), because 'save_all_models()' parser's function is (probably)
          tested separately
        """

        sector_attributes = {
            # "code": '1',
        }

        sector_XML_element = E(
            'sector',
            **sector_attributes
        )

        # CASE 1:
        # 'Code' attr is missing:
        try:
            self.parser_203.iati_activities__iati_activity__sector(
                sector_XML_element)
            self.assertFail()
        except RequiredFieldError as inst:
            self.assertEqual(inst.model, 'sector')
            self.assertEqual(inst.field, 'code')
            self.assertEqual(inst.message, 'required attribute missing')

        # CASE 2:
        # Vocabulary not found:

        sector_attributes = {
            "code": '1',
            "vocabulary": '222',
        }

        sector_XML_element = E(
            'sector',
            **sector_attributes
        )

        try:
            self.parser_203.iati_activities__iati_activity__sector(
                sector_XML_element)
            self.assertFail()
        except FieldValidationError as inst:
            self.assertEqual(inst.model, 'sector')
            self.assertEqual(inst.field, 'vocabulary')
            self.assertEqual(
                inst.message,
                "not found on the accompanying code list"
            )

        # CASE 3:
        # Region not found (when code attr == 1):

        # Create Vocabulary obj:
        vocabulary = SectorVocabularyFactory(code=1)

        # Clear codelist cache (from memory):
        self.parser_203.codelist_cache = {}

        # Clear codelist cache (from memory):
        self.parser_203.codelist_cache = {}

        sector_attributes = {
            "code": '1',
            "vocabulary": str(vocabulary.code),
        }

        sector_XML_element = E(
            'sector',
            **sector_attributes
        )

        try:
            self.parser_203.iati_activities__iati_activity__sector(
                sector_XML_element)
            self.assertFail()
        except FieldValidationError as inst:
            self.assertEqual(inst.model, 'sector')
            self.assertEqual(inst.field, 'code')
            self.assertEqual(
                inst.message,
                "not found on the accompanying code list"
            )

        # CASE 4:
        # Sector not found (when code attr is differnt):

        # Update Vocabulary obj:
        vocabulary.code = 222
        vocabulary.save()

        # Clear codelist cache (from memory):
        self.parser_203.codelist_cache = {}

        sector_attributes = {
            "code": '1',
            "vocabulary": str(vocabulary.code),
        }

        sector_XML_element = E(
            'sector',
            **sector_attributes
        )

        try:
            self.parser_203.iati_activities__iati_activity__sector(
                sector_XML_element)
            self.assertFail()
        except IgnoredVocabularyError as inst:
            self.assertEqual(inst.model, 'sector')
            self.assertEqual(inst.field, 'vocabulary')
            self.assertEqual(
                inst.message, 'non implemented vocabulary'
            )

        # CASE 5:
        # percentage is wrong:

        # Update Vocabulary obj:
        vocabulary.code = 1
        vocabulary.save()

        sector = iati_factory.SectorFactory()

        # Clear codelist cache (from memory):
        self.parser_203.codelist_cache = {}

        sector_attributes = {
            "code": sector.code,
            "vocabulary": str(vocabulary.code),
            "percentage": '100%'
        }

        sector_XML_element = E(
            'sector',
            **sector_attributes
        )

        try:
            self.parser_203.iati_activities__iati_activity__sector(
                sector_XML_element)
            self.assertFail()
        except FieldValidationError as inst:
            self.assertEqual(inst.model, 'sector')
            self.assertEqual(inst.field, 'percentage')
            self.assertEqual(
                inst.message,
                'percentage value is not valid'
            )

        # CASE 6:
        # All is good:

        # Refresh related object so old one doesn't get assigned:
        sector.refresh_from_db()
        vocabulary.refresh_from_db()

        sector_attributes = {
            "code": sector.code,
            "vocabulary": str(vocabulary.code),
            "percentage": '100',
            "vocabulary-uri": "http://www.google.lt",
        }

        sector_XML_element = E(
            'sector',
            **sector_attributes
        )

        self.parser_203.iati_activities__iati_activity__sector(
            sector_XML_element)

        activity_sector = self.parser_203.get_model(
            'ActivitySector')

        self.assertEqual(
            activity_sector.sector, sector
        )

        self.assertEqual(
            activity_sector.activity, self.activity
        )

        self.assertEqual(
            activity_sector.percentage,
            Decimal(sector_attributes['percentage'])
        )

        self.assertEqual(
            activity_sector.vocabulary_uri,
            sector_attributes['vocabulary-uri']
        )

        self.assertEqual(activity_sector.vocabulary, vocabulary)

        # Saving models is not tested here:
        self.assertEqual(activity_sector.pk, None)


class AidTypeTestCase(TestCase):
    """
    2.03: Added new @vocabulary attributes for elements relating to aid-type
    """

    def setUp(self):

        AidTypeVocabularyFactory(name='OECD DAC')

        # 'Main' XML file for instantiating parser:
        xml_file_attrs = {
            "generated-datetime": datetime.datetime.now().isoformat(),
            "version": '2.03',
        }
        self.iati_203_XML_file = E("iati-activities", **xml_file_attrs)

        dummy_source = synchroniser_factory.DatasetFactory.create()

        self.parser_203 = ParseManager(
            dataset=dummy_source,
            root=self.iati_203_XML_file,
        ).get_parser()

        self.parser_203.default_lang = "en"

        assert (isinstance(self.parser_203, Parser_203))

        # Version
        current_version = VersionFactory(code='2.03')

        # Related objects:
        self.activity = iati_factory.ActivityFactory.create(
            iati_standard_version=current_version,
            default_aid_type=None,
        )

        self.transaction = TransactionFactory(
            activity=self.activity
        )

        self.parser_203.register_model('Transaction', self.transaction)
        self.parser_203.register_model('Activity', self.activity)

    def test_transaction_aid_type(self):
        """
        - Tests if '<aid-type>' xml element is parsed and saved
          correctly with proper attributes and narratives
        - Doesn't test if object is actually saved in the database (the final
          stage), because 'save_all_models()' parser's function is (probably)
          tested separately
        """

        aid_type_attributes = {
            # "code": '1',
        }

        aid_type_XML_element = E(
            'aid-type',
            **aid_type_attributes
        )

        # CASE 1:
        # 'Code' attr is missing:
        try:
            self.parser_203.\
                iati_activities__iati_activity__transaction__aid_type(
                # NOQA: E501
                aid_type_XML_element)
            self.assertFail()
        except RequiredFieldError as inst:
            self.assertEqual(inst.model, 'iati-activity/transaction/aid-type')
            self.assertEqual(inst.field, 'code')
            self.assertEqual(inst.message, 'required attribute missing')

        # CASE 2:
        # 'AidType' codelist not found:
        aid_type_attributes = {
            "code": '1',
        }

        aid_type_XML_element = E(
            'aid-type',
            **aid_type_attributes
        )

        try:
            self.parser_203.\
                iati_activities__iati_activity__transaction__aid_type(
                # NOQA: E501
                aid_type_XML_element)
            self.assertFail()
        except FieldValidationError as inst:
            self.assertEqual(inst.model, 'transaction/aid-type')
            self.assertEqual(inst.field, 'code')
            self.assertEqual(
                inst.message,
                "not found on the accompanying code list. Note, that custom "
                "AidType Vocabularies currently are not supported"
            )

        # CASE 3: All is good
        # let's create an AidTypeVocabulary and AidType elements (so the
        # parser doesn't complain):
        aid_type_vocabulary = AidTypeVocabularyFactory(code='3')
        aid_type = codelist_factory.AidTypeFactory(
            code='3',
            vocabulary=aid_type_vocabulary
        )

        # Clear codelist cache (from memory):
        self.parser_203.codelist_cache = {}

        aid_type_attributes = {
            "code": aid_type.code,
            'vocabulary': aid_type_vocabulary.code,
        }

        aid_type_XML_element = E(
            'aid-type',
            **aid_type_attributes
        )

        self.parser_203.iati_activities__iati_activity__transaction__aid_type(
            # NOQA: E501
            aid_type_XML_element)

        transaction = self.parser_203.get_model('Transaction')

        transaction_aid_type = self.parser_203.get_model('TransactionAidType')

        self.assertEqual(
            transaction_aid_type.transaction, transaction
        )
        self.assertEqual(
            transaction_aid_type.aid_type, aid_type
        )


class ActivityDefaultAidTypeTestCase(TestCase):
    """
    2.03: 'The default-aid-type' element can be reported multiple times within
    an iati-activity element. The 'code' attribute definition was updated.
    The 'vocabulary' attribute was added.
    """

    def setUp(self):
        # 'Main' XML file for instantiating parser:
        xml_file_attrs = {
            "generated-datetime": datetime.datetime.now().isoformat(),
            "version": '2.03',
        }
        self.iati_203_XML_file = E("iati-activities", **xml_file_attrs)

        dummy_source = synchroniser_factory.DatasetFactory.create()

        self.parser_203 = ParseManager(
            dataset=dummy_source,
            root=self.iati_203_XML_file,
        ).get_parser()

        # Version
        current_version = VersionFactory(code='2.03')

        # Related objects:
        self.activity = iati_factory.ActivityFactory.create(
            iati_standard_version=current_version
        )
        self.parser_203.register_model('Activity', self.activity)

    def test_activity_default_aid_type(self):

        # 1) code attribute is missing:
        activity_default_aid_type_attrs = {
            # 'code': 'A01',
            'vocabulary': '1',
        }

        activity_default_aid_type_XML_element = E(
            'default-aid-type',
            **activity_default_aid_type_attrs
        )

        try:
            self.parser_203.\
                iati_activities__iati_activity__default_aid_type(
                    activity_default_aid_type_XML_element
                )
            self.assertFail()
        except RequiredFieldError as inst:
            self.assertEqual(inst.field, 'code')
            self.assertEqual(inst.message, 'required attribute missing')

        # let's create DEFAULT AidTypeVocabulary:

        default_aid_type_vocabulary = AidTypeVocabularyFactory(
            code='1',
            name='OECD DAC',
        )

        # 2) case with custom (currently not supported) AidTypeVocabulary
        # codelist:
        activity_default_aid_type_attrs = {
            'code': 'A01',
            'vocabulary': '4',  # this is custom vocabulary
        }

        activity_default_aid_type_XML_element = E(
            'default-aid-type',
            **activity_default_aid_type_attrs
        )

        try:
            self.parser_203.\
                iati_activities__iati_activity__default_aid_type(
                    activity_default_aid_type_XML_element
                )
            self.assertFail()
        except FieldValidationError as inst:
            self.assertEqual(inst.field, 'code')
            self.assertEqual(
                inst.message,
                'not found on the accompanying AidTypeVocabulary code list. '
                'Note, that custom AidType Vocabularies currently are not '
                'supported'
            )

        # 3) case with invalid code from default AidTypeVocabulary:
        activity_default_aid_type_attrs = {
            'code': '2',  # this is invalid code
            'vocabulary': '1',
        }

        activity_default_aid_type_XML_element = E(
            'default-aid-type',
            **activity_default_aid_type_attrs
        )

        try:
            self.parser_203.\
                iati_activities__iati_activity__default_aid_type(
                    activity_default_aid_type_XML_element
                )
            self.assertFail()
        except FieldValidationError as inst:
            self.assertEqual(inst.field, 'code')
            self.assertEqual(
                inst.message,
                'not found on the accompanying AidType code list. '
                'Note, that custom AidType Vocabularies currently are not '
                'supported'
            )

        # 4) all is good:
        # create default AidType codelist entry:
        first_default_aid_type = codelist_factory.AidTypeFactory(
            vocabulary=default_aid_type_vocabulary,
            code='H02'
        )

        activity_default_aid_type_attrs = {
            'code': 'H02',
            'vocabulary': '1',
        }

        activity_default_aid_type_XML_element = E(
            'default-aid-type',
            **activity_default_aid_type_attrs
        )

        self.parser_203.\
            iati_activities__iati_activity__default_aid_type(
                activity_default_aid_type_XML_element
            )

        activity_default_aid_type = self.parser_203.get_model(
            'ActivityDefaultAidType'
        )

        self.assertEqual(activity_default_aid_type.activity, self.activity)
        self.assertEqual(
            activity_default_aid_type.aid_type,
            first_default_aid_type
        )

        # 5) multiple default_aid_types for activity:

        # create 2nd default AidType codelist entry:
        second_default_aid_type = codelist_factory.AidTypeFactory(
            vocabulary=default_aid_type_vocabulary,
            code='H03'
        )

        activity_default_aid_type_attrs = {
            'code': 'H03',
            'vocabulary': '1',
        }

        activity_default_aid_type_XML_element = E(
            'default-aid-type',
            **activity_default_aid_type_attrs
        )

        self.parser_203.\
            iati_activities__iati_activity__default_aid_type(
                activity_default_aid_type_XML_element
            )

        self.activity.refresh_from_db()

        # all unassigned FK relationships are assigned here:
        self.parser_203.save_all_models()

        # Test if multiple default_aid_types are assigned for Activity:
        self.assertEqual(self.activity.default_aid_types.count(), 2)

        self.assertEqual(
            self.activity.default_aid_types.first().aid_type,
            first_default_aid_type,
        )
        self.assertEqual(
            self.activity.default_aid_types.last().aid_type,
            second_default_aid_type
        )


class ActivityDocumentLinkDescriptionTestCase(TestCase):
    '''
    2.03: The optional description element of a document-link element was
    added.
    '''

    def setUp(self):
        # 'Main' XML file for instantiating parser:
        xml_file_attrs = {
            "generated-datetime": datetime.datetime.now().isoformat(),
            "version": '2.03',
        }
        self.iati_203_XML_file = E("iati-activities", **xml_file_attrs)

        dummy_source = synchroniser_factory.DatasetFactory.create()

        self.parser_203 = ParseManager(
            dataset=dummy_source,
            root=self.iati_203_XML_file,
        ).get_parser()

        # Version
        current_version = VersionFactory(code='2.03')

        # Related objects:
        self.activity = iati_factory.ActivityFactory.create(
            iati_standard_version=current_version
        )

        self.document_link = iati_factory.DocumentLinkFactory. \
            create(url='http://someuri.com')

        self.parser_203.register_model('DocumentLink', self.document_link)

    def test_activity_document_link_description(self):
        '''test if <description> element for Activity's <document-limk> element
        is parsed and saved correctly
        '''

        document_link_description_attrs = {}

        result_document_link_XML_element = E(
            'description',
            **document_link_description_attrs
        )

        self.parser_203.\
            iati_activities__iati_activity__document_link__description(
                result_document_link_XML_element
            )

        document_link_description = self.parser_203.get_model(
            'DocumentLinkDescription'
        )

        self.assertEqual(
            document_link_description.document_link,
            self.document_link

        )


class ActivityResultDocumentLinkTestCase(TestCase):
    '''
    2.03: Added new (optional) <document-link> element for <result>
    element
    '''

    def setUp(self):
        # 'Main' XML file for instantiating parser:
        xml_file_attrs = {
            "generated-datetime": datetime.datetime.now().isoformat(),
            "version": '2.03',
        }
        self.iati_203_XML_file = E("iati-activities", **xml_file_attrs)

        dummy_source = synchroniser_factory.DatasetFactory.create()

        self.parser_203 = ParseManager(
            dataset=dummy_source,
            root=self.iati_203_XML_file,
        ).get_parser()

        # Version
        current_version = VersionFactory(code='2.03')

        # Related objects:
        self.activity = iati_factory.ActivityFactory.create(
            iati_standard_version=current_version
        )
        self.result = iati_factory.ResultFactory.create()

        self.parser_203.register_model('Activity', self.activity)
        self.parser_203.register_model('Result', self.result)

    def test_activity_result_document_link(self):
        """
        - Tests if '<result_document_link>' xml element is parsed and saved
          correctly with proper attributes.
        - Doesn't test if object is actually saved in the database (the final
          stage), because 'save_all_models()' parser's function is (probably)
          tested separately
        """

        # Case 1:
        #  'url is missing'

        result_document_link_attr = {
            # url = 'missing'

            "format": 'something'

            # 'format_code' will be got in the function

        }
        result_document_link_XML_element = E(
            'document-link',
            **result_document_link_attr
        )

        try:
            self.parser_203.\
                iati_activities__iati_activity__result__document_link(
                    result_document_link_XML_element)
            self.assertFail()
        except RequiredFieldError as inst:
            self.assertEqual(inst.field, 'url')
            self.assertEqual(inst.message, 'required attribute missing')

        # Case 2:
        # 'file_format' is missing

        result_document_link_attr = {
            "url": 'www.google.com'

            # "format":
            # 'format_code' will be got in the function

        }
        result_document_link_XML_element = E(
            'document-link',
            **result_document_link_attr
        )
        try:
            self.parser_203.\
                iati_activities__iati_activity__result__document_link(
                    result_document_link_XML_element
                )
            self.assertFail()
        except RequiredFieldError as inst:
            self.assertEqual(inst.field, 'format')
            self.assertEqual(inst.message, 'required attribute missing')

        # Case 3;
        # 'file_format_code' is missing

        result_document_link_attr = {
            "url": 'www.google.com',
            "format": 'something',
            # 'format_code will be got in the function

        }
        result_document_link_XML_element = E(
            'document-link',
            **result_document_link_attr
        )
        try:
            self.parser_203.\
                iati_activities__iati_activity__result__document_link(
                    result_document_link_XML_element
                )
            self.assertFail()
        except FieldValidationError as inst:
            self.assertEqual(inst.field, 'format')
            self.assertEqual(inst.message, 'not found on the accompanying '
                                           'code list')

        # Case 4;
        # all is good

        # dummy document-link object
        dummy_file_format = codelist_factory.\
            FileFormatFactory(code='application/pdf')

        dummy_document_link = iati_factory.\
            DocumentLinkFactory(url='http://aasamannepal.org.np/')

        self.parser_203.codelist_cache = {}

        result_document_link_attr = {
            "url": dummy_document_link.url,
            "format": dummy_file_format.code

        }
        result_document_link_XML_element = E(
            'document-link',
            **result_document_link_attr
        )

        self.parser_203 \
            .iati_activities__iati_activity__result__document_link(
                result_document_link_XML_element
            )

        document_link = self.parser_203.get_model('DocumentLink')

        # checking if everything is saved

        self.assertEqual(document_link.url, dummy_document_link.url)
        self.assertEqual(document_link.file_format,
                         dummy_document_link.file_format)
        self.assertEqual(document_link.activity, self.activity)
        self.assertEqual(document_link.result, self.result)


class ActivityResultDocumentLinkTitleTestCase(TestCase):
    '''
    2.03: Added new (optional) <document-link> element for <result>
    element
    '''

    def setUp(self):
        # 'Main' XML file for instantiating parser:
        xml_file_attrs = {
            "generated-datetime": datetime.datetime.now().isoformat(),
            "version": '2.03',
        }
        self.iati_203_XML_file = E("iati-activities", **xml_file_attrs)

        dummy_source = synchroniser_factory.DatasetFactory.create()

        self.parser_203 = ParseManager(
            dataset=dummy_source,
            root=self.iati_203_XML_file,
        ).get_parser()

        # Version
        current_version = VersionFactory(code='2.03')

        # Related objects:
        self.activity = iati_factory.ActivityFactory.create(
            iati_standard_version=current_version
        )
        self.document_link = iati_factory.DocumentLinkFactory. \
            create(url='http://someuri.com')

        self.parser_203.register_model('DocumentLink', self.document_link)

    def test_activity_result_document_link_title(self):
        '''
        Test if title attribute in <document_link> XML element is correctly
        saved.
        '''

        dummy_file_format = codelist_factory. \
            FileFormatFactory(code='application/pdf')

        dummy_document_link = iati_factory. \
            DocumentLinkFactory(url='http://aasamannepal.org.np/')

        self.parser_203.codelist_cache = {}

        result_document_link_attr = {
            "url": dummy_document_link.url,
            "format": dummy_file_format.code

        }
        result_document_link_XML_element = E(
            'document-link',
            **result_document_link_attr
        )
        self.parser_203 \
            .iati_activities__iati_activity__result__document_link__title(
                result_document_link_XML_element)
        document_link_title = self.parser_203.get_model(
            'DocumentLinkTitle')

        self.assertEqual(self.document_link,
                         document_link_title.document_link)


class ActivityResultDocumentLinkCategoryTestCase(TestCase):
    """
    2.03: Added  (optional) <category> element of a <document-link> in a
    <result> element.
    """

    def setUp(self):
        # 'Main' XML file for instantiating parser:
        xml_file_attrs = {
            "generated-datetime": datetime.datetime.now().isoformat(),
            "version": '2.03',
        }
        self.iati_203_XML_file = E("iati-activities", **xml_file_attrs)

        dummy_source = synchroniser_factory.DatasetFactory.create()

        self.parser_203 = ParseManager(
            dataset=dummy_source,
            root=self.iati_203_XML_file,
        ).get_parser()

        # Related objects:
        self.document_link = iati_factory.DocumentLinkFactory.create()

        self.parser_203.register_model(
            'DocumentLink', self.document_link
        )

    def test_activity_result_document_link_document_category(self):
        # FIXME: fix all these docstrings:
        """
        Test if <document_link> attribute in <documen_link_category> XML
        element is correctly saved.
        """

        # case 1: when code is missing

        document_link_category_attr = {
            # 'code': 'A04'

        }

        document_link_category_XML_element = E(
            'category',
            **document_link_category_attr
        )
        try:
            self.parser_203.iati_activities__iati_activity__result__document_link__category(  # NOQA: E501
                document_link_category_XML_element
            )
        except RequiredFieldError as inst:
            self.assertEqual(inst.field, 'code')
            self.assertEqual(inst.message,
                             'required attribute missing')

        # case 2: when category cannot be retrieved using the given code
        document_link_category_attr = {
            'code': 'A04'

        }

        document_link_category_XML_element = E(
            'document-category',
            **document_link_category_attr
        )
        try:
            self.parser_203.iati_activities__iati_activity__result__document_link__category(  # NOQA: E501
                document_link_category_XML_element
            )
        except FieldValidationError as inst:
            self.assertEqual(inst.field, 'code')
            self.assertEqual(inst.message, 'not found on the accompanying '
                                           'codelist')

        # case:  when all is good

        # Let's create dummy document_category
        document_category = codelist_factory.DocumentCategoryFactory(
            code='A04'
        )
        document_link_category_attr = {
            'code': document_category.code

        }

        document_link_category_XML_element = E(
            'category',
            **document_link_category_attr
        )

        self.parser_203.codelist_cache = {}

        self.parser_203\
            .iati_activities__iati_activity__result__document_link__category(
                document_link_category_XML_element
            )
        # get DocumentLinkCategory

        document_link_category = self.parser_203.get_model(
            'DocumentLinkCategory')

        self.assertEqual(document_link_category.document_link, self.
                         document_link)
        self.assertEqual(document_link_category.category, document_category)


class ActivityResultDocumentLinkDocumentDateTestCase(TestCase):
    '''
    2.03: Added new (optional) <document-link> element for <result>
    element
    '''

    def setUp(self):
        # 'Main' XML file for instantiating parser:
        xml_file_attrs = {
            "generated-datetime": datetime.datetime.now().isoformat(),
            "version": '2.03',
        }
        self.iati_203_XML_file = E("iati-activities", **xml_file_attrs)

        dummy_source = synchroniser_factory.DatasetFactory.create()

        self.parser_203 = ParseManager(
            dataset=dummy_source,
            root=self.iati_203_XML_file,
        ).get_parser()

        self.document_link = iati_factory.DocumentLinkFactory. \
            create(url='http://someuri.com')

        self.parser_203.register_model('DocumentLink', self.document_link)

    def test_activity_result_document_link_document_date(self):
        '''
        Test if iso-date attribute in <document_link> XML element is
        correctly saved.
        '''

        # case 1: 'iso-date' is missing

        document_date_attr = {
            # "iso-date": '25116600000'

        }
        document_date_XML_element = E(
            'document-date',
            **document_date_attr
        )

        try:
            self.date = self.parser_203 \
                 .iati_activities__iati_activity__result__document_link__document_date(  # NOQA: E501

                document_date_XML_element

            )
        except RequiredFieldError as inst:
            self.assertEqual(inst.field, 'iso-date')
            self.assertEqual(inst.message, 'required attribute missing')

        # case 2 : 'iso-date' is not valid
        document_date_attr = {

            "iso-date": '25116600000'

        }
        document_date_XML_element = E(
            'document-date',
            **document_date_attr
        )

        try:
            self.parser_203.iati_activities__iati_activity__result__document_link__document_date(  # NOQA: E501
                document_date_XML_element
            )
        except RequiredFieldError as inst:
            self.assertEqual(inst.field, 'iso-date')
            self.assertEqual(inst.message, 'Unspecified or invalid. Date '
                                           'should be of type xml:date.')

        # case 3: 'iso-date' is not in correct range
        document_date_attr = {

            "iso-date": '18200915'

        }
        document_date_XML_element = E(
            'document-date',
            **document_date_attr
        )
        try:
            self.parser_203.iati_activities__iati_activity__result__document_link__document_date(  # NOQA: E501
                document_date_XML_element
            )
        except FieldValidationError as inst:
            self.assertEqual(inst.field, 'iso-date')
            self.assertEqual(inst.message, 'iso-date not of type xsd:date')

        # all is good
        document_date_attr = {

            "iso-date": '2011-05-06'  # this is acceptable  iso-date

        }
        document_date_XML_element = E(
            'document-date',
            **document_date_attr
        )
        self.parser_203\
            .iati_activities__iati_activity__result__document_link__document_date(  # NOQA: E501
            document_date_XML_element
        )

        # Let's test date is saved

        date = dateutil.parser.parse('2011-05-06', ignoretz=True)

        document_link = self.parser_203.get_model('DocumentLink')
        self.assertEqual(date, document_link.iso_date)


class ActivityResultDocumentLinkLanguageTestCase(TestCase):
    '''
    2.03: Added new (optional) <document-link> element for <result>
    element
    '''

    def setUp(self):
        # 'Main' XML file for instantiating parser:
        xml_file_attrs = {
            "generated-datetime": datetime.datetime.now().isoformat(),
            "version": '2.03',
        }
        self.iati_203_XML_file = E("iati-activities", **xml_file_attrs)

        dummy_source = synchroniser_factory.DatasetFactory.create()

        self.parser_203 = ParseManager(
            dataset=dummy_source,
            root=self.iati_203_XML_file,
        ).get_parser()

        self.document_link = iati_factory.DocumentLinkFactory. \
            create(url='http://someuri.com')

        self.parser_203.register_model('DocumentLink', self.document_link)

    def test_activity_result_document_link_language(self):
        '''
        Test if language attribute in <document_link_language> XML element is
        correctly saved.
        '''

        # case 1: 'code' is missing

        document_language_attr = {
            # "code": 'en'

        }
        document_language_XML_element = E(
            'document-date',
            **document_language_attr
        )

        try:
            self.date = self.parser_203 \
                 .iati_activities__iati_activity__result__document_link__language(  # NOQA: E501

                document_language_XML_element

            )
        except RequiredFieldError as inst:
            self.assertEqual(inst.field, 'code')
            self.assertEqual(inst.message, 'required attribute missing')

        # case 2: 'language' is not found
        document_language_attr = {

            "code": 'ab'

        }
        document_language_XML_element = E(
            'language',
            **document_language_attr
        )
        try:
            self.parser_203.iati_activities__iati_activity__result__document_link__language(  # NOQA: E501
                document_language_XML_element
            )
        except FieldValidationError as inst:
            self.assertEqual(inst.field, 'code')
            self.assertEqual(inst.message,
                             'not found on the accompanying code list')

        # all is good
        language = codelist_factory.LanguageFactory()  # dummy language object
        document_language_attr = {

            "code": language.code

        }
        document_language_XML_element = E(
            'language',
            **document_language_attr
        )
        self.parser_203\
            .iati_activities__iati_activity__result__document_link__language(
                document_language_XML_element
            )

        # Let's test language is saved

        document_link = self.parser_203.get_model('DocumentLink')
        document_link_language = self.parser_203.get_model(
            'DocumentLinkLanguage')
        self.assertEqual(document_link, document_link_language.document_link)
        self.assertEqual(language, document_link_language.language)


class ActivityResultDocumentLinkDescriptionTestCase(TestCase):
    '''
    2.03: The optional <description> element of a <document-link> element was
    added.
    '''

    def setUp(self):
        # 'Main' XML file for instantiating parser:
        xml_file_attrs = {
            "generated-datetime": datetime.datetime.now().isoformat(),
            "version": '2.03',
        }
        self.iati_203_XML_file = E("iati-activities", **xml_file_attrs)

        dummy_source = synchroniser_factory.DatasetFactory.create()

        self.parser_203 = ParseManager(
            dataset=dummy_source,
            root=self.iati_203_XML_file,
        ).get_parser()
        self.document_link = iati_factory.DocumentLinkFactory. \
            create(url='http://someuri.com')

        self.parser_203.register_model('DocumentLink', self.document_link)

    def test_activity_result_document_link_description(self):
        '''test if <description> element for Result's <document-link> element
        is parsed and saved correctly
        '''

        document_link_description_attrs = {}

        result_document_link_XML_element = E(
            'description',
            **document_link_description_attrs
        )

        self.parser_203.\
            iati_activities__iati_activity__result__document_link__description(
                result_document_link_XML_element
            )

        document_link_description = self.parser_203.get_model(
            'DocumentLinkDescription'
        )

        self.assertEqual(
            document_link_description.document_link,
            self.document_link
        )


class ActivityResultIndicatorTestCase(TestCase):

    """
    2.03: The optional attribute 'aggregation-status' was added
    """

    def setUp(self):
        # 'Main' XML file for instantiating parser:
        xml_file_attrs = {
            "generated-datetime": datetime.datetime.now().isoformat(),
            "version": '2.03',
        }
        self.iati_203_XML_file = E("iati-activities", **xml_file_attrs)

        dummy_source = synchroniser_factory.DatasetFactory.create()

        self.parser_203 = ParseManager(
            dataset=dummy_source,
            root=self.iati_203_XML_file,
        ).get_parser()

        # Related objects:
        self.result = iati_factory.ResultFactory.create()
        self.activity = self.result.activity

        self.parser_203.register_model('Activity', self.activity)
        self.parser_203.register_model('Result', self.result)

    def test_activity_result_indicator(self):
        """test if <indicator> element inside <result> element is parsed
        properly
        """

        # 1) measure attribute is missing:
        result_indicator_attrs = {
            # "measure": "1",
            "ascending": "1",
            "aggregation-status": "1",

        }

        result_indicator_XML_element = E(
            'indicator',
            **result_indicator_attrs
        )

        try:
            self.parser_203.\
                iati_activities__iati_activity__result__indicator(
                    result_indicator_XML_element
                )
            self.assertFail()
        except RequiredFieldError as inst:
            self.assertEqual(inst.field, 'measure')
            self.assertEqual(inst.message, 'required attribute missing')

        # 2) IndicatorMeasure codelist is missing:

        result_indicator_attrs = {
            "measure": "1",
            "ascending": "1",
            "aggregation-status": "1",

        }

        result_indicator_XML_element = E(
            'indicator',
            **result_indicator_attrs
        )

        try:
            self.parser_203.\
                iati_activities__iati_activity__result__indicator(
                    result_indicator_XML_element
                )
            self.assertFail()
        except RequiredFieldError as inst:
            self.assertEqual(inst.field, 'measure')
            self.assertEqual(
                inst.message,
                'not found on the accompanying code list'
            )

        # 3) everything's OK:
        # let's create an IndicatorMeasure codelist object:

        self.parser_203.codelist_cache = {}

        result_indicator_attrs = {
            "measure": "1",
            "ascending": "1",
            "aggregation-status": "1",

        }

        indicator_measure = iati_factory.IndicatorMeasureFactory.create(
            code=result_indicator_attrs.get("measure")
        )

        result_indicator_XML_element = E(
            'indicator',
            **result_indicator_attrs
        )

        self.parser_203.\
            iati_activities__iati_activity__result__indicator(
                result_indicator_XML_element
            )

        result_indicator = self.parser_203.get_model('ResultIndicator')

        self.assertEqual(result_indicator.result, self.result)
        self.assertEqual(
            result_indicator.measure,
            indicator_measure
        )
        self.assertEqual(result_indicator.ascending, True)
        self.assertEqual(result_indicator.aggregation_status, True)


class ActivityResultIndicatorDocumentLinkTestCase(TestCase):

    """
    2.03: The optional document-link element was added.
    """

    def setUp(self):
        # 'Main' XML file for instantiating parser:
        xml_file_attrs = {
            "generated-datetime": datetime.datetime.now().isoformat(),
            "version": '2.03',
        }
        self.iati_203_XML_file = E("iati-activities", **xml_file_attrs)

        dummy_source = synchroniser_factory.DatasetFactory.create(
            name="dataset-2"
        )

        self.parser_203 = ParseManager(
            dataset=dummy_source,
            root=self.iati_203_XML_file,
        ).get_parser()

        self.parser_203.default_lang = "en"

        assert (isinstance(self.parser_203, Parser_203))

        # Related objects:
        self.result_indicator = iati_factory.ResultIndicatorFactory.create()
        self.activity = self.result_indicator.result.activity
        self.result = self.result_indicator.result

        self.parser_203.register_model('Activity', self.activity)
        self.parser_203.register_model('Result', self.result)
        self.parser_203.register_model(
            'ResultIndicator', self.result_indicator
        )

    def test_activity_result_indicator_document_link(self):

        # Case 1:
        #  'url is missing'

        result_indicator_document_link_attr = {
            # url = 'missing'

            "format": 'something'

            # 'format_code' will be got in the function

        }
        result_indicator_document_link_XML_element = E(
            'document-link',
            **result_indicator_document_link_attr
        )

        try:
            self.parser_203.\
                iati_activities__iati_activity__result__indicator__document_link(  # NOQA: E501
                    result_indicator_document_link_XML_element)
            self.assertFail()
        except RequiredFieldError as inst:
            self.assertEqual(inst.field, 'url')
            self.assertEqual(inst.message, 'required attribute missing')

        # Case 2:
        # 'file_format' is missing

        result_indicator_document_link_attr = {
            "url": 'www.google.com'

            # "format":
            # 'format_code' will be got in the function

        }
        result_indicator_document_link_XML_element = E(
            'document-link',
            **result_indicator_document_link_attr
        )
        try:
            self.parser_203.\
                iati_activities__iati_activity__result__indicator__document_link(  # NOQA: E501
                    result_indicator_document_link_XML_element
                )
            self.assertFail()
        except RequiredFieldError as inst:
            self.assertEqual(inst.field, 'format')
            self.assertEqual(inst.message, 'required attribute missing')

        # Case 3;
        # 'file_format_code' is missing

        result_indicator_document_link_attr = {
            "url": 'www.google.com',
            "format": 'something',
            # 'format_code will be got in the function

        }
        result_indicator_document_link_XML_element = E(
            'document-link',
            **result_indicator_document_link_attr
        )
        try:
            self.parser_203.\
                iati_activities__iati_activity__result__indicator__document_link(  # NOQA: E501
                    result_indicator_document_link_XML_element
                )
            self.assertFail()
        except FieldValidationError as inst:
            self.assertEqual(inst.field, 'format')
            self.assertEqual(inst.message, 'not found on the accompanying '
                                           'code list')

        # Case 4;
        # all is good

        # dummy document-link object
        dummy_file_format = codelist_factory.\
            FileFormatFactory(code='application/pdf')

        dummy_document_link = iati_factory.\
            DocumentLinkFactory(url='http://aasamannepal.org.np/')

        self.parser_203.codelist_cache = {}

        result_indicator_document_link_attr = {
            "url": dummy_document_link.url,
            "format": dummy_file_format.code

        }
        result_indicator_document_link_XML_element = E(
            'document-link',
            **result_indicator_document_link_attr
        )

        self.parser_203 \
            .iati_activities__iati_activity__result__indicator__document_link(
                result_indicator_document_link_XML_element
            )

        result_indicator_document_link = self.parser_203.get_model(
            'DocumentLink'
        )

        # checking if everything is saved

        self.assertEqual(
            result_indicator_document_link.url,
            dummy_document_link.url
        )
        self.assertEqual(
            result_indicator_document_link.file_format,
            dummy_document_link.file_format
        )
        self.assertEqual(
            result_indicator_document_link.activity,
            self.activity
        )
        self.assertEqual(
            result_indicator_document_link.result_indicator,
            self.result_indicator
        )


class ActivityResultIndicatorDocumentLinkDocumentDateTestCase(TestCase):

    """
    2.03: The optional document-date element of a document-link in a indicator
    in a result element was added.
    """

    def setUp(self):
        # 'Main' XML file for instantiating parser:
        xml_file_attrs = {
            "generated-datetime": datetime.datetime.now().isoformat(),
            "version": '2.03',
        }
        self.iati_203_XML_file = E("iati-activities", **xml_file_attrs)

        dummy_source = synchroniser_factory.DatasetFactory.create()

        self.parser_203 = ParseManager(
            dataset=dummy_source,
            root=self.iati_203_XML_file,
        ).get_parser()

        # Related objects:
        self.document_link = iati_factory.DocumentLinkFactory.create()

        self.parser_203.register_model(
            'DocumentLink', self.document_link
        )

    def test_activity_result_indicator_document_link_document_date(self):
        """
        Test if iso-date attribute in <document_link> XML element is correctly
        saved.
        """

        # Case 1: 'ido-date' attribute is missing:

        document_date_attr = {
            # 'iso-date': '2018-10-10',
        }

        document_date_XML_element = E(
            'document-date',
            **document_date_attr
        )

        try:
            self.parser_203.\
                iati_activities__iati_activity__result__indicator__document_link__document_date(  # NOQA: E501
                    document_date_XML_element)
            self.assertFail()
        except RequiredFieldError as inst:
            self.assertEqual(inst.field, 'iso-date')
            self.assertEqual(inst.message, 'required attribute missing')

        # Case 2:
        # ISO date is invalid:

        document_date_attr = {
            'iso-date': '2018-10-ab',
        }
        document_date_XML_element = E(
            'document-date',
            **document_date_attr
        )

        try:
            self.parser_203.\
                iati_activities__iati_activity__result__indicator__document_link__document_date(  # NOQA: E501
                    document_date_XML_element)
            self.assertFail()
        except RequiredFieldError as inst:
            self.assertEqual(inst.field, 'iso-date')
            self.assertEqual(
                inst.message,
                'Unspecified or invalid. Date should be of type xml:date.'
            )

        # Case 3:
        # all is good:

        document_date_attr = {
            'iso-date': '2018-10-10',
        }
        document_date_XML_element = E(
            'document-date',
            **document_date_attr
        )

        self.parser_203.\
            iati_activities__iati_activity__result__indicator__document_link__document_date(  # NOQA: E501
                document_date_XML_element
            )

        result_indicator_document_link = self.parser_203.get_model(
            'DocumentLink'
        )

        self.assertEqual(
            result_indicator_document_link.iso_date,
            datetime.datetime(2018, 10, 10, 0, 0)
        )


class ActivityResultIndicatorDocumentLinkTitleTestCase(TestCase):
    '''
    2.03: Added new (optional) <document-link> element for <indicator>
    element inside <result> element
    '''

    def setUp(self):
        # 'Main' XML file for instantiating parser:
        xml_file_attrs = {
            "generated-datetime": datetime.datetime.now().isoformat(),
            "version": '2.03',
        }
        self.iati_203_XML_file = E("iati-activities", **xml_file_attrs)

        dummy_source = synchroniser_factory.DatasetFactory.create()

        self.parser_203 = ParseManager(
            dataset=dummy_source,
            root=self.iati_203_XML_file,
        ).get_parser()

        # Related objects:
        self.document_link = iati_factory.DocumentLinkFactory. \
            create(url='http://someuri.com')

        self.parser_203.register_model('DocumentLink', self.document_link)

    def test_activity_result_indicator_document_link_title(self):
        '''
        Test if title attribute in <document_link> XML element for
        <indicator> element is correctly saved.
        '''

        dummy_file_format = codelist_factory. \
            FileFormatFactory(code='application/pdf')

        dummy_indicator_document_link = iati_factory. \
            DocumentLinkFactory(url='http://aasamannepal.org.np/')

        self.parser_203.codelist_cache = {}

        result_document_link_attr = {
            "url": dummy_indicator_document_link.url,
            "format": dummy_file_format.code

        }
        result_indicator_document_link_XML_element = E(
            'document-link',
            **result_document_link_attr
        )
        self.parser_203 \
            .iati_activities__iati_activity__result__indicator__document_link__title(  # NOQA: E501
            result_indicator_document_link_XML_element)

        document_link_title = self.parser_203.get_model(
            'DocumentLinkTitle')

        self.assertEqual(self.document_link,
                         document_link_title.document_link)


class ActivityResultIndicatorDocumentLinkCategoryTestCase(TestCase):
    """
    2.03: Added  (optional) <category> element of a <document-link> in a
    <result> element.
    """

    def setUp(self):
        # 'Main' XML file for instantiating parser:
        xml_file_attrs = {
            "generated-datetime": datetime.datetime.now().isoformat(),
            "version": '2.03',
        }
        self.iati_203_XML_file = E("iati-activities", **xml_file_attrs)

        dummy_source = synchroniser_factory.DatasetFactory.create()

        self.parser_203 = ParseManager(
            dataset=dummy_source,
            root=self.iati_203_XML_file,
        ).get_parser()

        # Related objects:
        self.document_link = iati_factory.DocumentLinkFactory.create()

        self.parser_203.register_model(
            'DocumentLink', self.document_link
        )

    def test_activity_result_indicator_document_link_document_category(self):
        """
        Test if <indicator_document_link> attribute in
        <document_link_category> XML element is correctly saved.
        """

        # case 1: when code is missing

        indicator_document_link_category_attr = {
            # 'code': 'A04'

        }

        indicator_document_link_category_XML_element = E(
            'category',
            **indicator_document_link_category_attr
        )
        try:
            self.parser_203.iati_activities__iati_activity__result__indicator__document_link__category(  # NOQA: E501
                indicator_document_link_category_XML_element
            )
        except RequiredFieldError as inst:
            self.assertEqual(inst.field, 'code')
            self.assertEqual(inst.message,
                             'required attribute missing')

        # case 2: when category cannot be retrieved using the given code
        indicator_document_link_category_attr = {
            'code': 'A04'

        }

        indicator_document_link_category_XML_element = E(
            'indicator-document-category',
            **indicator_document_link_category_attr
        )
        try:
            self.parser_203.iati_activities__iati_activity__result__indicator__document_link__category(  # NOQA: E501
                indicator_document_link_category_XML_element
            )
        except FieldValidationError as inst:
            self.assertEqual(inst.field, 'code')
            self.assertEqual(inst.message, 'not found on the accompanying '
                                           'code list')

        # case:  when all is good

        # Let's create dummy document_category
        indicator_document_category = \
            codelist_factory.DocumentCategoryFactory(
                code='A04'
            )
        indicator_document_link_category_attr = {
            'code': indicator_document_category.code

        }

        indicator_document_link_category_XML_element = E(
            'category',
            **indicator_document_link_category_attr
        )

        self.parser_203.codelist_cache = {}

        self.parser_203\
            .iati_activities__iati_activity__result__indicator__document_link__category(  # NOQA: E501
                indicator_document_link_category_XML_element
            )
        # get DocumentLinkCategory

        indicator_document_link_category = self.parser_203.get_model(
            'DocumentLinkCategory')

        self.assertEqual(indicator_document_link_category.document_link, self.
                         document_link)
        self.assertEqual(indicator_document_link_category.category,
                         indicator_document_category)


class ActivityResultIndicatorDocumentLinkLanguageTestCase(TestCase):
    '''
    2.03: Added new (optional) <document-link> element for <indicator>
    element
    '''

    def setUp(self):
        # 'Main' XML file for instantiating parser:
        xml_file_attrs = {
            "generated-datetime": datetime.datetime.now().isoformat(),
            "version": '2.03',
        }
        self.iati_203_XML_file = E("iati-activities", **xml_file_attrs)

        dummy_source = synchroniser_factory.DatasetFactory.create()

        self.parser_203 = ParseManager(
            dataset=dummy_source,
            root=self.iati_203_XML_file,
        ).get_parser()
        self.document_link = iati_factory.DocumentLinkFactory. \
            create(url='http://someuri.com')

        self.parser_203.register_model('DocumentLink',
                                       self.document_link)

    def test_activity_result_indicator_document_link_language(self):
        '''
        Test if <language> element in <document_link> XML element is
        correctly saved.
        '''

        # case 1: 'code' is missing

        language_attr = {
            # "code": 'en'

        }
        language_XML_element = E(
            'language',
            **language_attr
        )

        try:
            self.date = self.parser_203 \
                 .iati_activities__iati_activity__result__indicator__document_link__language(  # NOQA: E501

                language_XML_element

            )
        except RequiredFieldError as inst:
            self.assertEqual(inst.field, 'code')
            self.assertEqual(inst.message, 'required attribute missing')

        # case 2: 'language' is not found
        language_attr = {

            "code": 'ab'

        }
        language_XML_element = E(
            'language',
            **language_attr
        )
        try:
            self.parser_203.iati_activities__iati_activity__result__indicator__document_link__language(  # NOQA: E501
                language_XML_element
            )
        except FieldValidationError as inst:
            self.assertEqual(inst.field, 'code')
            self.assertEqual(inst.message,
                             'not found on the accompanying code list')

        # all is good
        language = codelist_factory.LanguageFactory()  # dummy language object
        language_attr = {

            "code": language.code

        }
        language_XML_element = E(
            'language',
            **language_attr
        )
        self.parser_203\
            .iati_activities__iati_activity__result__indicator__document_link__language(  # NOQA: E501
                language_XML_element
            )

        # Let's test language is saved

        document_link_language = self.parser_203.get_model(
            'DocumentLinkLanguage')
        self.assertEqual(self.document_link,
                         document_link_language.document_link)
        self.assertEqual(language, document_link_language.language)


class ActivityResultIndicatorDocumentLinkDescriptionTestCase(TestCase):
    '''
    2.03: The optional <description> element of a <document-link> element was
    added.
    '''

    def setUp(self):
        # 'Main' XML file for instantiating parser:
        xml_file_attrs = {
            "generated-datetime": datetime.datetime.now().isoformat(),
            "version": '2.03',
        }
        self.iati_203_XML_file = E("iati-activities", **xml_file_attrs)

        dummy_source = synchroniser_factory.DatasetFactory.create()

        self.parser_203 = ParseManager(
            dataset=dummy_source,
            root=self.iati_203_XML_file,
        ).get_parser()
        self.document_link = iati_factory.DocumentLinkFactory.\
            create(url='http://someuri.com')

        self.parser_203.register_model('DocumentLink', self.document_link)

    def test_activity_result_indicator_document_link_description(self):
        '''test if <description> element for Result Indicator's <document-link>
        element is parsed and saved correctly
        '''

        document_link_description_attrs = {}

        result_document_link_XML_element = E(
            'description',
            **document_link_description_attrs
        )

        self.parser_203.\
            iati_activities__iati_activity__result__indicator__document_link__description(  # NOQA: E501
                result_document_link_XML_element
            )

        document_link_description = self.parser_203.get_model(
            'DocumentLinkDescription'
        )

        self.assertEqual(
            document_link_description.document_link,
            self.document_link
        )


class ActivityResultIndicatorBaselineTestCase(TestCase):
    """
    2.03: The occurance rules of the baseline element were amended so that it
    can be reported multiple times.
    """

    def setUp(self):
        # 'Main' XML file for instantiating parser:
        xml_file_attrs = {
            "generated-datetime": datetime.datetime.now().isoformat(),
            "version": '2.03',
        }
        self.iati_203_XML_file = E("iati-activities", **xml_file_attrs)

        dummy_source = synchroniser_factory.DatasetFactory.create()

        self.parser_203 = ParseManager(
            dataset=dummy_source,
            root=self.iati_203_XML_file,
        ).get_parser()

        # Related objects:
        self.result_indicator = iati_factory.ResultIndicatorFactory()

        self.result_indicator_baseline = iati_factory.\
            ResultIndicatorBaselineFactory(
                result_indicator=self.result_indicator
            )

        self.parser_203.register_model(
            'ResultIndicatorBaseline', self.result_indicator_baseline
        )
        self.parser_203.register_model(
            'ResultIndicator', self.result_indicator
        )

    def test_activity_result_indicator_baseline(self):
        """
        test if <baseline> element in context of an indicator in a result
        element is parsed and saved correctly
        """

        # 1. year value is not provided:

        result_indicator_baseline_attrs = {
            'iso-date': '2018-11-13',
            # 'year': '2018',
            'value': '10',
        }

        result_indicator_baseline_XML_element = E(
            'baseline',
            **result_indicator_baseline_attrs
        )

        try:
            self.parser_203\
                .iati_activities__iati_activity__result__indicator__baseline(
                    result_indicator_baseline_XML_element
                )
            self.assertFail()
        except RequiredFieldError as inst:
            self.assertEqual(
                inst.message, 'required attribute missing (should be of type '
                              'xsd:positiveInteger with format (yyyy))'
            )

        # 2. year value is wrong:

        result_indicator_baseline_attrs = {
            'iso-date': '2018-11-13',
            'year': '1899',
            'value': '10',
        }

        result_indicator_baseline_XML_element = E(
            'baseline',
            **result_indicator_baseline_attrs
        )

        try:
            self.parser_203\
                .iati_activities__iati_activity__result__indicator__baseline(
                    result_indicator_baseline_XML_element
                )
            self.assertFail()
        except RequiredFieldError as inst:
            self.assertEqual(
                inst.message, 'required attribute missing (should be of type '
                              'xsd:positiveInteger with format (yyyy))'
            )

        # 3. all is good:
        result_indicator_baseline_attrs = {
            'iso-date': '2018-11-13',
            'year': '2018',
            'value': '10',
        }

        result_indicator_baseline_XML_element = E(
            'baseline',
            **result_indicator_baseline_attrs
        )

        self.parser_203\
            .iati_activities__iati_activity__result__indicator__baseline(
                result_indicator_baseline_XML_element
            )

        result_indicator_baseline = self.parser_203.get_model(
            'ResultIndicatorBaseline'
        )

        # Year
        self.assertEqual(
            result_indicator_baseline.year,
            int(result_indicator_baseline_attrs['year']),
        )

        # Value
        self.assertEqual(
            result_indicator_baseline.value,
            result_indicator_baseline_attrs['value'],
        )

        # ISO date
        self.assertEqual(
            result_indicator_baseline.iso_date,
            result_indicator_baseline_attrs['iso-date'],
        )

        # Result Indicator
        self.assertEqual(
            result_indicator_baseline.result_indicator,
            self.result_indicator,
        )


<<<<<<< HEAD
class ActivityResultIndicatorBaselineDocumentLinkCategoryTestCase(TestCase):

=======
class ActivityResultIndicatorBaselineDocumentLinkTestCase(TestCase):
>>>>>>> 9c82cea9
    """
    2.03: The optional <document-link> element was added.
    """

    def setUp(self):
        # 'Main' XML file for instantiating parser:
        xml_file_attrs = {
            "generated-datetime": datetime.datetime.now().isoformat(),
            "version": '2.03',
        }
        self.iati_203_XML_file = E("iati-activities", **xml_file_attrs)

        dummy_source = synchroniser_factory.DatasetFactory.create()

        self.parser_203 = ParseManager(
            dataset=dummy_source,
            root=self.iati_203_XML_file,
        ).get_parser()
<<<<<<< HEAD
        # Related objects:
        self.document_link = iati_factory.DocumentLinkFactory.create()

        self.parser_203.register_model(
            'DocumentLink', self.document_link
        )

    def test_activity_result_indicator_baseline_document_link_category(self):
        """
        Test if <category> element of a document-link elment in a baseline in
        a indicator in a result element is correctly parsed and saved
        """

        # case 1: when code is missing

        document_link_category_attr = {
            # 'code': 'A04'

        }

        document_link_category_XML_element = E(
            'category',
            **document_link_category_attr
        )
        try:
            self.parser_203.iati_activities__iati_activity__result__indicator__baseline__document_link__category(  # NOQA: E501
                document_link_category_XML_element
            )
        except RequiredFieldError as inst:
            self.assertEqual(inst.field, 'code')
            self.assertEqual(inst.message,
                             'required attribute missing')

        # case 2: when category cannot be retrieved using the given code
        document_link_category_attr = {
            'code': 'A04'

        }

        document_link_category_XML_element = E(
            'category',
            **document_link_category_attr
        )
        try:
            self.parser_203.iati_activities__iati_activity__result__indicator__baseline__document_link__category(  # NOQA: E501
                document_link_category_XML_element
            )
        except FieldValidationError as inst:
            self.assertEqual(inst.field, 'code')
            self.assertEqual(inst.message, 'not found on the accompanying '
                                           'code list')

        # case:  when all is good

        # Let's create dummy document_category
        document_category = codelist_factory.DocumentCategoryFactory(
            code='A04'
        )
        document_link_category_attr = {
            'code': document_category.code

        }

        document_link_category_XML_element = E(
            'category',
            **document_link_category_attr
        )

        self.parser_203.codelist_cache = {}

        self.parser_203\
                .iati_activities__iati_activity__result__indicator__baseline__document_link__category(  # NOQA: E501
                document_link_category_XML_element
            )
        # get DocumentLinkCategory

        document_link_category = self.parser_203.get_model(
            'DocumentLinkCategory')

        self.assertEqual(document_link_category.document_link, self.
                         document_link)
        self.assertEqual(document_link_category.category, document_category)
=======

        current_version = VersionFactory(code='2.03')

        self.activity = iati_factory.ActivityFactory.create(
            iati_standard_version=current_version
        )
        self.result_indicator_baseline = iati_factory\
            .ResultIndicatorBaselineFactory.create()

        self.parser_203.register_model('Activity', self.activity)
        self.parser_203.register_model(
            'ResultIndicatorBaseline',
            self.result_indicator_baseline
        )

    def test_activity_result_indicator_baseline_document_link(self):
        '''Tests <document-link> in a baseline in a indicator in a result
        element is parsed and saved correctly
        '''

        # Case 1:
        #  'url is missing'

        result_indicator_baseline_document_link_attr = {
            # url = 'missing'
            "format": 'something'
            # 'format' will be got in the function

        }
        result_indicator_baseline_document_link_XML_element = E(
            'document_link',
            **result_indicator_baseline_document_link_attr
        )

        try:
            self.parser_203.\
                iati_activities__iati_activity__result__indicator__baseline__document_link(  # NOQA: E501
                    result_indicator_baseline_document_link_XML_element)
            self.assertFail()
        except RequiredFieldError as inst:
            self.assertEqual(inst.field, 'url')
            self.assertEqual(inst.message, 'required attribute missing')

        # Case 2:
        # 'file_format' is missing

        result_indicator_baseline_document_link_attr = {
            "url": 'www.google.com'

            # "format":
            # 'format_code' will be got in the function

        }
        result_indicator_baseline_document_link_XML_element = E(
            'document-link',
            **result_indicator_baseline_document_link_attr
        )
        try:
            self.parser_203.\
                iati_activities__iati_activity__result__indicator__baseline__document_link(  # NOQA: E501
                    result_indicator_baseline_document_link_XML_element
                )
            self.assertFail()
        except RequiredFieldError as inst:
            self.assertEqual(inst.field, 'format')
            self.assertEqual(inst.message, 'required attribute missing')

        # Case 3;
        # 'file_format_code' is missing

        result_indicator_baseline_document_link_attr = {
            "url": 'www.google.com',
            "format": 'something',
            # 'format_code will be got in the function

        }
        result_indicator_baseline_document_link_XML_element = E(
            'document-link',
            **result_indicator_baseline_document_link_attr
        )
        try:
            self.parser_203.\
                iati_activities__iati_activity__result__indicator__baseline__document_link(  # NOQA: E501
                    result_indicator_baseline_document_link_XML_element
                )
            self.assertFail()
        except FieldValidationError as inst:
            self.assertEqual(inst.field, 'format')
            self.assertEqual(inst.message, 'not found on the accompanying '
                                           'code list')

        # Case 4;
        # all is good

        # dummy document-link object
        dummy_file_format = codelist_factory.\
            FileFormatFactory(code='application/pdf')

        dummy_document_link = iati_factory.\
            DocumentLinkFactory(url='http://aasamannepal.org.np/')

        self.parser_203.codelist_cache = {}

        result_indicator_baseline_document_link_attr = {
            "url": dummy_document_link.url,
            "format": dummy_file_format.code

        }
        result_indicator_baseline_document_link_XML_element = E(
            'document-link',
            **result_indicator_baseline_document_link_attr
        )

        self.parser_203 \
            .iati_activities__iati_activity__result__indicator__baseline__document_link(  # NOQA: E501
                result_indicator_baseline_document_link_XML_element
            )

        result_indicator_baseline_document_link = self\
            .parser_203.get_model(
                'DocumentLink'
            )

        # checking if everything is saved

        self.assertEqual(
            result_indicator_baseline_document_link.url,
            dummy_document_link.url
        )
        self.assertEqual(
            result_indicator_baseline_document_link.file_format,
            dummy_document_link.file_format
        )
        self.assertEqual(
            result_indicator_baseline_document_link.activity,
            self.activity
        )
        self.assertEqual(
            result_indicator_baseline_document_link.result_indicator_baseline,  # NOQA: E501
            self.result_indicator_baseline)


class ActivityResultIndicatorBaselineDocumentLinkDocumentDateTestCase(
    TestCase
):
    '''
    2.03: Added new (optional) <document-link> element for Result Indicator
    <baseline> element
    '''

    def setUp(self):
        # 'Main' XML file for instantiating parser:
        xml_file_attrs = {
            "generated-datetime": datetime.datetime.now().isoformat(),
            "version": '2.03',
        }
        self.iati_203_XML_file = E("iati-activities", **xml_file_attrs)

        dummy_source = synchroniser_factory.DatasetFactory.create()

        self.parser_203 = ParseManager(
            dataset=dummy_source,
            root=self.iati_203_XML_file,
        ).get_parser()

        self.document_link = iati_factory.DocumentLinkFactory. \
            create(url='http://someuri.com')

        self.parser_203.register_model('DocumentLink', self.document_link)

    def test_activity_result_indicator_baseline_document_link_document_date(
        self
    ):
        '''
        Test if iso-date attribute in <document-link> XML element is
        correctly saved.
        '''

        # case 1: 'iso-date' is missing
        document_date_attr = {
            # "iso-date": '25116600000'

        }
        document_date_XML_element = E(
            'document-date',
            **document_date_attr
        )

        try:
            self.date = self.parser_203 \
                 .iati_activities__iati_activity__result__indicator__baseline__document_link__document_date(  # NOQA: E501
                document_date_XML_element
            )
        except RequiredFieldError as inst:
            self.assertEqual(inst.field, 'iso-date')
            self.assertEqual(inst.message, 'required attribute missing')

        # case 2 : 'iso-date' is not valid
        document_date_attr = {
            "iso-date": '25116600000'
        }
        document_date_XML_element = E(
            'document-date',
            **document_date_attr
        )

        try:
            self.parser_203.iati_activities__iati_activity__result__indicator__baseline__document_link__document_date(  # NOQA: E501
                document_date_XML_element
            )
        except RequiredFieldError as inst:
            self.assertEqual(inst.field, 'iso-date')
            self.assertEqual(inst.message, 'Unspecified or invalid. Date '
                                           'should be of type xml:date.')

        # case 3: 'iso-date' is not in correct range
        document_date_attr = {

            "iso-date": '18200915'

        }
        document_date_XML_element = E(
            'document-date',
            **document_date_attr
        )
        try:
            self.parser_203.iati_activities__iati_activity__result__indicator__baseline__document_link__document_date(  # NOQA: E501
                document_date_XML_element
            )
        except FieldValidationError as inst:
            self.assertEqual(inst.field, 'iso-date')
            self.assertEqual(inst.message, 'iso-date not of type xsd:date')

        # all is good
        document_date_attr = {
            "iso-date": '2011-05-06'  # this is acceptable iso-date
        }
        document_date_XML_element = E(
            'document-date',
            **document_date_attr
        )
        self.parser_203\
            .iati_activities__iati_activity__result__indicator__baseline__document_link__document_date(  # NOQA: E501
            document_date_XML_element
        )

        # Let's check if the date is saved

        date = dateutil.parser.parse('2011-05-06', ignoretz=True)

        document_link = self.parser_203.get_model('DocumentLink')
        self.assertEqual(date, document_link.iso_date)


class ActivityResultIndicatorBaselineDocumentLinkDescriptionTestCase(TestCase):
    """
    2.03: The optional <description> element of a <document-link> element was
    added.
    """

    def setUp(self):
        # 'Main' XML file for instantiating parser:
        xml_file_attrs = {
            "generated-datetime": datetime.datetime.now().isoformat(),
            "version": '2.03',
        }
        self.iati_203_XML_file = E("iati-activities", **xml_file_attrs)

        dummy_source = synchroniser_factory.DatasetFactory.create()

        self.parser_203 = ParseManager(
            dataset=dummy_source,
            root=self.iati_203_XML_file,
        ).get_parser()

        self.document_link = iati_factory.DocumentLinkFactory. \
            create(url='http://someuri.com')

        self.parser_203.register_model('DocumentLink', self.document_link)

    def test_activity_result_indicatior_baseline_document_link_description(
        self
    ):
        '''test if <description> element for Activity Result Indicator Baseline
        <document-link> element is parsed and saved correctly
        '''

        document_link_description_attrs = {}

        result_document_link_XML_element = E(
            'description',
            **document_link_description_attrs
        )

        self.parser_203.\
            iati_activities__iati_activity__result__indicator__baseline__document_link__description(  # NOQA: E501
                result_document_link_XML_element
            )

        document_link_description = self.parser_203.get_model(
            'DocumentLinkDescription'
        )

        self.assertEqual(
            document_link_description.document_link,
            self.document_link
        )


class ActivityResultIndicatorBaselineDocumentLinkLanguageTestCase(
    TestCase
):

    """
    2.03: An optional <language> element of a document-link in a baseline in
    an indicator in a result element was added
    """

    def setUp(self):
        # 'Main' XML file for instantiating parser:
        xml_file_attrs = {
            "generated-datetime": datetime.datetime.now().isoformat(),
            "version": '2.03',
        }
        self.iati_203_XML_file = E("iati-activities", **xml_file_attrs)

        dummy_source = synchroniser_factory.DatasetFactory.create()

        self.parser_203 = ParseManager(
            dataset=dummy_source,
            root=self.iati_203_XML_file,
        ).get_parser()

        self.document_link = iati_factory.DocumentLinkFactory. \
            create(url='http://someuri.com')

        self.parser_203.register_model('DocumentLink', self.document_link)

    def test_result_indicator_baseline_document_link_language_element(
            self):
        '''
        Test if <language> element in <document-link> XML element is
        correctly parsed and saved.
        '''

        # case 1: 'code' is missing

        document_language_attr = {
            # "code": 'en'

        }
        document_language_XML_element = E(
            'language',
            **document_language_attr
        )

        try:
            self.date = self.parser_203 \
                 .iati_activities__iati_activity__result__indicator__baseline__document_link__language(  # NOQA: E501

                document_language_XML_element

            )
        except RequiredFieldError as inst:
            self.assertEqual(inst.field, 'code')
            self.assertEqual(inst.message, 'required attribute missing')

        # case 2: 'language' is not found
        document_language_attr = {

            "code": 'ab'

        }
        document_language_XML_element = E(
            'language',
            **document_language_attr
        )
        try:
            self.parser_203.iati_activities__iati_activity__result__indicator__baseline__document_link__language(  # NOQA: E501
                document_language_XML_element
            )
        except FieldValidationError as inst:
            self.assertEqual(inst.field, 'code')
            self.assertEqual(inst.message,
                             'not found on the accompanying code list')

        # all is good
        language = codelist_factory.LanguageFactory()  # dummy language object
        document_language_attr = {

            "code": language.code

        }
        document_language_XML_element = E(
            'language',
            **document_language_attr
        )
        self.parser_203\
            .iati_activities__iati_activity__result__indicator__baseline__document_link__language(  # NOQA: E501
                document_language_XML_element
            )

        # Let's test language is saved

        document_link = self.parser_203.get_model('DocumentLink')
        document_link_language = self.parser_203.get_model(
            'DocumentLinkLanguage')
        self.assertEqual(document_link, document_link_language.document_link)
        self.assertEqual(language, document_link_language.language)
>>>>>>> 9c82cea9


class ActivityResultIndicatorPeriodTargetTestCase(TestCase):

    """
    2.03: this element can now be reported multiple times
    """

    def setUp(self):
        # 'Main' XML file for instantiating parser:
        xml_file_attrs = {
            "generated-datetime": datetime.datetime.now().isoformat(),
            "version": '2.03',
        }
        self.iati_203_XML_file = E("iati-activities", **xml_file_attrs)

        dummy_source = synchroniser_factory.DatasetFactory.create()

        self.parser_203 = ParseManager(
            dataset=dummy_source,
            root=self.iati_203_XML_file,
        ).get_parser()
        # Related objects:
        self.result_indicator_period = iati_factory.\
            ResultIndicatorPeriodFactory()
        self.result_indicator = self.result_indicator_period.result_indicator
        self.activity = self.result_indicator.result.activity
        self.result = self.result_indicator.result

        self.parser_203.register_model('Activity', self.activity)
        self.parser_203.register_model('Result', self.result)
        self.parser_203.register_model(
            'ResultIndicator', self.result_indicator
        )
        self.parser_203.register_model(
            'ResultIndicatorPeriod', self.result_indicator_period
        )

    def test_activity_result_indicator_period_target(self):
        """
        test if <target> element within period, in context of an indicator in
        a result element is parsed and saved correctly
        """

        # 1) test if value is not provided:
        result_indicator_period_target_attrs = {
            # 'value': '11'
        }

        result_indicator_period_target_XML_element = E(
            'target',
            **result_indicator_period_target_attrs
        )

        self.parser_203\
            .iati_activities__iati_activity__result__indicator__period__target(  # NOQA: E501
                result_indicator_period_target_XML_element
            )

        result_indicator_period_target = self.parser_203.get_model(
            'ResultIndicatorPeriodTarget')

        self.assertEqual(
            result_indicator_period_target.value,
            ''
        )

        # 2) test if value is provided:
        result_indicator_period_target_attrs = {
            'value': '11'
        }

        result_indicator_period_target_XML_element = E(
            'target',
            **result_indicator_period_target_attrs
        )

        self.parser_203\
            .iati_activities__iati_activity__result__indicator__period__target(  # NOQA: E501
                result_indicator_period_target_XML_element
            )

        result_indicator_period_target = self.parser_203.get_model(
            'ResultIndicatorPeriodTarget')

        self.assertEqual(
            result_indicator_period_target.value,
            result_indicator_period_target_attrs['value']
        )

        # 3) test multiple target elements:

        # FIRST ResultIndicatorPeriodTarget:
        result_indicator_period_target_attrs = {
            'value': '20'
        }

        result_indicator_period_target_XML_element = E(
            'target',
            **result_indicator_period_target_attrs
        )

        self.parser_203\
            .iati_activities__iati_activity__result__indicator__period__target(  # NOQA: E501
                result_indicator_period_target_XML_element
            )

        # SECOND ResultIndicatorPeriodTarget:
        result_indicator_period_target_attrs2 = {
            'value': '21'
        }

        result_indicator_period_target_XML_element2 = E(
            'target',
            **result_indicator_period_target_attrs2
        )

        self.parser_203\
            .iati_activities__iati_activity__result__indicator__period__target(  # NOQA: E501
                result_indicator_period_target_XML_element2
            )

        # all unassigned FK relationships are assigned here:
        self.parser_203.save_all_models()

        self.result_indicator_period.refresh_from_db()

        # check ForeignKey assignments:
        result_indicator_period_target = self.parser_203.get_model(
            'ResultIndicatorPeriodTarget')

        self.assertEqual(
            result_indicator_period_target.result_indicator_period,
            self.result_indicator_period
        )

        # check 'value' attributes:

        # it's 4 because during the test we asigned 1) '', 2) 11, 3) 20 & 21:
        self.assertEqual(self.result_indicator_period.targets.count(), 4)

        self.assertListEqual(
            ['', '11', '20', '21'],
            list(self.result_indicator_period.targets.values_list(
                'value', flat=True
            ))
        )


class ActivityResultIndicatorPeriodTargetDocumentLinkTestCase(TestCase):

    """
    2.03: The optional <document-link> element was added.
    """

    def setUp(self):
        # 'Main' XML file for instantiating parser:
        xml_file_attrs = {
            "generated-datetime": datetime.datetime.now().isoformat(),
            "version": '2.03',
        }
        self.iati_203_XML_file = E("iati-activities", **xml_file_attrs)

        dummy_source = synchroniser_factory.DatasetFactory.create()

        self.parser_203 = ParseManager(
            dataset=dummy_source,
            root=self.iati_203_XML_file,
        ).get_parser()

        current_version = VersionFactory(code='2.03')

        self.activity = iati_factory.ActivityFactory.create(
            iati_standard_version=current_version
        )
        self.result_indicator_period_target = iati_factory\
            .ResultIndicatorPeriodTargetFactory.create()

        self.parser_203.register_model('Activity', self.activity)
        self.parser_203.register_model(
            'ResultIndicatorPeriodTarget',
            self.result_indicator_period_target
        )

    def test_activity_result_indicatior_period_target_document_link(  # NOQA: E501
        self
    ):
        '''test if <document-link> element in a target in a period in a
        indicator in a result element is parsed and saved correctly
        '''

        # Case 1:
        #  'url is missing'

        result_indicator_period_target_document_link_attr = {
            # url = 'missing'
            "format": 'something'
            # 'format' will be got in the function

        }
        result_indicator_period_target_document_link_XML_element = E(
            'document_link',
            **result_indicator_period_target_document_link_attr
        )

        try:
            self.parser_203.\
                iati_activities__iati_activity__result__indicator__period__target__document_link(  # NOQA: E501
                    result_indicator_period_target_document_link_XML_element)
            self.assertFail()
        except RequiredFieldError as inst:
            self.assertEqual(inst.field, 'url')
            self.assertEqual(inst.message, 'required attribute missing')

        # Case 2:
        # 'file_format' is missing

        result_indicator_period_target_document_link_attr = {
            "url": 'www.google.com'

            # "format":
            # 'format_code' will be got in the function

        }
        result_indicator_period_target_document_link_XML_element = E(
            'document-link',
            **result_indicator_period_target_document_link_attr
        )
        try:
            self.parser_203.\
                iati_activities__iati_activity__result__indicator__period__target__document_link(  # NOQA: E501
                    result_indicator_period_target_document_link_XML_element
                )
            self.assertFail()
        except RequiredFieldError as inst:
            self.assertEqual(inst.field, 'format')
            self.assertEqual(inst.message, 'required attribute missing')

        # Case 3;
        # 'file_format_code' is missing

        result_indicator_period_target_document_link_attr = {
            "url": 'www.google.com',
            "format": 'something',
            # 'format_code will be got in the function

        }
        result_indicator_period_target_document_link_XML_element = E(
            'document-link',
            **result_indicator_period_target_document_link_attr
        )
        try:
            self.parser_203.\
                iati_activities__iati_activity__result__indicator__period__target__document_link(  # NOQA: E501
                    result_indicator_period_target_document_link_XML_element
                )
            self.assertFail()
        except FieldValidationError as inst:
            self.assertEqual(inst.field, 'format')
            self.assertEqual(inst.message, 'not found on the accompanying '
                                           'code list')

        # Case 4;
        # all is good

        # dummy document-link object
        dummy_file_format = codelist_factory.\
            FileFormatFactory(code='application/pdf')

        dummy_document_link = iati_factory.\
            DocumentLinkFactory(url='http://aasamannepal.org.np/')

        self.parser_203.codelist_cache = {}

        result_indicator_period_target_document_link_attr = {
            "url": dummy_document_link.url,
            "format": dummy_file_format.code

        }
        result_indicator_period_target_document_link_XML_element = E(
            'document-link',
            **result_indicator_period_target_document_link_attr
        )

        self.parser_203 \
            .iati_activities__iati_activity__result__indicator__period__target__document_link(  # NOQA: E501
                result_indicator_period_target_document_link_XML_element
            )

        result_indicator_period_target_document_link = self\
            .parser_203.get_model(
                'DocumentLink'
            )

        # checking if everything is saved

        self.assertEqual(
            result_indicator_period_target_document_link.url,
            dummy_document_link.url
        )
        self.assertEqual(
            result_indicator_period_target_document_link.file_format,
            dummy_document_link.file_format
        )
        self.assertEqual(
            result_indicator_period_target_document_link.activity,
            self.activity
        )
        self.assertEqual(
            result_indicator_period_target_document_link.result_indicator_period_target,  # NOQA: E501
            self.result_indicator_period_target)


class ActivityResultIndicatorBaselineDocumentLinkTitleTestCase(
        TestCase):

    """
    2.03: The optional <document-link> element was added.
    """

    def setUp(self):
        # 'Main' XML file for instantiating parser:
        xml_file_attrs = {
            "generated-datetime": datetime.datetime.now().isoformat(),
            "version": '2.03',
        }
        self.iati_203_XML_file = E("iati-activities", **xml_file_attrs)

        dummy_source = synchroniser_factory.DatasetFactory.create()

        self.parser_203 = ParseManager(
            dataset=dummy_source,
            root=self.iati_203_XML_file,
        ).get_parser()

        # Version
        current_version = VersionFactory(code='2.03')

        # Related objects:
        self.activity = iati_factory.ActivityFactory.create(
            iati_standard_version=current_version
        )
        self.document_link = iati_factory.DocumentLinkFactory. \
            create(url='http://someuri.com')

        self.parser_203.register_model('DocumentLink', self.document_link)

    def test_activity_result_indicatior_baseline_document_link_title(
            self):

        '''
        Test if <title> element in <document-link> XML element is correctly
        saved.
        '''

        dummy_file_format = codelist_factory. \
            FileFormatFactory(code='application/pdf')

        dummy_document_link = iati_factory. \
            DocumentLinkFactory(url='http://aasamannepal.org.np/')

        self.parser_203.codelist_cache = {}

        result_indicator_baseline_document_link_attr = {
            "url": dummy_document_link.url,
            "format": dummy_file_format.code

        }
        result_indicator_baseline_document_link_XML_element = E(
            'document-link',
            **result_indicator_baseline_document_link_attr
        )
        self.parser_203 \
            .iati_activities__iati_activity__result__indicator__baseline__document_link__title(  # NOQA: E501
                result_indicator_baseline_document_link_XML_element)
        document_link_title = self.parser_203.get_model(
            'DocumentLinkTitle')

        self.assertEqual(self.document_link,
                         document_link_title.document_link)


class ActivityResultIndicatorPeriodTargetDocumentLinkCategoryTestCase(
        TestCase):

    """
    2.03: The optional <document-link> element was added.
    """

    def setUp(self):
        # 'Main' XML file for instantiating parser:
        xml_file_attrs = {
            "generated-datetime": datetime.datetime.now().isoformat(),
            "version": '2.03',
        }
        self.iati_203_XML_file = E("iati-activities", **xml_file_attrs)

        dummy_source = synchroniser_factory.DatasetFactory.create()

        self.parser_203 = ParseManager(
            dataset=dummy_source,
            root=self.iati_203_XML_file,
        ).get_parser()
        # Related objects:
        self.document_link = iati_factory.DocumentLinkFactory.create()

        self.parser_203.register_model(
            'DocumentLink', self.document_link
        )

    def test_activity_result_indicatior_period_target_document_link_category(self):  # NOQA: E501
        '''test if <document-link>'s <category> element in a target in a period
        in an indicator in a result element is parsed and saved correctly
        '''

        # case 1: when code is missing

        result_indicator_period_target_document_link_category_attr = {
            # 'code': 'A04'

        }

        result_indicator_period_target_document_link_category_XML_element = E(
            'category',
            **result_indicator_period_target_document_link_category_attr
        )
        try:
            self\
            .parser_203\
            .iati_activities__iati_activity__result__indicator__period__target__document_link__category(  # NOQA: E501
                result_indicator_period_target_document_link_category_XML_element  # NOQA: E501
            )
        except RequiredFieldError as inst:
            self.assertEqual(inst.field, 'code')
            self.assertEqual(inst.message,
                             'required attribute missing')

        # case 2: when category cannot be retrieved using the given code
        result_indicator_period_target_document_link_category_attr = {
            'code': 'A04'

        }

        result_indicator_period_target_document_link_category_XML_element = E(
            'indicator-document-category',
            **result_indicator_period_target_document_link_category_attr
        )
        try:
            self\
            .parser_203\
            .iati_activities__iati_activity__result__indicator__period__target__document_link__category(  # NOQA: E501
                result_indicator_period_target_document_link_category_XML_element  # NOQA: E501
            )
        except FieldValidationError as inst:
            self.assertEqual(inst.field, 'code')
            self.assertEqual(inst.message, 'not found on the accompanying '
                                           'code list')

        # case:  when all is good

        # Let's create dummy document_category
        indicator_document_category = codelist_factory.DocumentCategoryFactory(
            code='A04'
        )
        result_indicator_period_target_document_link_category_attr = {
            'code': indicator_document_category.code

        }

        result_indicator_period_target_document_link_category_XML_element = E(
            'category',
            **result_indicator_period_target_document_link_category_attr
        )

        self.parser_203.codelist_cache = {}

        self.parser_203\
            .iati_activities__iati_activity__result__indicator__period__target__document_link__category(  # NOQA: E501
                    result_indicator_period_target_document_link_category_XML_element  # NOQA: E501
            )

        # get DocumentLinkCategory
        result_indicator_period_target_document_link_category = self.\
            parser_203.get_model(
                'DocumentLinkCategory'
            )

        self.assertEqual(
            result_indicator_period_target_document_link_category.document_link,  # NOQA E501
            self.document_link
        )
        self.assertEqual(
            result_indicator_period_target_document_link_category.category,
            indicator_document_category
        )


class ActivityResultIndicatorPeriodTargetDocumentLinkDescriptionTestCase(
    TestCase
):

    """
    2.03: The optional <description> element of a <document-link> element was
    added.
    """

    def setUp(self):
        # 'Main' XML file for instantiating parser:
        xml_file_attrs = {
            "generated-datetime": datetime.datetime.now().isoformat(),
            "version": '2.03',
        }
        self.iati_203_XML_file = E("iati-activities", **xml_file_attrs)

        dummy_source = synchroniser_factory.DatasetFactory.create()

        self.parser_203 = ParseManager(
            dataset=dummy_source,
            root=self.iati_203_XML_file,
        ).get_parser()

        self.document_link = iati_factory.DocumentLinkFactory. \
            create(url='http://someuri.com')

        self.parser_203.register_model('DocumentLink', self.document_link)

    def test_activity_result_indicatior_period_target_document_link_description(  # NOQA: E501
        self
    ):
        '''test if <description> element for Activity Result Indicator Period
        Target's <document-link> element is parsed and saved correctly
        '''

        document_link_description_attrs = {}

        result_document_link_XML_element = E(
            'description',
            **document_link_description_attrs
        )

        self.parser_203.\
            iati_activities__iati_activity__result__indicator__period__target__document_link__description(  # NOQA: E501
                result_document_link_XML_element
            )

        document_link_description = self.parser_203.get_model(
            'DocumentLinkDescription'
        )

        self.assertEqual(
            document_link_description.document_link,
            self.document_link
        )


class ActivityResultIndicatorPeriodTargetDocumentLinkLanguageTestCase(
    TestCase
):

    """
    2.03: An optional language element of a document-link in a target in a
    period in a indicator in a result element was added
    """

    def setUp(self):
        # 'Main' XML file for instantiating parser:
        xml_file_attrs = {
            "generated-datetime": datetime.datetime.now().isoformat(),
            "version": '2.03',
        }
        self.iati_203_XML_file = E("iati-activities", **xml_file_attrs)

        dummy_source = synchroniser_factory.DatasetFactory.create()

        self.parser_203 = ParseManager(
            dataset=dummy_source,
            root=self.iati_203_XML_file,
        ).get_parser()

        self.document_link = iati_factory.DocumentLinkFactory. \
            create(url='http://someuri.com')

        self.parser_203.register_model('DocumentLink', self.document_link)

    def test_result_indicator_period_target_document_link_language_element(
            self):
        '''
        Test if <language> element in <document-link> XML element is
        correctly parsed and saved.
        '''

        # case 1: 'code' is missing

        document_language_attr = {
            # "code": 'en'

        }
        document_language_XML_element = E(
            'language',
            **document_language_attr
        )

        try:
            self.date = self.parser_203 \
                 .iati_activities__iati_activity__result__indicator__period__target__document_link__language(  # NOQA: E501

                document_language_XML_element

            )
        except RequiredFieldError as inst:
            self.assertEqual(inst.field, 'code')
            self.assertEqual(inst.message, 'required attribute missing')

        # case 2: 'language' is not found
        document_language_attr = {

            "code": 'ab'

        }
        document_language_XML_element = E(
            'language',
            **document_language_attr
        )
        try:
            self.parser_203.iati_activities__iati_activity__result__indicator__period__target__document_link__language(  # NOQA: E501
                document_language_XML_element
            )
        except FieldValidationError as inst:
            self.assertEqual(inst.field, 'code')
            self.assertEqual(inst.message,
                             'not found on the accompanying code list')

        # all is good
        language = codelist_factory.LanguageFactory()  # dummy language object
        document_language_attr = {

            "code": language.code

        }
        document_language_XML_element = E(
            'language',
            **document_language_attr
        )
        self.parser_203\
            .iati_activities__iati_activity__result__indicator__period__target__document_link__language(  # NOQA: E501
                document_language_XML_element
            )

        # Let's test language is saved

        document_link = self.parser_203.get_model('DocumentLink')
        document_link_language = self.parser_203.get_model(
            'DocumentLinkLanguage')
        self.assertEqual(document_link, document_link_language.document_link)
        self.assertEqual(language, document_link_language.language)


class ActivityResultIndicatorPeriodActualTestCase(TestCase):

    """
    2.03: this element can now be reported multiple times
    """

    def setUp(self):
        # 'Main' XML file for instantiating parser:
        xml_file_attrs = {
            "generated-datetime": datetime.datetime.now().isoformat(),
            "version": '2.03',
        }
        self.iati_203_XML_file = E("iati-activities", **xml_file_attrs)

        dummy_source = synchroniser_factory.DatasetFactory.create()

        self.parser_203 = ParseManager(
            dataset=dummy_source,
            root=self.iati_203_XML_file,
        ).get_parser()

        # Related objects:
        self.result_indicator_period = iati_factory.\
            ResultIndicatorPeriodFactory()
        self.result_indicator = self.result_indicator_period.result_indicator
        self.activity = self.result_indicator.result.activity
        self.result = self.result_indicator.result

        self.parser_203.register_model('Activity', self.activity)
        self.parser_203.register_model('Result', self.result)
        self.parser_203.register_model(
            'ResultIndicator', self.result_indicator
        )
        self.parser_203.register_model(
            'ResultIndicatorPeriod', self.result_indicator_period
        )

    def test_activity_result_indicator_period_actual(self):
        """
        test if <actual> element within period, in context of an indicator in
        a result element is parsed and saved correctly
        """

        # 1) test if value is not provided:
        result_indicator_period_actual_attrs = {
            # 'value': '11'
        }

        result_indicator_period_actual_XML_element = E(
            'actual',
            **result_indicator_period_actual_attrs
        )

        self.parser_203\
            .iati_activities__iati_activity__result__indicator__period__actual(  # NOQA: E501
                result_indicator_period_actual_XML_element
            )

        result_indicator_period_actual = self.parser_203.get_model(
            'ResultIndicatorPeriodActual')

        self.assertEqual(
            result_indicator_period_actual.value,
            ''
        )

        # 2) test if value is provided:
        result_indicator_period_actual_attrs = {
            'value': '11'
        }

        result_indicator_period_actual_XML_element = E(
            'actual',
            **result_indicator_period_actual_attrs
        )

        self.parser_203\
            .iati_activities__iati_activity__result__indicator__period__actual(  # NOQA: E501
                result_indicator_period_actual_XML_element
            )

        result_indicator_period_actual = self.parser_203.get_model(
            'ResultIndicatorPeriodActual')

        self.assertEqual(
            result_indicator_period_actual.value,
            result_indicator_period_actual_attrs['value']
        )

        # 3) test multiple actual elements:

        # FIRST ResultIndicatorPeriodActual:
        result_indicator_period_actual_attrs = {
            'value': '20'
        }

        result_indicator_period_actual_XML_element = E(
            'actual',
            **result_indicator_period_actual_attrs
        )

        self.parser_203\
            .iati_activities__iati_activity__result__indicator__period__actual(  # NOQA: E501
                result_indicator_period_actual_XML_element
            )

        # SECOND ResultIndicatorPeriodActual:
        result_indicator_period_actual_attrs2 = {
            'value': '21'
        }

        result_indicator_period_actual_XML_element2 = E(
            'actual',
            **result_indicator_period_actual_attrs2
        )

        self.parser_203\
            .iati_activities__iati_activity__result__indicator__period__actual(  # NOQA: E501
                result_indicator_period_actual_XML_element2
            )

        # all unassigned FK relationships are assigned here:
        self.parser_203.save_all_models()

        self.result_indicator_period.refresh_from_db()

        # check ForeignKey assignments:
        result_indicator_period_actual = self.parser_203.get_model(
            'ResultIndicatorPeriodActual')

        self.assertEqual(
            result_indicator_period_actual.result_indicator_period,
            self.result_indicator_period
        )

        # check 'value' attributes:

        # it's 4 because during the test we asigned 1) '', 2) 11, 3) 20 & 21:
        self.assertEqual(self.result_indicator_period.actuals.count(), 4)

        self.assertListEqual(
            ['', '11', '20', '21'],
            list(self.result_indicator_period.actuals.values_list(
                'value', flat=True
            ))
        )


class ActivityResultIndicatorPeriodActualDocumentLinkDescriptionTestCase(
    TestCase
):

    """
    2.03: The optional <description> element of a <document-link> element was
    added.
    """

    def setUp(self):
        # 'Main' XML file for instantiating parser:
        xml_file_attrs = {
            "generated-datetime": datetime.datetime.now().isoformat(),
            "version": '2.03',
        }
        self.iati_203_XML_file = E("iati-activities", **xml_file_attrs)

        dummy_source = synchroniser_factory.DatasetFactory.create()

        self.parser_203 = ParseManager(
            dataset=dummy_source,
            root=self.iati_203_XML_file,
        ).get_parser()

        self.document_link = iati_factory.DocumentLinkFactory. \
            create(url='http://someuri.com')

        self.parser_203.register_model('DocumentLink', self.document_link)

    def test_activity_result_indicator_period_actual_document_link_description(self):  # NOQA: E501
        '''test if <description> element for Activity Result Indicator Period
        Actual's <document-link> element is parsed and saved correctly
        '''

        document_link_description_attrs = {}

        result_document_link_XML_element = E(
            'description',
            **document_link_description_attrs
        )

        self.parser_203.\
            iati_activities__iati_activity__result__indicator__period__actual__document_link__description(  # NOQA: E501
                result_document_link_XML_element
            )

        document_link_description = self.parser_203.get_model(
            'DocumentLinkDescription'
        )

        self.assertEqual(
            document_link_description.document_link,
            self.document_link
        )


class AcitivityResultIndicatorPeriodActualDocumentLinkTitleTestCase(TestCase):
    """
    2.03: The optional  <document-link> element was
    added.

    """
    def setUp(self):
        # 'Main' XML file for instantiating parser:
        xml_file_attrs = {
            "generated-datetime": datetime.datetime.now().isoformat(),
            "version": '2.03',
        }
        self.iati_203_XML_file = E("iati-activities", **xml_file_attrs)

        dummy_source = synchroniser_factory.DatasetFactory.create()

        self.parser_203 = ParseManager(
            dataset=dummy_source,
            root=self.iati_203_XML_file,
        ).get_parser()

        # Related objects:
        self.document_link = iati_factory.DocumentLinkFactory. \
            create(url='http://someuri.com')

        self.parser_203.register_model('DocumentLink', self.document_link)

    def test_activity_result_indicator_period_actual_document_link_title(self):
        """
        test if <title> element for Activity Result Indicator Period
        Actual's <document-link> element is parsed and saved correctly

        """
        dummy_file_format = codelist_factory. \
            FileFormatFactory(code='application/pdf')

        dummy_indicator_period_actual_document_link = iati_factory. \
            DocumentLinkFactory(url='http://aasamannepal.org.np/')

        self.parser_203.codelist_cache = {}

        indicator_period_actual_document_link_attr = {
            "url": dummy_indicator_period_actual_document_link.url,
            "format": dummy_file_format.code

        }
        indicator_period_actual_document_link_XML_element = E(
            'document-link',
            **indicator_period_actual_document_link_attr
        )
        self.parser_203 \
            .iati_activities__iati_activity__result__indicator__period__actual__document_link__title(  # NOQA: E501
            indicator_period_actual_document_link_XML_element)

        document_link_title = self.parser_203.get_model(
            'DocumentLinkTitle')

        self.assertEqual(self.document_link,
                         document_link_title.document_link)


class ActivityResultReferenceTestCase(TestCase):

    '''
    2.03: Added new (optional) <reference> element for <result>
    element.
    '''

    def setUp(self):
        # 'Main' XML file for instantiating parser:
        xml_file_attrs = {
            "generated-datetime": datetime.datetime.now().isoformat(),
            "version": '2.03',
        }
        self.iati_203_XML_file = E("iati-activities", **xml_file_attrs)

        dummy_source = synchroniser_factory.DatasetFactory.create()

        self.parser_203 = ParseManager(
            dataset=dummy_source,
            root=self.iati_203_XML_file,
        ).get_parser()

        # Related objects:
        # create dummy object
        self.result_vocabulary = ResultVocabularyFactory(code='99')
        self.result = iati_factory.ResultFactory.create()

        self.parser_203.register_model('Result', self.result)

    def test_activity_result_reference(self):
        """
        Test if result, code, vocabulary_uri attributes in <reference> XML
        element is correctly saved.
        """

        # case 1: where 'vocabulary' is missing

        reference_attr = {
            # "vocabulary": result_vocabulary.code,
            "code": '01',
            "vocabulary-uri": 'www.example.com'

        }
        reference_XML_element = E(
            'reference',
            **reference_attr
        )
        try:
            self.parser_203 \
            .iati_activities__iati_activity__result__reference(  # NOQA: E501
            reference_XML_element
            )
        except RequiredFieldError as inst:
            self.assertEqual(inst.field, 'vocabulary')
            self.assertEqual(inst.message,
                             'required attribute missing')

        # case 2: where 'vocabulary' cannot be found because of non-existent
        #  vocabulary_code '100'

        reference_attr = {
            "vocabulary": '100',
            "code": '01',
            "vocabulary-uri": 'www.example.com'

        }
        reference_XML_element = E(
            'reference',
            **reference_attr
        )
        try:
            self.parser_203 \
                .iati_activities__iati_activity__result__reference(
                    reference_XML_element
                )
        except FieldValidationError as inst:
            self.assertEqual(inst.field, 'vocabulary')
            self.assertEqual(inst.message,
                             'not found on the accompanying code list')

        # case 3: where 'code' is missing

        reference_attr = {
            "vocabulary": self.result_vocabulary.code,
            # "code": '01',
            "vocabulary-uri": 'www.example.com'

        }
        reference_XML_element = E(
            'reference',
            **reference_attr
        )
        try:
            self.parser_203 \
                .iati_activities__iati_activity__result__reference(
                    reference_XML_element
                )
        except RequiredFieldError as inst:
            self.assertEqual(inst.field, 'code')
            self.assertEqual(inst.message,
                             'Unspecified or invalid.')

        # case 4: where 'vocabulary_uri' is missing. This case is not tested
        # because 'vocabulary_uri' is optional.

        # case 5: all is good
        reference_attr = {
            "vocabulary": self.result_vocabulary.code,
            "code": '01',
            "vocabulary-uri": 'www.example.com'
        }

        reference_XML_element = E(
            'reference',
            **reference_attr
        )
        self.parser_203 \
            .iati_activities__iati_activity__result__reference(  # NOQA: E501
                reference_XML_element
            )

        # get 'ResultReference to check if its attributes are correctly stored
        reference = self.parser_203.get_model('ResultReference')

        # check everything is correctly stored
        self.assertEqual(self.result, reference.result)
        self.assertEqual(reference_attr.get('code'),
                         reference.code)
        self.assertEqual(reference_attr.get('vocabulary-uri'),
                         reference.vocabulary_uri)<|MERGE_RESOLUTION|>--- conflicted
+++ resolved
@@ -2927,12 +2927,7 @@
         )
 
 
-<<<<<<< HEAD
-class ActivityResultIndicatorBaselineDocumentLinkCategoryTestCase(TestCase):
-
-=======
 class ActivityResultIndicatorBaselineDocumentLinkTestCase(TestCase):
->>>>>>> 9c82cea9
     """
     2.03: The optional <document-link> element was added.
     """
@@ -2951,90 +2946,6 @@
             dataset=dummy_source,
             root=self.iati_203_XML_file,
         ).get_parser()
-<<<<<<< HEAD
-        # Related objects:
-        self.document_link = iati_factory.DocumentLinkFactory.create()
-
-        self.parser_203.register_model(
-            'DocumentLink', self.document_link
-        )
-
-    def test_activity_result_indicator_baseline_document_link_category(self):
-        """
-        Test if <category> element of a document-link elment in a baseline in
-        a indicator in a result element is correctly parsed and saved
-        """
-
-        # case 1: when code is missing
-
-        document_link_category_attr = {
-            # 'code': 'A04'
-
-        }
-
-        document_link_category_XML_element = E(
-            'category',
-            **document_link_category_attr
-        )
-        try:
-            self.parser_203.iati_activities__iati_activity__result__indicator__baseline__document_link__category(  # NOQA: E501
-                document_link_category_XML_element
-            )
-        except RequiredFieldError as inst:
-            self.assertEqual(inst.field, 'code')
-            self.assertEqual(inst.message,
-                             'required attribute missing')
-
-        # case 2: when category cannot be retrieved using the given code
-        document_link_category_attr = {
-            'code': 'A04'
-
-        }
-
-        document_link_category_XML_element = E(
-            'category',
-            **document_link_category_attr
-        )
-        try:
-            self.parser_203.iati_activities__iati_activity__result__indicator__baseline__document_link__category(  # NOQA: E501
-                document_link_category_XML_element
-            )
-        except FieldValidationError as inst:
-            self.assertEqual(inst.field, 'code')
-            self.assertEqual(inst.message, 'not found on the accompanying '
-                                           'code list')
-
-        # case:  when all is good
-
-        # Let's create dummy document_category
-        document_category = codelist_factory.DocumentCategoryFactory(
-            code='A04'
-        )
-        document_link_category_attr = {
-            'code': document_category.code
-
-        }
-
-        document_link_category_XML_element = E(
-            'category',
-            **document_link_category_attr
-        )
-
-        self.parser_203.codelist_cache = {}
-
-        self.parser_203\
-                .iati_activities__iati_activity__result__indicator__baseline__document_link__category(  # NOQA: E501
-                document_link_category_XML_element
-            )
-        # get DocumentLinkCategory
-
-        document_link_category = self.parser_203.get_model(
-            'DocumentLinkCategory')
-
-        self.assertEqual(document_link_category.document_link, self.
-                         document_link)
-        self.assertEqual(document_link_category.category, document_category)
-=======
 
         current_version = VersionFactory(code='2.03')
 
@@ -3444,7 +3355,110 @@
             'DocumentLinkLanguage')
         self.assertEqual(document_link, document_link_language.document_link)
         self.assertEqual(language, document_link_language.language)
->>>>>>> 9c82cea9
+
+
+class ActivityResultIndicatorBaselineDocumentLinkCategoryTestCase(TestCase):
+
+    """
+    2.03: The optional <document-link> element was added.
+    """
+
+    def setUp(self):
+        # 'Main' XML file for instantiating parser:
+        xml_file_attrs = {
+            "generated-datetime": datetime.datetime.now().isoformat(),
+            "version": '2.03',
+        }
+        self.iati_203_XML_file = E("iati-activities", **xml_file_attrs)
+
+        dummy_source = synchroniser_factory.DatasetFactory.create()
+
+        self.parser_203 = ParseManager(
+            dataset=dummy_source,
+            root=self.iati_203_XML_file,
+        ).get_parser()
+        # Related objects:
+        self.document_link = iati_factory.DocumentLinkFactory.create()
+
+        self.parser_203.register_model(
+            'DocumentLink', self.document_link
+        )
+
+    def test_activity_result_indicator_baseline_document_link_category(self):
+        """
+        Test if <category> element of a document-link elment in a baseline in
+        a indicator in a result element is correctly parsed and saved
+        """
+
+        # case 1: when code is missing
+
+        document_link_category_attr = {
+            # 'code': 'A04'
+
+        }
+
+        document_link_category_XML_element = E(
+            'category',
+            **document_link_category_attr
+        )
+        try:
+            self.parser_203.iati_activities__iati_activity__result__indicator__baseline__document_link__category(  # NOQA: E501
+                document_link_category_XML_element
+            )
+        except RequiredFieldError as inst:
+            self.assertEqual(inst.field, 'code')
+            self.assertEqual(inst.message,
+                             'required attribute missing')
+
+        # case 2: when category cannot be retrieved using the given code
+        document_link_category_attr = {
+            'code': 'A04'
+
+        }
+
+        document_link_category_XML_element = E(
+            'category',
+            **document_link_category_attr
+        )
+        try:
+            self.parser_203.iati_activities__iati_activity__result__indicator__baseline__document_link__category(  # NOQA: E501
+                document_link_category_XML_element
+            )
+        except FieldValidationError as inst:
+            self.assertEqual(inst.field, 'code')
+            self.assertEqual(inst.message, 'not found on the accompanying '
+                                           'code list')
+
+        # case:  when all is good
+
+        # Let's create dummy document_category
+        document_category = codelist_factory.DocumentCategoryFactory(
+            code='A04'
+        )
+        document_link_category_attr = {
+            'code': document_category.code
+
+        }
+
+        document_link_category_XML_element = E(
+            'category',
+            **document_link_category_attr
+        )
+
+        self.parser_203.codelist_cache = {}
+
+        self.parser_203\
+                .iati_activities__iati_activity__result__indicator__baseline__document_link__category(  # NOQA: E501
+                document_link_category_XML_element
+            )
+        # get DocumentLinkCategory
+
+        document_link_category = self.parser_203.get_model(
+            'DocumentLinkCategory')
+
+        self.assertEqual(document_link_category.document_link, self.
+                         document_link)
+        self.assertEqual(document_link_category.category, document_category)
 
 
 class ActivityResultIndicatorPeriodTargetTestCase(TestCase):
