###########################################################
# Unit tests for new functionality in IATI v. 2.03 parser #
###########################################################

import datetime
from decimal import Decimal

import dateutil.parser
# Runs each test in a transaction and flushes database
from django.test import TestCase
from lxml.builder import E

from iati.factory import iati_factory
from iati.parser.exceptions import (
    FieldValidationError, IgnoredVocabularyError, ParserError,
    RequiredFieldError
)
from iati.parser.IATI_2_03 import Parse as Parser_203
from iati.parser.parse_manager import ParseManager
from iati.transaction.factories import TransactionFactory
from iati_codelists.factory import codelist_factory
from iati_codelists.factory.codelist_factory import VersionFactory
from iati_synchroniser.factory import synchroniser_factory
from iati_vocabulary.factory.vocabulary_factory import (
    AidTypeVocabularyFactory, RegionVocabularyFactory, ResultVocabularyFactory,
    SectorVocabularyFactory, TagVocabularyFactory
)


class AddNarrativeTestCase(TestCase):

    """
    2.03: add_narrative() method testing
    """

    def setUp(self):
        # 'Main' XML file for instantiating parser:
        xml_file_attrs = {
            "generated-datetime": datetime.datetime.now().isoformat(),
            "version": '2.03',
        }
        self.iati_203_XML_file = E("iati-activities", **xml_file_attrs)

        dummy_source = synchroniser_factory.DatasetFactory.create()

        self.parser_203 = ParseManager(
            dataset=dummy_source,
            root=self.iati_203_XML_file,
        ).get_parser()

        # related objects
        # We need to test for two different objects which are 'Activity' and
        # 'Organisation'

        self.title = iati_factory.TitleFactory.create()
        # we want to use actual elements that have narravtive attribute
        self.organisation = iati_factory.OrganisationFactory.create()
        self.activity = iati_factory.ActivityDummyFactory.create()
        self.organisation_reporting_organisation = iati_factory.\
            OrganisationReportingOrganisationFactory.create()

        self.parser_203.register_model('Title', self.title)
        self.parser_203.register_model('Organisation', self.organisation)
        self.parser_203.register_model('Activity', self.activity)
        self.parser_203.register_model('OrganisationReportingOrganisation',
                                       self.
                                       organisation_reporting_organisation)

    def test_add_narrrative(self):
        # Testing for parent = 'organisation_reporting_organisation'
        # Case 1 : parent is not passed
        narrative_attr = {
            '{http://www.w3.org/XML/1998/namespace}lang': 'fr'
        }
        narrative_XML_element = E(
            'narrative',
            **narrative_attr
        )

        try:
            self.parser_203.add_narrative(narrative_XML_element, None,
                                          is_organisation_narrative=True)
        except ParserError as inst:
            self.assertEqual(inst.field, 'narrative')
            self.assertEqual(inst.message, 'parent object must be passed')

        # Case 2 : 'lang' cannot be found

        narrative_attr = {
            '{http://www.w3.org/XML/1998/namespace}lang': 'fr'
        }
        narrative_XML_element = E(
            'narrative',
            **narrative_attr
        )

        try:
            self.parser_203.add_narrative(narrative_XML_element,
                                          self.
                                          organisation_reporting_organisation,
                                          is_organisation_narrative=True)
        except RequiredFieldError as inst:
            self.assertEqual(inst.field, 'xml:lang')
            self.assertEqual(inst.message, 'must specify xml:lang on '
                                           'iati-activity or xml:lang on the '
                                           'element itself')

        # Case 3 : 'text' is missing

        language = codelist_factory.LanguageFactory(code='en')
        narrative_attr = {
            '{http://www.w3.org/XML/1998/namespace}lang': language.code
        }
        narrative_XML_element = E(
            'narrative',
            **narrative_attr
        )

        try:
            self.parser_203.add_narrative(narrative_XML_element,
                                          self.
                                          organisation_reporting_organisation,
                                          is_organisation_narrative=True)
        except RequiredFieldError as inst:
            self.assertEqual(inst.field, 'text')
            self.assertEqual(inst.message, 'empty narrative')

        # All is ok

        narrative_XML_element.text = 'Hello world!!'

        self.parser_203.add_narrative(narrative_XML_element, self.
                                      organisation_reporting_organisation,
                                      is_organisation_narrative=True)

        # check all required things are saved

        register_name = self.organisation_reporting_organisation.\
            __class__.__name__ + "Narrative"
        narrative = self.parser_203.get_model(register_name)

        self.assertEqual(narrative.organisation, self.organisation)
        self.assertEqual(narrative.language, language)
        self.assertEqual(narrative.content, narrative_XML_element.text)
        self.assertEqual(narrative._related_object, self.
                         organisation_reporting_organisation)

        # Testing for 'parent' =  Title
        # we only have to test if TitleNarrative is correctly saved.

        narrative_XML_element.text = 'Hello world!!'

        self.parser_203.add_narrative(narrative_XML_element, self.title)

        # check all required things are saved

        register_name = self.title.__class__.__name__ + "Narrative"
        narrative = self.parser_203.get_model(register_name)

        self.assertEqual(narrative.activity, self.activity)
        self.assertEqual(narrative.language, language)
        self.assertEqual(narrative.content, narrative_XML_element.text)
        self.assertEqual(narrative._related_object, self.title)


class ActivityParticipatingOrganisationTestCase(TestCase):
    """
    2.03: A new, not-required attribute 'crs-channel-code' was added
    """

    def setUp(self):

        # 'Main' XML file for instantiating parser:
        xml_file_attrs = {
            "generated-datetime": datetime.datetime.now().isoformat(),
            "version": '2.03',
        }
        self.iati_203_XML_file = E("iati-activities", **xml_file_attrs)

        dummy_source = synchroniser_factory.DatasetFactory.create()

        self.parser_203 = ParseManager(
            dataset=dummy_source,
            root=self.iati_203_XML_file,
        ).get_parser()

        self.parser_203.default_lang = "en"

        assert (isinstance(self.parser_203, Parser_203))

        # Version
        current_version = VersionFactory(code='2.03')

        # Related objects:
        self.organisation_role = codelist_factory.OrganisationRoleFactory(
            code='1'
        )
        self.activity = iati_factory.ActivityFactory.create(
            iati_standard_version=current_version
        )

    def test_participating_organisation_crs_channel_code(self):
        """
        - Tests if 'crs-channel-code' attribute is parsed and added correctly
          for <participating-organisation> object.
        - Doesn't test if object is actually saved in the database (the final
          stage), because 'save_all_models()' parser's function is (probably)
          tested separately
        """

        # 1. Create specific XML elements for test case:
        participating_org_attributes = {
            "role": self.organisation_role.code,
            "activity-id": self.activity.iati_identifier,
            # code is invalid:
            'crs-channel-code': 'xxx'
        }

        participating_org_XML_element = E(
            'participating-org',
            **participating_org_attributes
        )

        # 2. Create ParticipatingOrganisation object:
        test_organisation = iati_factory \
            .ParticipatingOrganisationFactory.create(
                ref="Gd-COH-123-participating-org",
                    activity=self.activity,
            )

        self.parser_203.register_model('Organisation', test_organisation)

        # crs-channel-code is invalid:
        try:
            self.parser_203.iati_activities__iati_activity__participating_org(
                participating_org_XML_element)
            self.assertFail()
        except RequiredFieldError as inst:
            self.assertEqual(inst.message, 'code is invalid')

        # crs-channel-code not found:
        participating_org_attributes['crs-channel-code'] = '123'

        participating_org_XML_element = E(
            'participating-org',
            **participating_org_attributes
        )

        try:
            self.parser_203.iati_activities__iati_activity__participating_org(
                participating_org_XML_element)
            self.assertFail()
        except FieldValidationError as inst:
            self.assertEqual(
                inst.message, 'not found on the accompanying code list'
            )

        # crs-channel-code is correct:
        crs_object_instance = codelist_factory.CRSChannelCodeFactory(
            code='12345'
        )
        participating_org_attributes[
            'crs-channel-code'
        ] = crs_object_instance.code

        participating_org_XML_element = E(
            'participating-org',
            **participating_org_attributes
        )
        self.parser_203.iati_activities__iati_activity__participating_org(
            participating_org_XML_element)

        participating_organisation = self.parser_203.get_model(
            'ActivityParticipatingOrganisation')

        # Check if CRSChannelCode object is assigned to the participating org
        # (model is not yet saved at this point):
        self.assertEqual(
            participating_organisation.crs_channel_code, crs_object_instance
        )

        # Saving models is not tested here:
        self.assertEqual(participating_organisation.pk, None)


class ActivityTagTestCase(TestCase):
    """
    2.03: A new, xml element 'tag' was added for Activity
    """

    def setUp(self):

        # 'Main' XML file for instantiating parser:
        xml_file_attrs = {
            "generated-datetime": datetime.datetime.now().isoformat(),
            "version": '2.03',
        }
        self.iati_203_XML_file = E("iati-activities", **xml_file_attrs)

        dummy_source = synchroniser_factory.DatasetFactory.create()

        self.parser_203 = ParseManager(
            dataset=dummy_source,
            root=self.iati_203_XML_file,
        ).get_parser()

        self.parser_203.default_lang = "en"

        assert (isinstance(self.parser_203, Parser_203))

        # Version
        current_version = VersionFactory(code='2.03')

        # Related objects:
        self.activity = iati_factory.ActivityFactory.create(
            iati_standard_version=current_version
        )

        self.parser_203.register_model('Activity', self.activity)

    def test_activity_tag(self):
        """
        - Tests if '<tag>' xml element is parsed and saved correctly with
          proper attributes and narratives
        - Doesn't test if object is actually saved in the database (the final
          stage), because 'save_all_models()' parser's function is (probably)
          tested separately
        """

        # Create specific XML elements for test case:
        activity_tag_attributes = {
            # Vocabulary is missing:

            # "vocabulary": '1',
            "code": '1',
            'vocabulary-uri': 'http://example.com/vocab.html',
        }

        activity_tag_XML_element = E(
            'tag',
            **activity_tag_attributes
        )

        # CASE 1:
        # 'vocabulary' attr is missing:
        try:
            self.parser_203.iati_activities__iati_activity__tag(
                activity_tag_XML_element)
            self.assertFail()
        except RequiredFieldError as inst:
            self.assertEqual(inst.field, 'vocabulary')
            self.assertEqual(inst.message, 'required attribute missing')

        # 'code' attr is missing:
        activity_tag_attributes['vocabulary'] = '1'
        activity_tag_attributes.pop('code')

        activity_tag_XML_element = E(
            'tag',
            **activity_tag_attributes
        )

        try:
            self.parser_203.iati_activities__iati_activity__tag(
                activity_tag_XML_element)
            self.assertFail()
        except RequiredFieldError as inst:
            self.assertEqual(inst.field, 'code')
            self.assertEqual(inst.message, 'required attribute missing')

        # CASE 2:
        # such TagVocabulary doesn't exist (is not yet created for our tests)
        # AND it's not 99:
        activity_tag_attributes['vocabulary'] = '88'
        activity_tag_attributes['code'] = '1'

        activity_tag_XML_element = E(
            'tag',
            **activity_tag_attributes
        )

        try:
            self.parser_203.iati_activities__iati_activity__tag(
                activity_tag_XML_element)
            self.assertFail()
        except FieldValidationError as inst:
            self.assertEqual(inst.field, 'vocabulary')
            self.assertEqual(inst.message, 'If a vocabulary is not on the '
                                           'TagVocabulary codelist, then the '
                                           'value of 99 (Reporting '
                                           'Organisation) should be declared')

        # CASE 3:
        # our system is missing such TagVocabulary object (but vocabulary attr
        # is correct (99)):
        activity_tag_attributes['vocabulary'] = '99'
        activity_tag_attributes['code'] = '1'

        activity_tag_XML_element = E(
            'tag',
            **activity_tag_attributes
        )

        try:
            self.parser_203.iati_activities__iati_activity__tag(
                activity_tag_XML_element)
            self.asseritFail()
        except FieldValidationError as inst:
            self.assertEqual(inst.field, 'vocabulary')
            self.assertEqual(inst.message, 'not found on the accompanying '
                                           'code list')

        # CASE 4:
        # Create a Vocabulary and remove vocabulary-uri attr:
        fresh_tag_vicabulary = TagVocabularyFactory(code='99')

        # Clear codelist cache (from memory):
        self.parser_203.codelist_cache = {}

        activity_tag_attributes['vocabulary'] = '99'
        activity_tag_attributes['code'] = '1'
        activity_tag_attributes.pop('vocabulary-uri')

        activity_tag_XML_element = E(
            'tag',
            **activity_tag_attributes
        )

        try:
            self.parser_203.iati_activities__iati_activity__tag(
                activity_tag_XML_element)
            self.assertFail()
        except FieldValidationError as inst:
            # self.assertEqual(inst.field, 'vocabulary-uri')
            self.assertEqual(inst.message, "If a publisher uses a vocabulary "
                                           "of 99 (i.e. ‘Reporting "
                                           "Organisation’), then the "
                                           "@vocabulary-uri attribute should "
                                           "also be used")

        # CASE 5:
        # ALL IS GOOD:
        activity_tag_attributes[
            'vocabulary-uri'
        ] = 'http://example.com/vocab.html'

        activity_tag_XML_element = E(
            'tag',
            **activity_tag_attributes
        )

        self.parser_203.iati_activities__iati_activity__tag(
            activity_tag_XML_element)

        activity_tag = self.parser_203.get_model(
            'ActivityTag')

        # Check if CRSChannelCode object is assigned to the participating org
        # (model is not yet saved at this point):
        self.assertEqual(
            activity_tag.activity, self.activity
        )
        self.assertEqual(
            activity_tag.code, activity_tag_attributes['code']
        )
        self.assertEqual(
            activity_tag.vocabulary, fresh_tag_vicabulary
        )
        self.assertEqual(
            activity_tag.vocabulary_uri,
            activity_tag_attributes['vocabulary-uri']
        )

        # Saving models is not tested here:
        self.assertEqual(activity_tag.pk, None)


class RecipientCountryTestCase(TestCase):
    """
    2.03: 'percentage' attribute must be a decimal number between 0 and 100
    inclusive, WITH NO PERCENTAGE SIGN
    """

    def setUp(self):

        # 'Main' XML file for instantiating parser:
        xml_file_attrs = {
            "generated-datetime": datetime.datetime.now().isoformat(),
            "version": '2.03',
        }
        self.iati_203_XML_file = E("iati-activities", **xml_file_attrs)

        dummy_source = synchroniser_factory.DatasetFactory.create()

        self.parser_203 = ParseManager(
            dataset=dummy_source,
            root=self.iati_203_XML_file,
        ).get_parser()

        self.parser_203.default_lang = "en"

        assert (isinstance(self.parser_203, Parser_203))

        # Version
        current_version = VersionFactory(code='2.03')

        # Related objects:
        self.activity = iati_factory.ActivityFactory.create(
            iati_standard_version=current_version
        )

        self.parser_203.register_model('Activity', self.activity)

    def test_recipient_country(self):
        """
        - Tests if '<recipient-country>' xml element is parsed and saved
          correctly with proper attributes and narratives
        - Doesn't test if object is actually saved in the database (the final
          stage), because 'save_all_models()' parser's function is (probably)
          tested separately
        """

        recipient_country_attributes = {
            # "code": '1',
            "country": '1',
            "percentage": '50',
        }

        recipient_country_XML_element = E(
            'recipient-country',
            **recipient_country_attributes
        )

        # CASE 1:
        # 'Code' attr is missing:
        try:
            self.parser_203.iati_activities__iati_activity__recipient_country(
                recipient_country_XML_element)
            self.assertFail()
        except RequiredFieldError as inst:
            self.assertEqual(inst.field, 'code')
            self.assertEqual(inst.message, 'required attribute missing')

        # CASE 2:
        # 'Country' attr is missing:

        recipient_country_attributes = {
            "code": '1',
            # "country": '1',
            "percentage": '50',
        }

        recipient_country_XML_element = E(
            'recipient-country',
            **recipient_country_attributes
        )

        try:
            self.parser_203.iati_activities__iati_activity__recipient_country(
                recipient_country_XML_element)
            self.assertFail()
        except FieldValidationError as inst:
            self.assertEqual(inst.field, 'code')
            self.assertEqual(
                inst.message,
                'not found on the accompanying code list'
            )

        # CASE 3:
        # 'percentage' attr is wrong:

        # let's create Country object so parser doesn't complain anymore:
        country = iati_factory.CountryFactory(code='LTU')

        # Clear cache (from memory):
        self.parser_203.codelist_cache = {}

        recipient_country_attributes = {
            "code": country.code,
            "country": '1',
            "percentage": '50%',
        }

        recipient_country_XML_element = E(
            'recipient-country',
            **recipient_country_attributes
        )

        try:
            self.parser_203.iati_activities__iati_activity__recipient_country(
                recipient_country_XML_element)
            self.assertFail()
        except FieldValidationError as inst:
            self.assertEqual(inst.field, 'percentage')
            self.assertEqual(
                inst.message,
                'percentage value is not valid'
            )

        # CASE 4:
        # all is good:

        recipient_country_attributes = {
            "code": country.code,
            "country": '1',
            "percentage": '50',
        }

        recipient_country_XML_element = E(
            'recipient-country',
            **recipient_country_attributes
        )

        self.parser_203.iati_activities__iati_activity__recipient_country(
            recipient_country_XML_element)

        recipient_country = self.parser_203.get_model(
            'ActivityRecipientCountry')

        # check if everything's saved:

        self.assertEqual(
            recipient_country.country, country
        )
        self.assertEqual(
            recipient_country.activity, self.activity
        )
        self.assertEqual(
            recipient_country.percentage,
            Decimal(recipient_country_attributes['percentage'])
        )

        # Saving models is not tested here:
        self.assertEqual(recipient_country.pk, None)


class RecipientRegionTestCase(TestCase):
    """
    2.03: 'percentage' attribute must be a decimal number between 0 and 100
    inclusive, WITH NO PERCENTAGE SIGN
    """

    def setUp(self):

        # 'Main' XML file for instantiating parser:
        xml_file_attrs = {
            "generated-datetime": datetime.datetime.now().isoformat(),
            "version": '2.03',
        }
        self.iati_203_XML_file = E("iati-activities", **xml_file_attrs)

        dummy_source = synchroniser_factory.DatasetFactory.create()

        self.parser_203 = ParseManager(
            dataset=dummy_source,
            root=self.iati_203_XML_file,
        ).get_parser()

        self.parser_203.default_lang = "en"

        assert (isinstance(self.parser_203, Parser_203))

        # Version
        current_version = VersionFactory(code='2.03')

        # Related objects:
        self.activity = iati_factory.ActivityFactory.create(
            iati_standard_version=current_version
        )

        self.parser_203.register_model('Activity', self.activity)

    def test_recipient_region(self):
        """
        - Tests if '<recipient-region>' xml element is parsed and saved
          correctly with proper attributes and narratives
        - Doesn't test if object is actually saved in the database (the final
          stage), because 'save_all_models()' parser's function is (probably)
          tested separately
        """

        recipient_region_attributes = {
            # "code": '1',
        }

        recipient_region_XML_element = E(
            'recipient-region',
            **recipient_region_attributes
        )

        # CASE 1:
        # 'Code' attr is missing:
        try:
            self.parser_203.iati_activities__iati_activity__recipient_region(
                recipient_region_XML_element)
            self.assertFail()
        except RequiredFieldError as inst:
            self.assertEqual(inst.model, 'recipient-region')
            self.assertEqual(inst.field, 'code')
            self.assertEqual(inst.message, 'code is unspecified or invalid')

        # CASE 2:
        # Vocabulary not found:

        recipient_region_attributes = {
            "code": '222',
        }

        recipient_region_XML_element = E(
            'recipient-region',
            **recipient_region_attributes
        )

        try:
            self.parser_203.iati_activities__iati_activity__recipient_region(
                recipient_region_XML_element)
            self.assertFail()
        except RequiredFieldError as inst:
            self.assertEqual(inst.model, 'recipient-region')
            self.assertEqual(inst.field, 'vocabulary')
            self.assertEqual(
                inst.message, 'not found on the accompanying code list'
            )

        # CASE 3:
        # Region not found (when code attr == 1):

        # Create Vocabulary obj:
        vocabulary = RegionVocabularyFactory(code=1)

        # Clear codelist cache (from memory):
        self.parser_203.codelist_cache = {}

        recipient_region_attributes = {
            "code": '1',
            "vocabulary": str(vocabulary.code),
        }

        recipient_region_XML_element = E(
            'recipient-region',
            **recipient_region_attributes
        )

        try:
            self.parser_203.iati_activities__iati_activity__recipient_region(
                recipient_region_XML_element)
            self.assertFail()
        except FieldValidationError as inst:
            self.assertEqual(inst.model, 'recipient-region')
            self.assertEqual(inst.field, 'code')
            self.assertEqual(
                inst.message,
                "not found on the accompanying code list"
            )

        # CASE 4:
        # Region not found (when code attr is differnt):

        # Update Vocabulary obj:
        vocabulary.code = 222
        vocabulary.save()

        # Clear codelist cache (from memory):
        self.parser_203.codelist_cache = {}

        recipient_region_attributes = {
            "code": '1',
            "vocabulary": str(vocabulary.code),
        }

        recipient_region_XML_element = E(
            'recipient-region',
            **recipient_region_attributes
        )

        try:
            self.parser_203.iati_activities__iati_activity__recipient_region(
                recipient_region_XML_element)
            self.assertFail()
        except IgnoredVocabularyError as inst:
            self.assertEqual(inst.model, 'recipient-region')
            self.assertEqual(inst.field, 'code')
            self.assertEqual(
                inst.message, 'code is unspecified or invalid'
            )

        # CASE 5:
        # percentage is wrong:

        # Update Vocabulary obj:
        vocabulary.code = 1
        vocabulary.save()

        # Create Region obj:
        region = iati_factory.RegionFactory()

        # Clear codelist cache (from memory):
        self.parser_203.codelist_cache = {}

        recipient_region_attributes = {
            "code": region.code,
            "vocabulary": str(vocabulary.code),
            "percentage": '100%'
        }

        recipient_region_XML_element = E(
            'recipient-region',
            **recipient_region_attributes
        )

        try:
            self.parser_203.iati_activities__iati_activity__recipient_region(
                recipient_region_XML_element)
            self.assertFail()
        except FieldValidationError as inst:
            # self.assertEqual(inst.field, 'percentage')
            self.assertEqual(
                inst.message,
                'percentage value is not valid'
            )

        # CASE 6:
        # All is good:

        # Refresh related object so old one doesn't get assigned:
        vocabulary.refresh_from_db()

        recipient_region_attributes = {
            "code": region.code,
            "vocabulary": str(vocabulary.code),
            "percentage": '100',
            "vocabulary-uri": "http://www.google.lt",
        }

        recipient_region_XML_element = E(
            'recipient-region',
            **recipient_region_attributes
        )

        self.parser_203.iati_activities__iati_activity__recipient_region(
            recipient_region_XML_element)

        recipient_region = self.parser_203.get_model(
            'ActivityRecipientRegion')

        self.assertEqual(
            recipient_region.region, region
        )

        self.assertEqual(
            recipient_region.activity, self.activity
        )

        self.assertEqual(
            recipient_region.percentage,
            Decimal(recipient_region_attributes['percentage'])
        )

        self.assertEqual(
            recipient_region.vocabulary_uri,
            recipient_region_attributes['vocabulary-uri']
        )

        self.assertEqual(recipient_region.vocabulary, vocabulary)

        # Saving models is not tested here:
        self.assertEqual(recipient_region.pk, None)


class ActivitySectorTestCase(TestCase):
    """
    2.03: 'percentage' attribute must be a decimal number between 0 and 100
    inclusive, WITH NO PERCENTAGE SIGN
    """

    def setUp(self):

        # 'Main' XML file for instantiating parser:
        xml_file_attrs = {
            "generated-datetime": datetime.datetime.now().isoformat(),
            "version": '2.03',
        }
        self.iati_203_XML_file = E("iati-activities", **xml_file_attrs)

        dummy_source = synchroniser_factory.DatasetFactory.create()

        self.parser_203 = ParseManager(
            dataset=dummy_source,
            root=self.iati_203_XML_file,
        ).get_parser()

        self.parser_203.default_lang = "en"

        assert (isinstance(self.parser_203, Parser_203))

        # Version
        current_version = VersionFactory(code='2.03')

        # Related objects:
        self.activity = iati_factory.ActivityFactory.create(
            iati_standard_version=current_version
        )

        self.parser_203.register_model('Activity', self.activity)

    def test_activity_sector(self):
        """
        - Tests if '<sector>' xml element is parsed and saved
          correctly with proper attributes and narratives
        - Doesn't test if object is actually saved in the database (the final
          stage), because 'save_all_models()' parser's function is (probably)
          tested separately
        """

        sector_attributes = {
            # "code": '1',
        }

        sector_XML_element = E(
            'sector',
            **sector_attributes
        )

        # CASE 1:
        # 'Code' attr is missing:
        try:
            self.parser_203.iati_activities__iati_activity__sector(
                sector_XML_element)
            self.assertFail()
        except RequiredFieldError as inst:
            self.assertEqual(inst.model, 'sector')
            self.assertEqual(inst.field, 'code')
            self.assertEqual(inst.message, 'required attribute missing')

        # CASE 2:
        # Vocabulary not found:

        sector_attributes = {
            "code": '1',
            "vocabulary": '222',
        }

        sector_XML_element = E(
            'sector',
            **sector_attributes
        )

        try:
            self.parser_203.iati_activities__iati_activity__sector(
                sector_XML_element)
            self.assertFail()
        except FieldValidationError as inst:
            self.assertEqual(inst.model, 'sector')
            self.assertEqual(inst.field, 'vocabulary')
            self.assertEqual(
                inst.message,
                "not found on the accompanying code list"
            )

        # CASE 3:
        # Region not found (when code attr == 1):

        # Create Vocabulary obj:
        vocabulary = SectorVocabularyFactory(code=1)

        # Clear codelist cache (from memory):
        self.parser_203.codelist_cache = {}

        # Clear codelist cache (from memory):
        self.parser_203.codelist_cache = {}

        sector_attributes = {
            "code": '1',
            "vocabulary": str(vocabulary.code),
        }

        sector_XML_element = E(
            'sector',
            **sector_attributes
        )

        try:
            self.parser_203.iati_activities__iati_activity__sector(
                sector_XML_element)
            self.assertFail()
        except FieldValidationError as inst:
            self.assertEqual(inst.model, 'sector')
            self.assertEqual(inst.field, 'code')
            self.assertEqual(
                inst.message,
                "not found on the accompanying code list"
            )

        # CASE 4:
        # Sector not found (when code attr is differnt):

        # Update Vocabulary obj:
        vocabulary.code = 222
        vocabulary.save()

        # Clear codelist cache (from memory):
        self.parser_203.codelist_cache = {}

        sector_attributes = {
            "code": '1',
            "vocabulary": str(vocabulary.code),
        }

        sector_XML_element = E(
            'sector',
            **sector_attributes
        )

        try:
            self.parser_203.iati_activities__iati_activity__sector(
                sector_XML_element)
            self.assertFail()
        except IgnoredVocabularyError as inst:
            self.assertEqual(inst.model, 'sector')
            self.assertEqual(inst.field, 'vocabulary')
            self.assertEqual(
                inst.message, 'non implemented vocabulary'
            )

        # CASE 5:
        # percentage is wrong:

        # Update Vocabulary obj:
        vocabulary.code = 1
        vocabulary.save()

        sector = iati_factory.SectorFactory()

        # Clear codelist cache (from memory):
        self.parser_203.codelist_cache = {}

        sector_attributes = {
            "code": sector.code,
            "vocabulary": str(vocabulary.code),
            "percentage": '100%'
        }

        sector_XML_element = E(
            'sector',
            **sector_attributes
        )

        try:
            self.parser_203.iati_activities__iati_activity__sector(
                sector_XML_element)
            self.assertFail()
        except FieldValidationError as inst:
            self.assertEqual(inst.model, 'sector')
            self.assertEqual(inst.field, 'percentage')
            self.assertEqual(
                inst.message,
                'percentage value is not valid'
            )

        # CASE 6:
        # All is good:

        # Refresh related object so old one doesn't get assigned:
        sector.refresh_from_db()
        vocabulary.refresh_from_db()

        sector_attributes = {
            "code": sector.code,
            "vocabulary": str(vocabulary.code),
            "percentage": '100',
            "vocabulary-uri": "http://www.google.lt",
        }

        sector_XML_element = E(
            'sector',
            **sector_attributes
        )

        self.parser_203.iati_activities__iati_activity__sector(
            sector_XML_element)

        activity_sector = self.parser_203.get_model(
            'ActivitySector')

        self.assertEqual(
            activity_sector.sector, sector
        )

        self.assertEqual(
            activity_sector.activity, self.activity
        )

        self.assertEqual(
            activity_sector.percentage,
            Decimal(sector_attributes['percentage'])
        )

        self.assertEqual(
            activity_sector.vocabulary_uri,
            sector_attributes['vocabulary-uri']
        )

        self.assertEqual(activity_sector.vocabulary, vocabulary)

        # Saving models is not tested here:
        self.assertEqual(activity_sector.pk, None)


class AidTypeTestCase(TestCase):
    """
    2.03: Added new @vocabulary attributes for elements relating to aid-type
    """

    def setUp(self):

        AidTypeVocabularyFactory(name='OECD DAC')

        # 'Main' XML file for instantiating parser:
        xml_file_attrs = {
            "generated-datetime": datetime.datetime.now().isoformat(),
            "version": '2.03',
        }
        self.iati_203_XML_file = E("iati-activities", **xml_file_attrs)

        dummy_source = synchroniser_factory.DatasetFactory.create()

        self.parser_203 = ParseManager(
            dataset=dummy_source,
            root=self.iati_203_XML_file,
        ).get_parser()

        self.parser_203.default_lang = "en"

        assert (isinstance(self.parser_203, Parser_203))

        # Version
        current_version = VersionFactory(code='2.03')

        # Related objects:
        self.activity = iati_factory.ActivityFactory.create(
            iati_standard_version=current_version,
            default_aid_type=None,
        )

        self.transaction = TransactionFactory(
            activity=self.activity
        )

        self.parser_203.register_model('Transaction', self.transaction)
        self.parser_203.register_model('Activity', self.activity)

    def test_transaction_aid_type(self):
        """
        - Tests if '<aid-type>' xml element is parsed and saved
          correctly with proper attributes and narratives
        - Doesn't test if object is actually saved in the database (the final
          stage), because 'save_all_models()' parser's function is (probably)
          tested separately
        """

        aid_type_attributes = {
            # "code": '1',
        }

        aid_type_XML_element = E(
            'aid-type',
            **aid_type_attributes
        )

        # CASE 1:
        # 'Code' attr is missing:
        try:
            self.parser_203.\
                iati_activities__iati_activity__transaction__aid_type(
                # NOQA: E501
                aid_type_XML_element)
            self.assertFail()
        except RequiredFieldError as inst:
            self.assertEqual(inst.model, 'iati-activity/transaction/aid-type')
            self.assertEqual(inst.field, 'code')
            self.assertEqual(inst.message, 'required attribute missing')

        # CASE 2:
        # 'AidType' codelist not found:
        aid_type_attributes = {
            "code": '1',
        }

        aid_type_XML_element = E(
            'aid-type',
            **aid_type_attributes
        )

        try:
            self.parser_203.\
                iati_activities__iati_activity__transaction__aid_type(
                # NOQA: E501
                aid_type_XML_element)
            self.assertFail()
        except FieldValidationError as inst:
            self.assertEqual(inst.model, 'transaction/aid-type')
            self.assertEqual(inst.field, 'code')
            self.assertEqual(
                inst.message,
                "not found on the accompanying code list. Note, that custom "
                "AidType Vocabularies currently are not supported"
            )

        # CASE 3: All is good
        # let's create an AidTypeVocabulary and AidType elements (so the
        # parser doesn't complain):
        aid_type_vocabulary = AidTypeVocabularyFactory(code='3')
        aid_type = codelist_factory.AidTypeFactory(
            code='3',
            vocabulary=aid_type_vocabulary
        )

        # Clear codelist cache (from memory):
        self.parser_203.codelist_cache = {}

        aid_type_attributes = {
            "code": aid_type.code,
            'vocabulary': aid_type_vocabulary.code,
        }

        aid_type_XML_element = E(
            'aid-type',
            **aid_type_attributes
        )

        self.parser_203.iati_activities__iati_activity__transaction__aid_type(
            # NOQA: E501
            aid_type_XML_element)

        transaction = self.parser_203.get_model('Transaction')

        transaction_aid_type = self.parser_203.get_model('TransactionAidType')

        self.assertEqual(
            transaction_aid_type.transaction, transaction
        )
        self.assertEqual(
            transaction_aid_type.aid_type, aid_type
        )


class ActivityDefaultAidTypeTestCase(TestCase):
    """
    2.03: 'The default-aid-type' element can be reported multiple times within
    an iati-activity element. The 'code' attribute definition was updated.
    The 'vocabulary' attribute was added.
    """

    def setUp(self):
        # 'Main' XML file for instantiating parser:
        xml_file_attrs = {
            "generated-datetime": datetime.datetime.now().isoformat(),
            "version": '2.03',
        }
        self.iati_203_XML_file = E("iati-activities", **xml_file_attrs)

        dummy_source = synchroniser_factory.DatasetFactory.create()

        self.parser_203 = ParseManager(
            dataset=dummy_source,
            root=self.iati_203_XML_file,
        ).get_parser()

        # Version
        current_version = VersionFactory(code='2.03')

        # Related objects:
        self.activity = iati_factory.ActivityFactory.create(
            iati_standard_version=current_version
        )
        self.parser_203.register_model('Activity', self.activity)

    def test_activity_default_aid_type(self):

        # 1) code attribute is missing:
        activity_default_aid_type_attrs = {
            # 'code': 'A01',
            'vocabulary': '1',
        }

        activity_default_aid_type_XML_element = E(
            'default-aid-type',
            **activity_default_aid_type_attrs
        )

        try:
            self.parser_203.\
                iati_activities__iati_activity__default_aid_type(
                    activity_default_aid_type_XML_element
                )
            self.assertFail()
        except RequiredFieldError as inst:
            self.assertEqual(inst.field, 'code')
            self.assertEqual(inst.message, 'required attribute missing')

        # let's create DEFAULT AidTypeVocabulary:

        default_aid_type_vocabulary = AidTypeVocabularyFactory(
            code='1',
            name='OECD DAC',
        )

        # 2) case with custom (currently not supported) AidTypeVocabulary
        # codelist:
        activity_default_aid_type_attrs = {
            'code': 'A01',
            'vocabulary': '4',  # this is custom vocabulary
        }

        activity_default_aid_type_XML_element = E(
            'default-aid-type',
            **activity_default_aid_type_attrs
        )

        try:
            self.parser_203.\
                iati_activities__iati_activity__default_aid_type(
                    activity_default_aid_type_XML_element
                )
            self.assertFail()
        except FieldValidationError as inst:
            self.assertEqual(inst.field, 'code')
            self.assertEqual(
                inst.message,
                'not found on the accompanying AidTypeVocabulary code list. '
                'Note, that custom AidType Vocabularies currently are not '
                'supported'
            )

        # 3) case with invalid code from default AidTypeVocabulary:
        activity_default_aid_type_attrs = {
            'code': '2',  # this is invalid code
            'vocabulary': '1',
        }

        activity_default_aid_type_XML_element = E(
            'default-aid-type',
            **activity_default_aid_type_attrs
        )

        try:
            self.parser_203.\
                iati_activities__iati_activity__default_aid_type(
                    activity_default_aid_type_XML_element
                )
            self.assertFail()
        except FieldValidationError as inst:
            self.assertEqual(inst.field, 'code')
            self.assertEqual(
                inst.message,
                'not found on the accompanying AidType code list. '
                'Note, that custom AidType Vocabularies currently are not '
                'supported'
            )

        # 4) all is good:
        # create default AidType codelist entry:
        first_default_aid_type = codelist_factory.AidTypeFactory(
            vocabulary=default_aid_type_vocabulary,
            code='H02'
        )

        activity_default_aid_type_attrs = {
            'code': 'H02',
            'vocabulary': '1',
        }

        activity_default_aid_type_XML_element = E(
            'default-aid-type',
            **activity_default_aid_type_attrs
        )

        self.parser_203.\
            iati_activities__iati_activity__default_aid_type(
                activity_default_aid_type_XML_element
            )

        activity_default_aid_type = self.parser_203.get_model(
            'ActivityDefaultAidType'
        )

        self.assertEqual(activity_default_aid_type.activity, self.activity)
        self.assertEqual(
            activity_default_aid_type.aid_type,
            first_default_aid_type
        )

        # 5) multiple default_aid_types for activity:

        # create 2nd default AidType codelist entry:
        second_default_aid_type = codelist_factory.AidTypeFactory(
            vocabulary=default_aid_type_vocabulary,
            code='H03'
        )

        activity_default_aid_type_attrs = {
            'code': 'H03',
            'vocabulary': '1',
        }

        activity_default_aid_type_XML_element = E(
            'default-aid-type',
            **activity_default_aid_type_attrs
        )

        self.parser_203.\
            iati_activities__iati_activity__default_aid_type(
                activity_default_aid_type_XML_element
            )

        self.activity.refresh_from_db()

        # all unassigned FK relationships are assigned here:
        self.parser_203.save_all_models()

        # Test if multiple default_aid_types are assigned for Activity:
        self.assertEqual(self.activity.default_aid_types.count(), 2)

        self.assertEqual(
            self.activity.default_aid_types.first().aid_type,
            first_default_aid_type,
        )
        self.assertEqual(
            self.activity.default_aid_types.last().aid_type,
            second_default_aid_type
        )


class ActivityDocumentLinkDescriptionTestCase(TestCase):
    '''
    2.03: The optional description element of a document-link element was
    added.
    '''

    def setUp(self):
        # 'Main' XML file for instantiating parser:
        xml_file_attrs = {
            "generated-datetime": datetime.datetime.now().isoformat(),
            "version": '2.03',
        }
        self.iati_203_XML_file = E("iati-activities", **xml_file_attrs)

        dummy_source = synchroniser_factory.DatasetFactory.create()

        self.parser_203 = ParseManager(
            dataset=dummy_source,
            root=self.iati_203_XML_file,
        ).get_parser()

        # Version
        current_version = VersionFactory(code='2.03')

        # Related objects:
        self.activity = iati_factory.ActivityFactory.create(
            iati_standard_version=current_version
        )

        self.document_link = iati_factory.DocumentLinkFactory. \
            create(url='http://someuri.com')

        self.parser_203.register_model('DocumentLink', self.document_link)

    def test_activity_document_link_description(self):
        '''test if <description> element for Activity's <document-limk> element
        is parsed and saved correctly
        '''

        document_link_description_attrs = {}

        result_document_link_XML_element = E(
            'description',
            **document_link_description_attrs
        )

        self.parser_203.\
            iati_activities__iati_activity__document_link__description(
                result_document_link_XML_element
            )

        document_link_description = self.parser_203.get_model(
            'DocumentLinkDescription'
        )

        self.assertEqual(
            document_link_description.document_link,
            self.document_link

        )


class ActivityResultDocumentLinkTestCase(TestCase):
    '''
    2.03: Added new (optional) <document-link> element for <result>
    element
    '''

    def setUp(self):
        # 'Main' XML file for instantiating parser:
        xml_file_attrs = {
            "generated-datetime": datetime.datetime.now().isoformat(),
            "version": '2.03',
        }
        self.iati_203_XML_file = E("iati-activities", **xml_file_attrs)

        dummy_source = synchroniser_factory.DatasetFactory.create()

        self.parser_203 = ParseManager(
            dataset=dummy_source,
            root=self.iati_203_XML_file,
        ).get_parser()

        # Version
        current_version = VersionFactory(code='2.03')

        # Related objects:
        self.activity = iati_factory.ActivityFactory.create(
            iati_standard_version=current_version
        )
        self.result = iati_factory.ResultFactory.create()

        self.parser_203.register_model('Activity', self.activity)
        self.parser_203.register_model('Result', self.result)

    def test_activity_result_document_link(self):
        """
        - Tests if '<result_document_link>' xml element is parsed and saved
          correctly with proper attributes.
        - Doesn't test if object is actually saved in the database (the final
          stage), because 'save_all_models()' parser's function is (probably)
          tested separately
        """

        # Case 1:
        #  'url is missing'

        result_document_link_attr = {
            # url = 'missing'

            "format": 'something'

            # 'format_code' will be got in the function

        }
        result_document_link_XML_element = E(
            'document-link',
            **result_document_link_attr
        )

        try:
            self.parser_203.\
                iati_activities__iati_activity__result__document_link(
                    result_document_link_XML_element)
            self.assertFail()
        except RequiredFieldError as inst:
            self.assertEqual(inst.field, 'url')
            self.assertEqual(inst.message, 'required attribute missing')

        # Case 2:
        # 'file_format' is missing

        result_document_link_attr = {
            "url": 'www.google.com'

            # "format":
            # 'format_code' will be got in the function

        }
        result_document_link_XML_element = E(
            'document-link',
            **result_document_link_attr
        )
        try:
            self.parser_203.\
                iati_activities__iati_activity__result__document_link(
                    result_document_link_XML_element
                )
            self.assertFail()
        except RequiredFieldError as inst:
            self.assertEqual(inst.field, 'format')
            self.assertEqual(inst.message, 'required attribute missing')

        # Case 3;
        # 'file_format_code' is missing

        result_document_link_attr = {
            "url": 'www.google.com',
            "format": 'something',
            # 'format_code will be got in the function

        }
        result_document_link_XML_element = E(
            'document-link',
            **result_document_link_attr
        )
        try:
            self.parser_203.\
                iati_activities__iati_activity__result__document_link(
                    result_document_link_XML_element
                )
            self.assertFail()
        except FieldValidationError as inst:
            self.assertEqual(inst.field, 'format')
            self.assertEqual(inst.message, 'not found on the accompanying '
                                           'code list')

        # Case 4;
        # all is good

        # dummy document-link object
        dummy_file_format = codelist_factory.\
            FileFormatFactory(code='application/pdf')

        dummy_document_link = iati_factory.\
            DocumentLinkFactory(url='http://aasamannepal.org.np/')

        self.parser_203.codelist_cache = {}

        result_document_link_attr = {
            "url": dummy_document_link.url,
            "format": dummy_file_format.code

        }
        result_document_link_XML_element = E(
            'document-link',
            **result_document_link_attr
        )

        self.parser_203 \
            .iati_activities__iati_activity__result__document_link(
                result_document_link_XML_element
            )

        document_link = self.parser_203.get_model('DocumentLink')

        # checking if everything is saved

        self.assertEqual(document_link.url, dummy_document_link.url)
        self.assertEqual(document_link.file_format,
                         dummy_document_link.file_format)
        self.assertEqual(document_link.activity, self.activity)
        self.assertEqual(document_link.result, self.result)


class ActivityResultDocumentLinkTitleTestCase(TestCase):
    '''
    2.03: Added new (optional) <document-link> element for <result>
    element
    '''

    def setUp(self):
        # 'Main' XML file for instantiating parser:
        xml_file_attrs = {
            "generated-datetime": datetime.datetime.now().isoformat(),
            "version": '2.03',
        }
        self.iati_203_XML_file = E("iati-activities", **xml_file_attrs)

        dummy_source = synchroniser_factory.DatasetFactory.create()

        self.parser_203 = ParseManager(
            dataset=dummy_source,
            root=self.iati_203_XML_file,
        ).get_parser()

        # Version
        current_version = VersionFactory(code='2.03')

        # Related objects:
        self.activity = iati_factory.ActivityFactory.create(
            iati_standard_version=current_version
        )
        self.document_link = iati_factory.DocumentLinkFactory. \
            create(url='http://someuri.com')

        self.parser_203.register_model('DocumentLink', self.document_link)

    def test_activity_result_document_link_title(self):
        '''
        Test if title attribute in <document_link> XML element is correctly
        saved.
        '''

        dummy_file_format = codelist_factory. \
            FileFormatFactory(code='application/pdf')

        dummy_document_link = iati_factory. \
            DocumentLinkFactory(url='http://aasamannepal.org.np/')

        self.parser_203.codelist_cache = {}

        result_document_link_attr = {
            "url": dummy_document_link.url,
            "format": dummy_file_format.code

        }
        result_document_link_XML_element = E(
            'document-link',
            **result_document_link_attr
        )
        self.parser_203 \
            .iati_activities__iati_activity__result__document_link__title(
                result_document_link_XML_element)
        document_link_title = self.parser_203.get_model(
            'DocumentLinkTitle')

        self.assertEqual(self.document_link,
                         document_link_title.document_link)


class ActivityResultDocumentLinkCategoryTestCase(TestCase):
    """
    2.03: Added  (optional) <category> element of a <document-link> in a
    <result> element.
    """

    def setUp(self):
        # 'Main' XML file for instantiating parser:
        xml_file_attrs = {
            "generated-datetime": datetime.datetime.now().isoformat(),
            "version": '2.03',
        }
        self.iati_203_XML_file = E("iati-activities", **xml_file_attrs)

        dummy_source = synchroniser_factory.DatasetFactory.create()

        self.parser_203 = ParseManager(
            dataset=dummy_source,
            root=self.iati_203_XML_file,
        ).get_parser()

        # Related objects:
        self.document_link = iati_factory.DocumentLinkFactory.create()

        self.parser_203.register_model(
            'DocumentLink', self.document_link
        )

    def test_activity_result_document_link_document_category(self):
        # FIXME: fix all these docstrings:
        """
        Test if <document_link> attribute in <documen_link_category> XML
        element is correctly saved.
        """

        # case 1: when code is missing

        document_link_category_attr = {
            # 'code': 'A04'

        }

        document_link_category_XML_element = E(
            'category',
            **document_link_category_attr
        )
        try:
            self.parser_203.iati_activities__iati_activity__result__document_link__category(  # NOQA: E501
                document_link_category_XML_element
            )
        except RequiredFieldError as inst:
            self.assertEqual(inst.field, 'code')
            self.assertEqual(inst.message,
                             'required attribute missing')

        # case 2: when category cannot be retrieved using the given code
        document_link_category_attr = {
            'code': 'A04'

        }

        document_link_category_XML_element = E(
            'document-category',
            **document_link_category_attr
        )
        try:
            self.parser_203.iati_activities__iati_activity__result__document_link__category(  # NOQA: E501
                document_link_category_XML_element
            )
        except FieldValidationError as inst:
            self.assertEqual(inst.field, 'code')
            self.assertEqual(inst.message, 'not found on the accompanying '
                                           'codelist')

        # case:  when all is good

        # Let's create dummy document_category
        document_category = codelist_factory.DocumentCategoryFactory(
            code='A04'
        )
        document_link_category_attr = {
            'code': document_category.code

        }

        document_link_category_XML_element = E(
            'category',
            **document_link_category_attr
        )

        self.parser_203.codelist_cache = {}

        self.parser_203\
            .iati_activities__iati_activity__result__document_link__category(
                document_link_category_XML_element
            )
        # get DocumentLinkCategory

        document_link_category = self.parser_203.get_model(
            'DocumentLinkCategory')

        self.assertEqual(document_link_category.document_link, self.
                         document_link)
        self.assertEqual(document_link_category.category, document_category)


class ActivityResultDocumentLinkDocumentDateTestCase(TestCase):
    '''
    2.03: Added new (optional) <document-link> element for <result>
    element
    '''

    def setUp(self):
        # 'Main' XML file for instantiating parser:
        xml_file_attrs = {
            "generated-datetime": datetime.datetime.now().isoformat(),
            "version": '2.03',
        }
        self.iati_203_XML_file = E("iati-activities", **xml_file_attrs)

        dummy_source = synchroniser_factory.DatasetFactory.create()

        self.parser_203 = ParseManager(
            dataset=dummy_source,
            root=self.iati_203_XML_file,
        ).get_parser()

        self.document_link = iati_factory.DocumentLinkFactory. \
            create(url='http://someuri.com')

        self.parser_203.register_model('DocumentLink', self.document_link)

    def test_activity_result_document_link_document_date(self):
        '''
        Test if iso-date attribute in <document_link> XML element is
        correctly saved.
        '''

        # case 1: 'iso-date' is missing

        document_date_attr = {
            # "iso-date": '25116600000'

        }
        document_date_XML_element = E(
            'document-date',
            **document_date_attr
        )

        try:
            self.date = self.parser_203 \
                 .iati_activities__iati_activity__result__document_link__document_date(  # NOQA: E501

                document_date_XML_element

            )
        except RequiredFieldError as inst:
            self.assertEqual(inst.field, 'iso-date')
            self.assertEqual(inst.message, 'required attribute missing')

        # case 2 : 'iso-date' is not valid
        document_date_attr = {

            "iso-date": '25116600000'

        }
        document_date_XML_element = E(
            'document-date',
            **document_date_attr
        )

        try:
            self.parser_203.iati_activities__iati_activity__result__document_link__document_date(  # NOQA: E501
                document_date_XML_element
            )
        except RequiredFieldError as inst:
            self.assertEqual(inst.field, 'iso-date')
            self.assertEqual(inst.message, 'Unspecified or invalid. Date '
                                           'should be of type xml:date.')

        # case 3: 'iso-date' is not in correct range
        document_date_attr = {

            "iso-date": '18200915'

        }
        document_date_XML_element = E(
            'document-date',
            **document_date_attr
        )
        try:
            self.parser_203.iati_activities__iati_activity__result__document_link__document_date(  # NOQA: E501
                document_date_XML_element
            )
        except FieldValidationError as inst:
            self.assertEqual(inst.field, 'iso-date')
            self.assertEqual(inst.message, 'iso-date not of type xsd:date')

        # all is good
        document_date_attr = {

            "iso-date": '2011-05-06'  # this is acceptable  iso-date

        }
        document_date_XML_element = E(
            'document-date',
            **document_date_attr
        )
        self.parser_203\
            .iati_activities__iati_activity__result__document_link__document_date(  # NOQA: E501
            document_date_XML_element
        )

        # Let's test date is saved

        date = dateutil.parser.parse('2011-05-06', ignoretz=True)

        document_link = self.parser_203.get_model('DocumentLink')
        self.assertEqual(date, document_link.iso_date)


class ActivityResultDocumentLinkLanguageTestCase(TestCase):
    '''
    2.03: Added new (optional) <document-link> element for <result>
    element
    '''

    def setUp(self):
        # 'Main' XML file for instantiating parser:
        xml_file_attrs = {
            "generated-datetime": datetime.datetime.now().isoformat(),
            "version": '2.03',
        }
        self.iati_203_XML_file = E("iati-activities", **xml_file_attrs)

        dummy_source = synchroniser_factory.DatasetFactory.create()

        self.parser_203 = ParseManager(
            dataset=dummy_source,
            root=self.iati_203_XML_file,
        ).get_parser()

        self.document_link = iati_factory.DocumentLinkFactory. \
            create(url='http://someuri.com')

        self.parser_203.register_model('DocumentLink', self.document_link)

    def test_activity_result_document_link_language(self):
        '''
        Test if language attribute in <document_link_language> XML element is
        correctly saved.
        '''

        # case 1: 'code' is missing

        document_language_attr = {
            # "code": 'en'

        }
        document_language_XML_element = E(
            'document-date',
            **document_language_attr
        )

        try:
            self.date = self.parser_203 \
                 .iati_activities__iati_activity__result__document_link__language(  # NOQA: E501

                document_language_XML_element

            )
        except RequiredFieldError as inst:
            self.assertEqual(inst.field, 'code')
            self.assertEqual(inst.message, 'required attribute missing')

        # case 2: 'language' is not found
        document_language_attr = {

            "code": 'ab'

        }
        document_language_XML_element = E(
            'language',
            **document_language_attr
        )
        try:
            self.parser_203.iati_activities__iati_activity__result__document_link__language(  # NOQA: E501
                document_language_XML_element
            )
        except FieldValidationError as inst:
            self.assertEqual(inst.field, 'code')
            self.assertEqual(inst.message,
                             'not found on the accompanying code list')

        # all is good
        language = codelist_factory.LanguageFactory()  # dummy language object
        document_language_attr = {

            "code": language.code

        }
        document_language_XML_element = E(
            'language',
            **document_language_attr
        )
        self.parser_203\
            .iati_activities__iati_activity__result__document_link__language(
                document_language_XML_element
            )

        # Let's test language is saved

        document_link = self.parser_203.get_model('DocumentLink')
        document_link_language = self.parser_203.get_model(
            'DocumentLinkLanguage')
        self.assertEqual(document_link, document_link_language.document_link)
        self.assertEqual(language, document_link_language.language)


class ActivityResultDocumentLinkDescriptionTestCase(TestCase):
    '''
    2.03: The optional <description> element of a <document-link> element was
    added.
    '''

    def setUp(self):
        # 'Main' XML file for instantiating parser:
        xml_file_attrs = {
            "generated-datetime": datetime.datetime.now().isoformat(),
            "version": '2.03',
        }
        self.iati_203_XML_file = E("iati-activities", **xml_file_attrs)

        dummy_source = synchroniser_factory.DatasetFactory.create()

        self.parser_203 = ParseManager(
            dataset=dummy_source,
            root=self.iati_203_XML_file,
        ).get_parser()
        self.document_link = iati_factory.DocumentLinkFactory. \
            create(url='http://someuri.com')

        self.parser_203.register_model('DocumentLink', self.document_link)

    def test_activity_result_document_link_description(self):
        '''test if <description> element for Result's <document-link> element
        is parsed and saved correctly
        '''

        document_link_description_attrs = {}

        result_document_link_XML_element = E(
            'description',
            **document_link_description_attrs
        )

        self.parser_203.\
            iati_activities__iati_activity__result__document_link__description(
                result_document_link_XML_element
            )

        document_link_description = self.parser_203.get_model(
            'DocumentLinkDescription'
        )

        self.assertEqual(
            document_link_description.document_link,
            self.document_link
        )


class ActivityResultIndicatorTestCase(TestCase):

    """
    2.03: The optional attribute 'aggregation-status' was added
    """

    def setUp(self):
        # 'Main' XML file for instantiating parser:
        xml_file_attrs = {
            "generated-datetime": datetime.datetime.now().isoformat(),
            "version": '2.03',
        }
        self.iati_203_XML_file = E("iati-activities", **xml_file_attrs)

        dummy_source = synchroniser_factory.DatasetFactory.create()

        self.parser_203 = ParseManager(
            dataset=dummy_source,
            root=self.iati_203_XML_file,
        ).get_parser()

        # Related objects:
        self.result = iati_factory.ResultFactory.create()
        self.activity = self.result.activity

        self.parser_203.register_model('Activity', self.activity)
        self.parser_203.register_model('Result', self.result)

    def test_activity_result_indicator(self):
        """test if <indicator> element inside <result> element is parsed
        properly
        """

        # 1) measure attribute is missing:
        result_indicator_attrs = {
            # "measure": "1",
            "ascending": "1",
            "aggregation-status": "1",

        }

        result_indicator_XML_element = E(
            'indicator',
            **result_indicator_attrs
        )

        try:
            self.parser_203.\
                iati_activities__iati_activity__result__indicator(
                    result_indicator_XML_element
                )
            self.assertFail()
        except RequiredFieldError as inst:
            self.assertEqual(inst.field, 'measure')
            self.assertEqual(inst.message, 'required attribute missing')

        # 2) IndicatorMeasure codelist is missing:

        result_indicator_attrs = {
            "measure": "1",
            "ascending": "1",
            "aggregation-status": "1",

        }

        result_indicator_XML_element = E(
            'indicator',
            **result_indicator_attrs
        )

        try:
            self.parser_203.\
                iati_activities__iati_activity__result__indicator(
                    result_indicator_XML_element
                )
            self.assertFail()
        except RequiredFieldError as inst:
            self.assertEqual(inst.field, 'measure')
            self.assertEqual(
                inst.message,
                'not found on the accompanying code list'
            )

        # 3) everything's OK:
        # let's create an IndicatorMeasure codelist object:

        self.parser_203.codelist_cache = {}

        result_indicator_attrs = {
            "measure": "1",
            "ascending": "1",
            "aggregation-status": "1",

        }

        indicator_measure = iati_factory.IndicatorMeasureFactory.create(
            code=result_indicator_attrs.get("measure")
        )

        result_indicator_XML_element = E(
            'indicator',
            **result_indicator_attrs
        )

        self.parser_203.\
            iati_activities__iati_activity__result__indicator(
                result_indicator_XML_element
            )

        result_indicator = self.parser_203.get_model('ResultIndicator')

        self.assertEqual(result_indicator.result, self.result)
        self.assertEqual(
            result_indicator.measure,
            indicator_measure
        )
        self.assertEqual(result_indicator.ascending, True)
        self.assertEqual(result_indicator.aggregation_status, True)


class ActivityResultIndicatorDocumentLinkTestCase(TestCase):

    """
    2.03: The optional document-link element was added.
    """

    def setUp(self):
        # 'Main' XML file for instantiating parser:
        xml_file_attrs = {
            "generated-datetime": datetime.datetime.now().isoformat(),
            "version": '2.03',
        }
        self.iati_203_XML_file = E("iati-activities", **xml_file_attrs)

        dummy_source = synchroniser_factory.DatasetFactory.create(
            name="dataset-2"
        )

        self.parser_203 = ParseManager(
            dataset=dummy_source,
            root=self.iati_203_XML_file,
        ).get_parser()

        self.parser_203.default_lang = "en"

        assert (isinstance(self.parser_203, Parser_203))

        # Related objects:
        self.result_indicator = iati_factory.ResultIndicatorFactory.create()
        self.activity = self.result_indicator.result.activity
        self.result = self.result_indicator.result

        self.parser_203.register_model('Activity', self.activity)
        self.parser_203.register_model('Result', self.result)
        self.parser_203.register_model(
            'ResultIndicator', self.result_indicator
        )

    def test_activity_result_indicator_document_link(self):

        # Case 1:
        #  'url is missing'

        result_indicator_document_link_attr = {
            # url = 'missing'

            "format": 'something'

            # 'format_code' will be got in the function

        }
        result_indicator_document_link_XML_element = E(
            'document-link',
            **result_indicator_document_link_attr
        )

        try:
            self.parser_203.\
                iati_activities__iati_activity__result__indicator__document_link(  # NOQA: E501
                    result_indicator_document_link_XML_element)
            self.assertFail()
        except RequiredFieldError as inst:
            self.assertEqual(inst.field, 'url')
            self.assertEqual(inst.message, 'required attribute missing')

        # Case 2:
        # 'file_format' is missing

        result_indicator_document_link_attr = {
            "url": 'www.google.com'

            # "format":
            # 'format_code' will be got in the function

        }
        result_indicator_document_link_XML_element = E(
            'document-link',
            **result_indicator_document_link_attr
        )
        try:
            self.parser_203.\
                iati_activities__iati_activity__result__indicator__document_link(  # NOQA: E501
                    result_indicator_document_link_XML_element
                )
            self.assertFail()
        except RequiredFieldError as inst:
            self.assertEqual(inst.field, 'format')
            self.assertEqual(inst.message, 'required attribute missing')

        # Case 3;
        # 'file_format_code' is missing

        result_indicator_document_link_attr = {
            "url": 'www.google.com',
            "format": 'something',
            # 'format_code will be got in the function

        }
        result_indicator_document_link_XML_element = E(
            'document-link',
            **result_indicator_document_link_attr
        )
        try:
            self.parser_203.\
                iati_activities__iati_activity__result__indicator__document_link(  # NOQA: E501
                    result_indicator_document_link_XML_element
                )
            self.assertFail()
        except FieldValidationError as inst:
            self.assertEqual(inst.field, 'format')
            self.assertEqual(inst.message, 'not found on the accompanying '
                                           'code list')

        # Case 4;
        # all is good

        # dummy document-link object
        dummy_file_format = codelist_factory.\
            FileFormatFactory(code='application/pdf')

        dummy_document_link = iati_factory.\
            DocumentLinkFactory(url='http://aasamannepal.org.np/')

        self.parser_203.codelist_cache = {}

        result_indicator_document_link_attr = {
            "url": dummy_document_link.url,
            "format": dummy_file_format.code

        }
        result_indicator_document_link_XML_element = E(
            'document-link',
            **result_indicator_document_link_attr
        )

        self.parser_203 \
            .iati_activities__iati_activity__result__indicator__document_link(
                result_indicator_document_link_XML_element
            )

        result_indicator_document_link = self.parser_203.get_model(
            'DocumentLink'
        )

        # checking if everything is saved

        self.assertEqual(
            result_indicator_document_link.url,
            dummy_document_link.url
        )
        self.assertEqual(
            result_indicator_document_link.file_format,
            dummy_document_link.file_format
        )
        self.assertEqual(
            result_indicator_document_link.activity,
            self.activity
        )
        self.assertEqual(
            result_indicator_document_link.result_indicator,
            self.result_indicator
        )


class ActivityResultIndicatorDocumentLinkDocumentDateTestCase(TestCase):

    """
    2.03: The optional document-date element of a document-link in a indicator
    in a result element was added.
    """

    def setUp(self):
        # 'Main' XML file for instantiating parser:
        xml_file_attrs = {
            "generated-datetime": datetime.datetime.now().isoformat(),
            "version": '2.03',
        }
        self.iati_203_XML_file = E("iati-activities", **xml_file_attrs)

        dummy_source = synchroniser_factory.DatasetFactory.create()

        self.parser_203 = ParseManager(
            dataset=dummy_source,
            root=self.iati_203_XML_file,
        ).get_parser()

        # Related objects:
        self.document_link = iati_factory.DocumentLinkFactory.create()

        self.parser_203.register_model(
            'DocumentLink', self.document_link
        )

    def test_activity_result_indicator_document_link_document_date(self):
        """
        Test if iso-date attribute in <document_link> XML element is correctly
        saved.
        """

        # Case 1: 'ido-date' attribute is missing:

        document_date_attr = {
            # 'iso-date': '2018-10-10',
        }

        document_date_XML_element = E(
            'document-date',
            **document_date_attr
        )

        try:
            self.parser_203.\
                iati_activities__iati_activity__result__indicator__document_link__document_date(  # NOQA: E501
                    document_date_XML_element)
            self.assertFail()
        except RequiredFieldError as inst:
            self.assertEqual(inst.field, 'iso-date')
            self.assertEqual(inst.message, 'required attribute missing')

        # Case 2:
        # ISO date is invalid:

        document_date_attr = {
            'iso-date': '2018-10-ab',
        }
        document_date_XML_element = E(
            'document-date',
            **document_date_attr
        )

        try:
            self.parser_203.\
                iati_activities__iati_activity__result__indicator__document_link__document_date(  # NOQA: E501
                    document_date_XML_element)
            self.assertFail()
        except RequiredFieldError as inst:
            self.assertEqual(inst.field, 'iso-date')
            self.assertEqual(
                inst.message,
                'Unspecified or invalid. Date should be of type xml:date.'
            )

        # Case 3:
        # all is good:

        document_date_attr = {
            'iso-date': '2018-10-10',
        }
        document_date_XML_element = E(
            'document-date',
            **document_date_attr
        )

        self.parser_203.\
            iati_activities__iati_activity__result__indicator__document_link__document_date(  # NOQA: E501
                document_date_XML_element
            )

        result_indicator_document_link = self.parser_203.get_model(
            'DocumentLink'
        )

        self.assertEqual(
            result_indicator_document_link.iso_date,
            datetime.datetime(2018, 10, 10, 0, 0)
        )


class ActivityResultIndicatorDocumentLinkTitleTestCase(TestCase):
    '''
    2.03: Added new (optional) <document-link> element for <indicator>
    element inside <result> element
    '''

    def setUp(self):
        # 'Main' XML file for instantiating parser:
        xml_file_attrs = {
            "generated-datetime": datetime.datetime.now().isoformat(),
            "version": '2.03',
        }
        self.iati_203_XML_file = E("iati-activities", **xml_file_attrs)

        dummy_source = synchroniser_factory.DatasetFactory.create()

        self.parser_203 = ParseManager(
            dataset=dummy_source,
            root=self.iati_203_XML_file,
        ).get_parser()

        # Related objects:
        self.document_link = iati_factory.DocumentLinkFactory. \
            create(url='http://someuri.com')

        self.parser_203.register_model('DocumentLink', self.document_link)

    def test_activity_result_indicator_document_link_title(self):
        '''
        Test if title attribute in <document_link> XML element for
        <indicator> element is correctly saved.
        '''

        dummy_file_format = codelist_factory. \
            FileFormatFactory(code='application/pdf')

        dummy_indicator_document_link = iati_factory. \
            DocumentLinkFactory(url='http://aasamannepal.org.np/')

        self.parser_203.codelist_cache = {}

        result_document_link_attr = {
            "url": dummy_indicator_document_link.url,
            "format": dummy_file_format.code

        }
        result_indicator_document_link_XML_element = E(
            'document-link',
            **result_document_link_attr
        )
        self.parser_203 \
            .iati_activities__iati_activity__result__indicator__document_link__title(  # NOQA: E501
            result_indicator_document_link_XML_element)

        document_link_title = self.parser_203.get_model(
            'DocumentLinkTitle')

        self.assertEqual(self.document_link,
                         document_link_title.document_link)


class ActivityResultIndicatorDocumentLinkCategoryTestCase(TestCase):
    """
    2.03: Added  (optional) <category> element of a <document-link> in a
    <result> element.
    """

    def setUp(self):
        # 'Main' XML file for instantiating parser:
        xml_file_attrs = {
            "generated-datetime": datetime.datetime.now().isoformat(),
            "version": '2.03',
        }
        self.iati_203_XML_file = E("iati-activities", **xml_file_attrs)

        dummy_source = synchroniser_factory.DatasetFactory.create()

        self.parser_203 = ParseManager(
            dataset=dummy_source,
            root=self.iati_203_XML_file,
        ).get_parser()

        # Related objects:
        self.document_link = iati_factory.DocumentLinkFactory.create()

        self.parser_203.register_model(
            'DocumentLink', self.document_link
        )

    def test_activity_result_indicator_document_link_document_category(self):
        """
        Test if <indicator_document_link> attribute in
        <document_link_category> XML element is correctly saved.
        """

        # case 1: when code is missing

        indicator_document_link_category_attr = {
            # 'code': 'A04'

        }

        indicator_document_link_category_XML_element = E(
            'category',
            **indicator_document_link_category_attr
        )
        try:
            self.parser_203.iati_activities__iati_activity__result__indicator__document_link__category(  # NOQA: E501
                indicator_document_link_category_XML_element
            )
        except RequiredFieldError as inst:
            self.assertEqual(inst.field, 'code')
            self.assertEqual(inst.message,
                             'required attribute missing')

        # case 2: when category cannot be retrieved using the given code
        indicator_document_link_category_attr = {
            'code': 'A04'

        }

        indicator_document_link_category_XML_element = E(
            'indicator-document-category',
            **indicator_document_link_category_attr
        )
        try:
            self.parser_203.iati_activities__iati_activity__result__indicator__document_link__category(  # NOQA: E501
                indicator_document_link_category_XML_element
            )
        except FieldValidationError as inst:
            self.assertEqual(inst.field, 'code')
            self.assertEqual(inst.message, 'not found on the accompanying '
                                           'code list')

        # case:  when all is good

        # Let's create dummy document_category
        indicator_document_category = \
            codelist_factory.DocumentCategoryFactory(
                code='A04'
            )
        indicator_document_link_category_attr = {
            'code': indicator_document_category.code

        }

        indicator_document_link_category_XML_element = E(
            'category',
            **indicator_document_link_category_attr
        )

        self.parser_203.codelist_cache = {}

        self.parser_203\
            .iati_activities__iati_activity__result__indicator__document_link__category(  # NOQA: E501
                indicator_document_link_category_XML_element
            )
        # get DocumentLinkCategory

        indicator_document_link_category = self.parser_203.get_model(
            'DocumentLinkCategory')

        self.assertEqual(indicator_document_link_category.document_link, self.
                         document_link)
        self.assertEqual(indicator_document_link_category.category,
                         indicator_document_category)


class ActivityResultIndicatorDocumentLinkLanguageTestCase(TestCase):
    '''
    2.03: Added new (optional) <document-link> element for <indicator>
    element
    '''

    def setUp(self):
        # 'Main' XML file for instantiating parser:
        xml_file_attrs = {
            "generated-datetime": datetime.datetime.now().isoformat(),
            "version": '2.03',
        }
        self.iati_203_XML_file = E("iati-activities", **xml_file_attrs)

        dummy_source = synchroniser_factory.DatasetFactory.create()

        self.parser_203 = ParseManager(
            dataset=dummy_source,
            root=self.iati_203_XML_file,
        ).get_parser()
        self.document_link = iati_factory.DocumentLinkFactory. \
            create(url='http://someuri.com')

        self.parser_203.register_model('DocumentLink',
                                       self.document_link)

    def test_activity_result_indicator_document_link_language(self):
        '''
        Test if <language> element in <document_link> XML element is
        correctly saved.
        '''

        # case 1: 'code' is missing

        language_attr = {
            # "code": 'en'

        }
        language_XML_element = E(
            'language',
            **language_attr
        )

        try:
            self.date = self.parser_203 \
                 .iati_activities__iati_activity__result__indicator__document_link__language(  # NOQA: E501

                language_XML_element

            )
        except RequiredFieldError as inst:
            self.assertEqual(inst.field, 'code')
            self.assertEqual(inst.message, 'required attribute missing')

        # case 2: 'language' is not found
        language_attr = {

            "code": 'ab'

        }
        language_XML_element = E(
            'language',
            **language_attr
        )
        try:
            self.parser_203.iati_activities__iati_activity__result__indicator__document_link__language(  # NOQA: E501
                language_XML_element
            )
        except FieldValidationError as inst:
            self.assertEqual(inst.field, 'code')
            self.assertEqual(inst.message,
                             'not found on the accompanying code list')

        # all is good
        language = codelist_factory.LanguageFactory()  # dummy language object
        language_attr = {

            "code": language.code

        }
        language_XML_element = E(
            'language',
            **language_attr
        )
        self.parser_203\
            .iati_activities__iati_activity__result__indicator__document_link__language(  # NOQA: E501
                language_XML_element
            )

        # Let's test language is saved

        document_link_language = self.parser_203.get_model(
            'DocumentLinkLanguage')
        self.assertEqual(self.document_link,
                         document_link_language.document_link)
        self.assertEqual(language, document_link_language.language)


class ActivityResultIndicatorDocumentLinkDescriptionTestCase(TestCase):
    '''
    2.03: The optional <description> element of a <document-link> element was
    added.
    '''

    def setUp(self):
        # 'Main' XML file for instantiating parser:
        xml_file_attrs = {
            "generated-datetime": datetime.datetime.now().isoformat(),
            "version": '2.03',
        }
        self.iati_203_XML_file = E("iati-activities", **xml_file_attrs)

        dummy_source = synchroniser_factory.DatasetFactory.create()

        self.parser_203 = ParseManager(
            dataset=dummy_source,
            root=self.iati_203_XML_file,
        ).get_parser()
        self.document_link = iati_factory.DocumentLinkFactory.\
            create(url='http://someuri.com')

        self.parser_203.register_model('DocumentLink', self.document_link)

    def test_activity_result_indicator_document_link_description(self):
        '''test if <description> element for Result Indicator's <document-link>
        element is parsed and saved correctly
        '''

        document_link_description_attrs = {}

        result_document_link_XML_element = E(
            'description',
            **document_link_description_attrs
        )

        self.parser_203.\
            iati_activities__iati_activity__result__indicator__document_link__description(  # NOQA: E501
                result_document_link_XML_element
            )

        document_link_description = self.parser_203.get_model(
            'DocumentLinkDescription'
        )

        self.assertEqual(
            document_link_description.document_link,
            self.document_link
        )


class ActivityResultIndicatorBaselineTestCase(TestCase):
    """
    2.03: The occurance rules of the baseline element were amended so that it
    can be reported multiple times.
    """

    def setUp(self):
        # 'Main' XML file for instantiating parser:
        xml_file_attrs = {
            "generated-datetime": datetime.datetime.now().isoformat(),
            "version": '2.03',
        }
        self.iati_203_XML_file = E("iati-activities", **xml_file_attrs)

        dummy_source = synchroniser_factory.DatasetFactory.create()

        self.parser_203 = ParseManager(
            dataset=dummy_source,
            root=self.iati_203_XML_file,
        ).get_parser()

        # Related objects:
        self.result_indicator = iati_factory.ResultIndicatorFactory()

        self.result_indicator_baseline = iati_factory.\
            ResultIndicatorBaselineFactory(
                result_indicator=self.result_indicator
            )

        self.parser_203.register_model(
            'ResultIndicatorBaseline', self.result_indicator_baseline
        )
        self.parser_203.register_model(
            'ResultIndicator', self.result_indicator
        )

    def test_activity_result_indicator_baseline(self):
        """
        test if <baseline> element in context of an indicator in a result
        element is parsed and saved correctly
        """

        # 1. year value is not provided:

        result_indicator_baseline_attrs = {
            'iso-date': '2018-11-13',
            # 'year': '2018',
            'value': '10',
        }

        result_indicator_baseline_XML_element = E(
            'baseline',
            **result_indicator_baseline_attrs
        )

        try:
            self.parser_203\
                .iati_activities__iati_activity__result__indicator__baseline(
                    result_indicator_baseline_XML_element
                )
            self.assertFail()
        except RequiredFieldError as inst:
            self.assertEqual(
                inst.message, 'required attribute missing (should be of type '
                              'xsd:positiveInteger with format (yyyy))'
            )

        # 2. year value is wrong:

        result_indicator_baseline_attrs = {
            'iso-date': '2018-11-13',
            'year': '1899',
            'value': '10',
        }

        result_indicator_baseline_XML_element = E(
            'baseline',
            **result_indicator_baseline_attrs
        )

        try:
            self.parser_203\
                .iati_activities__iati_activity__result__indicator__baseline(
                    result_indicator_baseline_XML_element
                )
            self.assertFail()
        except RequiredFieldError as inst:
            self.assertEqual(
                inst.message, 'required attribute missing (should be of type '
                              'xsd:positiveInteger with format (yyyy))'
            )

        # 3. all is good:
        result_indicator_baseline_attrs = {
            'iso-date': '2018-11-13',
            'year': '2018',
            'value': '10',
        }

        result_indicator_baseline_XML_element = E(
            'baseline',
            **result_indicator_baseline_attrs
        )

        self.parser_203\
            .iati_activities__iati_activity__result__indicator__baseline(
                result_indicator_baseline_XML_element
            )

        result_indicator_baseline = self.parser_203.get_model(
            'ResultIndicatorBaseline'
        )

        # Year
        self.assertEqual(
            result_indicator_baseline.year,
            int(result_indicator_baseline_attrs['year']),
        )

        # Value
        self.assertEqual(
            result_indicator_baseline.value,
            result_indicator_baseline_attrs['value'],
        )

        # ISO date
        self.assertEqual(
            result_indicator_baseline.iso_date,
            result_indicator_baseline_attrs['iso-date'],
        )

        # Result Indicator
        self.assertEqual(
            result_indicator_baseline.result_indicator,
            self.result_indicator,
        )


<<<<<<< HEAD
class ActivityResultIndicatorBaselineDimensionTestCase(TestCase):
    """
    2.03: The optional dimension element was added.
=======
class ActivityResultIndicatorBaselineDocumentLinkTestCase(TestCase):
    """
    2.03: The optional <document-link> element was added.
>>>>>>> 60cce431
    """

    def setUp(self):
        # 'Main' XML file for instantiating parser:
        xml_file_attrs = {
            "generated-datetime": datetime.datetime.now().isoformat(),
            "version": '2.03',
        }
        self.iati_203_XML_file = E("iati-activities", **xml_file_attrs)

        dummy_source = synchroniser_factory.DatasetFactory.create()

        self.parser_203 = ParseManager(
            dataset=dummy_source,
            root=self.iati_203_XML_file,
        ).get_parser()
<<<<<<< HEAD
        # Related objects:
        self.result_indicator_baseline = iati_factory.\
            ResultIndicatorBaselineFactory()

        self.parser_203.register_model(
            'ResultIndicatorBaseline', self.result_indicator_baseline
        )

    def test_activity_result_indicator_baseline_dimension(self):
        """
        Tests if <dimension> element in context of a baseline element (as part
        of a parent result/indicator element) is parsed and saved correctly
        """

        # case 1: 'name' attribute is missing:
        result_indicator_baseline_dimension_attrs = {
            # 'name': 'sex'
        }

        result_indicator_baseline_dimension_XML_element = E(
            'dimension',
            **result_indicator_baseline_dimension_attrs
        )

        try:
            self.parser_203\
                .iati_activities__iati_activity__result__indicator__baseline__dimension(  # NOQA: E501
                    result_indicator_baseline_dimension_XML_element
                )
        except RequiredFieldError as inst:
            self.assertEqual(inst.field, 'name')
            self.assertEqual(inst.message, 'required attribute missing')

        # case 2: 'value' attribute is missing:
        result_indicator_baseline_dimension_attrs = {
            'name': 'sex',
            # 'value': 'female'
        }

        result_indicator_baseline_dimension_XML_element = E(
            'dimension',
            **result_indicator_baseline_dimension_attrs
        )

        try:
            self.parser_203\
                .iati_activities__iati_activity__result__indicator__baseline__dimension(  # NOQA: E501
                    result_indicator_baseline_dimension_XML_element
                )
        except RequiredFieldError as inst:
            self.assertEqual(inst.field, 'value')
            self.assertEqual(inst.message, 'required attribute missing')

        # case 3: all is good:
        result_indicator_baseline_dimension_attrs = {
            'name': 'sex',
            'value': 'female'
        }

        result_indicator_baseline_dimension_XML_element = E(
            'dimension',
            **result_indicator_baseline_dimension_attrs
        )

        self.parser_203\
            .iati_activities__iati_activity__result__indicator__baseline__dimension(  # NOQA: E501
                result_indicator_baseline_dimension_XML_element
            )

        result_indicator_baseline_dimension = self.parser_203.get_model(
            'ResultIndicatorBaselineDimension'
        )

        self.assertEqual(
            result_indicator_baseline_dimension.result_indicator_baseline,
            self.result_indicator_baseline
        )

        self.assertEqual(
            result_indicator_baseline_dimension.name,
            result_indicator_baseline_dimension_attrs['name']
        )

        self.assertEqual(
            result_indicator_baseline_dimension.value,
            result_indicator_baseline_dimension_attrs['value']
        )
=======

        current_version = VersionFactory(code='2.03')

        self.activity = iati_factory.ActivityFactory.create(
            iati_standard_version=current_version
        )
        self.result_indicator_baseline = iati_factory\
            .ResultIndicatorBaselineFactory.create()

        self.parser_203.register_model('Activity', self.activity)
        self.parser_203.register_model(
            'ResultIndicatorBaseline',
            self.result_indicator_baseline
        )

    def test_activity_result_indicator_baseline_document_link(self):
        '''Tests <document-link> in a baseline in a indicator in a result
        element is parsed and saved correctly
        '''

        # Case 1:
        #  'url is missing'

        result_indicator_baseline_document_link_attr = {
            # url = 'missing'
            "format": 'something'
            # 'format' will be got in the function

        }
        result_indicator_baseline_document_link_XML_element = E(
            'document_link',
            **result_indicator_baseline_document_link_attr
        )

        try:
            self.parser_203.\
                iati_activities__iati_activity__result__indicator__baseline__document_link(  # NOQA: E501
                    result_indicator_baseline_document_link_XML_element)
            self.assertFail()
        except RequiredFieldError as inst:
            self.assertEqual(inst.field, 'url')
            self.assertEqual(inst.message, 'required attribute missing')

        # Case 2:
        # 'file_format' is missing

        result_indicator_baseline_document_link_attr = {
            "url": 'www.google.com'

            # "format":
            # 'format_code' will be got in the function

        }
        result_indicator_baseline_document_link_XML_element = E(
            'document-link',
            **result_indicator_baseline_document_link_attr
        )
        try:
            self.parser_203.\
                iati_activities__iati_activity__result__indicator__baseline__document_link(  # NOQA: E501
                    result_indicator_baseline_document_link_XML_element
                )
            self.assertFail()
        except RequiredFieldError as inst:
            self.assertEqual(inst.field, 'format')
            self.assertEqual(inst.message, 'required attribute missing')

        # Case 3;
        # 'file_format_code' is missing

        result_indicator_baseline_document_link_attr = {
            "url": 'www.google.com',
            "format": 'something',
            # 'format_code will be got in the function

        }
        result_indicator_baseline_document_link_XML_element = E(
            'document-link',
            **result_indicator_baseline_document_link_attr
        )
        try:
            self.parser_203.\
                iati_activities__iati_activity__result__indicator__baseline__document_link(  # NOQA: E501
                    result_indicator_baseline_document_link_XML_element
                )
            self.assertFail()
        except FieldValidationError as inst:
            self.assertEqual(inst.field, 'format')
            self.assertEqual(inst.message, 'not found on the accompanying '
                                           'code list')

        # Case 4;
        # all is good

        # dummy document-link object
        dummy_file_format = codelist_factory.\
            FileFormatFactory(code='application/pdf')

        dummy_document_link = iati_factory.\
            DocumentLinkFactory(url='http://aasamannepal.org.np/')

        self.parser_203.codelist_cache = {}

        result_indicator_baseline_document_link_attr = {
            "url": dummy_document_link.url,
            "format": dummy_file_format.code

        }
        result_indicator_baseline_document_link_XML_element = E(
            'document-link',
            **result_indicator_baseline_document_link_attr
        )

        self.parser_203 \
            .iati_activities__iati_activity__result__indicator__baseline__document_link(  # NOQA: E501
                result_indicator_baseline_document_link_XML_element
            )

        result_indicator_baseline_document_link = self\
            .parser_203.get_model(
                'DocumentLink'
            )

        # checking if everything is saved

        self.assertEqual(
            result_indicator_baseline_document_link.url,
            dummy_document_link.url
        )
        self.assertEqual(
            result_indicator_baseline_document_link.file_format,
            dummy_document_link.file_format
        )
        self.assertEqual(
            result_indicator_baseline_document_link.activity,
            self.activity
        )
        self.assertEqual(
            result_indicator_baseline_document_link.result_indicator_baseline,  # NOQA: E501
            self.result_indicator_baseline)


class ActivityResultIndicatorBaselineDocumentLinkDocumentDateTestCase(
    TestCase
):
    '''
    2.03: Added new (optional) <document-link> element for Result Indicator
    <baseline> element
    '''

    def setUp(self):
        # 'Main' XML file for instantiating parser:
        xml_file_attrs = {
            "generated-datetime": datetime.datetime.now().isoformat(),
            "version": '2.03',
        }
        self.iati_203_XML_file = E("iati-activities", **xml_file_attrs)

        dummy_source = synchroniser_factory.DatasetFactory.create()

        self.parser_203 = ParseManager(
            dataset=dummy_source,
            root=self.iati_203_XML_file,
        ).get_parser()

        self.document_link = iati_factory.DocumentLinkFactory. \
            create(url='http://someuri.com')

        self.parser_203.register_model('DocumentLink', self.document_link)

    def test_activity_result_indicator_baseline_document_link_document_date(
        self
    ):
        '''
        Test if iso-date attribute in <document-link> XML element is
        correctly saved.
        '''

        # case 1: 'iso-date' is missing
        document_date_attr = {
            # "iso-date": '25116600000'

        }
        document_date_XML_element = E(
            'document-date',
            **document_date_attr
        )

        try:
            self.date = self.parser_203 \
                 .iati_activities__iati_activity__result__indicator__baseline__document_link__document_date(  # NOQA: E501
                document_date_XML_element
            )
        except RequiredFieldError as inst:
            self.assertEqual(inst.field, 'iso-date')
            self.assertEqual(inst.message, 'required attribute missing')

        # case 2 : 'iso-date' is not valid
        document_date_attr = {
            "iso-date": '25116600000'
        }
        document_date_XML_element = E(
            'document-date',
            **document_date_attr
        )

        try:
            self.parser_203.iati_activities__iati_activity__result__indicator__baseline__document_link__document_date(  # NOQA: E501
                document_date_XML_element
            )
        except RequiredFieldError as inst:
            self.assertEqual(inst.field, 'iso-date')
            self.assertEqual(inst.message, 'Unspecified or invalid. Date '
                                           'should be of type xml:date.')

        # case 3: 'iso-date' is not in correct range
        document_date_attr = {

            "iso-date": '18200915'

        }
        document_date_XML_element = E(
            'document-date',
            **document_date_attr
        )
        try:
            self.parser_203.iati_activities__iati_activity__result__indicator__baseline__document_link__document_date(  # NOQA: E501
                document_date_XML_element
            )
        except FieldValidationError as inst:
            self.assertEqual(inst.field, 'iso-date')
            self.assertEqual(inst.message, 'iso-date not of type xsd:date')

        # all is good
        document_date_attr = {
            "iso-date": '2011-05-06'  # this is acceptable iso-date
        }
        document_date_XML_element = E(
            'document-date',
            **document_date_attr
        )
        self.parser_203\
            .iati_activities__iati_activity__result__indicator__baseline__document_link__document_date(  # NOQA: E501
            document_date_XML_element
        )

        # Let's check if the date is saved

        date = dateutil.parser.parse('2011-05-06', ignoretz=True)

        document_link = self.parser_203.get_model('DocumentLink')
        self.assertEqual(date, document_link.iso_date)


class ActivityResultIndicatorBaselineDocumentLinkDescriptionTestCase(TestCase):
    """
    2.03: The optional <description> element of a <document-link> element was
    added.
    """

    def setUp(self):
        # 'Main' XML file for instantiating parser:
        xml_file_attrs = {
            "generated-datetime": datetime.datetime.now().isoformat(),
            "version": '2.03',
        }
        self.iati_203_XML_file = E("iati-activities", **xml_file_attrs)

        dummy_source = synchroniser_factory.DatasetFactory.create()

        self.parser_203 = ParseManager(
            dataset=dummy_source,
            root=self.iati_203_XML_file,
        ).get_parser()

        self.document_link = iati_factory.DocumentLinkFactory. \
            create(url='http://someuri.com')

        self.parser_203.register_model('DocumentLink', self.document_link)

    def test_activity_result_indicatior_baseline_document_link_description(
        self
    ):
        '''test if <description> element for Activity Result Indicator Baseline
        <document-link> element is parsed and saved correctly
        '''

        document_link_description_attrs = {}

        result_document_link_XML_element = E(
            'description',
            **document_link_description_attrs
        )

        self.parser_203.\
            iati_activities__iati_activity__result__indicator__baseline__document_link__description(  # NOQA: E501
                result_document_link_XML_element
            )

        document_link_description = self.parser_203.get_model(
            'DocumentLinkDescription'
        )

        self.assertEqual(
            document_link_description.document_link,
            self.document_link
        )


class ActivityResultIndicatorBaselineDocumentLinkLanguageTestCase(
    TestCase
):

    """
    2.03: An optional <language> element of a document-link in a baseline in
    an indicator in a result element was added
    """

    def setUp(self):
        # 'Main' XML file for instantiating parser:
        xml_file_attrs = {
            "generated-datetime": datetime.datetime.now().isoformat(),
            "version": '2.03',
        }
        self.iati_203_XML_file = E("iati-activities", **xml_file_attrs)

        dummy_source = synchroniser_factory.DatasetFactory.create()

        self.parser_203 = ParseManager(
            dataset=dummy_source,
            root=self.iati_203_XML_file,
        ).get_parser()

        self.document_link = iati_factory.DocumentLinkFactory. \
            create(url='http://someuri.com')

        self.parser_203.register_model('DocumentLink', self.document_link)

    def test_result_indicator_baseline_document_link_language_element(
            self):
        '''
        Test if <language> element in <document-link> XML element is
        correctly parsed and saved.
        '''

        # case 1: 'code' is missing

        document_language_attr = {
            # "code": 'en'

        }
        document_language_XML_element = E(
            'language',
            **document_language_attr
        )

        try:
            self.date = self.parser_203 \
                 .iati_activities__iati_activity__result__indicator__baseline__document_link__language(  # NOQA: E501

                document_language_XML_element

            )
        except RequiredFieldError as inst:
            self.assertEqual(inst.field, 'code')
            self.assertEqual(inst.message, 'required attribute missing')

        # case 2: 'language' is not found
        document_language_attr = {

            "code": 'ab'

        }
        document_language_XML_element = E(
            'language',
            **document_language_attr
        )
        try:
            self.parser_203.iati_activities__iati_activity__result__indicator__baseline__document_link__language(  # NOQA: E501
                document_language_XML_element
            )
        except FieldValidationError as inst:
            self.assertEqual(inst.field, 'code')
            self.assertEqual(inst.message,
                             'not found on the accompanying code list')

        # all is good
        language = codelist_factory.LanguageFactory()  # dummy language object
        document_language_attr = {

            "code": language.code

        }
        document_language_XML_element = E(
            'language',
            **document_language_attr
        )
        self.parser_203\
            .iati_activities__iati_activity__result__indicator__baseline__document_link__language(  # NOQA: E501
                document_language_XML_element
            )

        # Let's test language is saved

        document_link = self.parser_203.get_model('DocumentLink')
        document_link_language = self.parser_203.get_model(
            'DocumentLinkLanguage')
        self.assertEqual(document_link, document_link_language.document_link)
        self.assertEqual(language, document_link_language.language)


class ActivityResultIndicatorBaselineDocumentLinkCategoryTestCase(TestCase):

    """
    2.03: The optional <document-link> element was added.
    """

    def setUp(self):
        # 'Main' XML file for instantiating parser:
        xml_file_attrs = {
            "generated-datetime": datetime.datetime.now().isoformat(),
            "version": '2.03',
        }
        self.iati_203_XML_file = E("iati-activities", **xml_file_attrs)

        dummy_source = synchroniser_factory.DatasetFactory.create()

        self.parser_203 = ParseManager(
            dataset=dummy_source,
            root=self.iati_203_XML_file,
        ).get_parser()
        # Related objects:
        self.document_link = iati_factory.DocumentLinkFactory.create()

        self.parser_203.register_model(
            'DocumentLink', self.document_link
        )

    def test_activity_result_indicator_baseline_document_link_category(self):
        """
        Test if <category> element of a document-link elment in a baseline in
        a indicator in a result element is correctly parsed and saved
        """

        # case 1: when code is missing

        document_link_category_attr = {
            # 'code': 'A04'

        }

        document_link_category_XML_element = E(
            'category',
            **document_link_category_attr
        )
        try:
            self.parser_203.iati_activities__iati_activity__result__indicator__baseline__document_link__category(  # NOQA: E501
                document_link_category_XML_element
            )
        except RequiredFieldError as inst:
            self.assertEqual(inst.field, 'code')
            self.assertEqual(inst.message,
                             'required attribute missing')

        # case 2: when category cannot be retrieved using the given code
        document_link_category_attr = {
            'code': 'A04'

        }

        document_link_category_XML_element = E(
            'category',
            **document_link_category_attr
        )
        try:
            self.parser_203.iati_activities__iati_activity__result__indicator__baseline__document_link__category(  # NOQA: E501
                document_link_category_XML_element
            )
        except FieldValidationError as inst:
            self.assertEqual(inst.field, 'code')
            self.assertEqual(inst.message, 'not found on the accompanying '
                                           'code list')

        # case:  when all is good

        # Let's create dummy document_category
        document_category = codelist_factory.DocumentCategoryFactory(
            code='A04'
        )
        document_link_category_attr = {
            'code': document_category.code

        }

        document_link_category_XML_element = E(
            'category',
            **document_link_category_attr
        )

        self.parser_203.codelist_cache = {}

        self.parser_203\
                .iati_activities__iati_activity__result__indicator__baseline__document_link__category(  # NOQA: E501
                document_link_category_XML_element
            )
        # get DocumentLinkCategory

        document_link_category = self.parser_203.get_model(
            'DocumentLinkCategory')

        self.assertEqual(document_link_category.document_link, self.
                         document_link)
        self.assertEqual(document_link_category.category, document_category)
>>>>>>> 60cce431


class ActivityResultIndicatorPeriodTargetTestCase(TestCase):

    """
    2.03: this element can now be reported multiple times
    """

    def setUp(self):
        # 'Main' XML file for instantiating parser:
        xml_file_attrs = {
            "generated-datetime": datetime.datetime.now().isoformat(),
            "version": '2.03',
        }
        self.iati_203_XML_file = E("iati-activities", **xml_file_attrs)

        dummy_source = synchroniser_factory.DatasetFactory.create()

        self.parser_203 = ParseManager(
            dataset=dummy_source,
            root=self.iati_203_XML_file,
        ).get_parser()
        # Related objects:
        self.result_indicator_period = iati_factory.\
            ResultIndicatorPeriodFactory()
        self.result_indicator = self.result_indicator_period.result_indicator
        self.activity = self.result_indicator.result.activity
        self.result = self.result_indicator.result

        self.parser_203.register_model('Activity', self.activity)
        self.parser_203.register_model('Result', self.result)
        self.parser_203.register_model(
            'ResultIndicator', self.result_indicator
        )
        self.parser_203.register_model(
            'ResultIndicatorPeriod', self.result_indicator_period
        )

    def test_activity_result_indicator_period_target(self):
        """
        test if <target> element within period, in context of an indicator in
        a result element is parsed and saved correctly
        """

        # 1) test if value is not provided:
        result_indicator_period_target_attrs = {
            # 'value': '11'
        }

        result_indicator_period_target_XML_element = E(
            'target',
            **result_indicator_period_target_attrs
        )

        self.parser_203\
            .iati_activities__iati_activity__result__indicator__period__target(  # NOQA: E501
                result_indicator_period_target_XML_element
            )

        result_indicator_period_target = self.parser_203.get_model(
            'ResultIndicatorPeriodTarget')

        self.assertEqual(
            result_indicator_period_target.value,
            ''
        )

        # 2) test if value is provided:
        result_indicator_period_target_attrs = {
            'value': '11'
        }

        result_indicator_period_target_XML_element = E(
            'target',
            **result_indicator_period_target_attrs
        )

        self.parser_203\
            .iati_activities__iati_activity__result__indicator__period__target(  # NOQA: E501
                result_indicator_period_target_XML_element
            )

        result_indicator_period_target = self.parser_203.get_model(
            'ResultIndicatorPeriodTarget')

        self.assertEqual(
            result_indicator_period_target.value,
            result_indicator_period_target_attrs['value']
        )

        # 3) test multiple target elements:

        # FIRST ResultIndicatorPeriodTarget:
        result_indicator_period_target_attrs = {
            'value': '20'
        }

        result_indicator_period_target_XML_element = E(
            'target',
            **result_indicator_period_target_attrs
        )

        self.parser_203\
            .iati_activities__iati_activity__result__indicator__period__target(  # NOQA: E501
                result_indicator_period_target_XML_element
            )

        # SECOND ResultIndicatorPeriodTarget:
        result_indicator_period_target_attrs2 = {
            'value': '21'
        }

        result_indicator_period_target_XML_element2 = E(
            'target',
            **result_indicator_period_target_attrs2
        )

        self.parser_203\
            .iati_activities__iati_activity__result__indicator__period__target(  # NOQA: E501
                result_indicator_period_target_XML_element2
            )

        # all unassigned FK relationships are assigned here:
        self.parser_203.save_all_models()

        self.result_indicator_period.refresh_from_db()

        # check ForeignKey assignments:
        result_indicator_period_target = self.parser_203.get_model(
            'ResultIndicatorPeriodTarget')

        self.assertEqual(
            result_indicator_period_target.result_indicator_period,
            self.result_indicator_period
        )

        # check 'value' attributes:

        # it's 4 because during the test we asigned 1) '', 2) 11, 3) 20 & 21:
        self.assertEqual(self.result_indicator_period.targets.count(), 4)

        self.assertListEqual(
            ['', '11', '20', '21'],
            list(self.result_indicator_period.targets.values_list(
                'value', flat=True
            ))
        )


class ActivityResultIndicatorPeriodTargetDocumentLinkTestCase(TestCase):

    """
    2.03: The optional <document-link> element was added.
    """

    def setUp(self):
        # 'Main' XML file for instantiating parser:
        xml_file_attrs = {
            "generated-datetime": datetime.datetime.now().isoformat(),
            "version": '2.03',
        }
        self.iati_203_XML_file = E("iati-activities", **xml_file_attrs)

        dummy_source = synchroniser_factory.DatasetFactory.create()

        self.parser_203 = ParseManager(
            dataset=dummy_source,
            root=self.iati_203_XML_file,
        ).get_parser()

        current_version = VersionFactory(code='2.03')

        self.activity = iati_factory.ActivityFactory.create(
            iati_standard_version=current_version
        )
        self.result_indicator_period_target = iati_factory\
            .ResultIndicatorPeriodTargetFactory.create()

        self.parser_203.register_model('Activity', self.activity)
        self.parser_203.register_model(
            'ResultIndicatorPeriodTarget',
            self.result_indicator_period_target
        )

    def test_activity_result_indicatior_period_target_document_link(  # NOQA: E501
        self
    ):
        '''test if <document-link> element in a target in a period in a
        indicator in a result element is parsed and saved correctly
        '''

        # Case 1:
        #  'url is missing'

        result_indicator_period_target_document_link_attr = {
            # url = 'missing'
            "format": 'something'
            # 'format' will be got in the function

        }
        result_indicator_period_target_document_link_XML_element = E(
            'document_link',
            **result_indicator_period_target_document_link_attr
        )

        try:
            self.parser_203.\
                iati_activities__iati_activity__result__indicator__period__target__document_link(  # NOQA: E501
                    result_indicator_period_target_document_link_XML_element)
            self.assertFail()
        except RequiredFieldError as inst:
            self.assertEqual(inst.field, 'url')
            self.assertEqual(inst.message, 'required attribute missing')

        # Case 2:
        # 'file_format' is missing

        result_indicator_period_target_document_link_attr = {
            "url": 'www.google.com'

            # "format":
            # 'format_code' will be got in the function

        }
        result_indicator_period_target_document_link_XML_element = E(
            'document-link',
            **result_indicator_period_target_document_link_attr
        )
        try:
            self.parser_203.\
                iati_activities__iati_activity__result__indicator__period__target__document_link(  # NOQA: E501
                    result_indicator_period_target_document_link_XML_element
                )
            self.assertFail()
        except RequiredFieldError as inst:
            self.assertEqual(inst.field, 'format')
            self.assertEqual(inst.message, 'required attribute missing')

        # Case 3;
        # 'file_format_code' is missing

        result_indicator_period_target_document_link_attr = {
            "url": 'www.google.com',
            "format": 'something',
            # 'format_code will be got in the function

        }
        result_indicator_period_target_document_link_XML_element = E(
            'document-link',
            **result_indicator_period_target_document_link_attr
        )
        try:
            self.parser_203.\
                iati_activities__iati_activity__result__indicator__period__target__document_link(  # NOQA: E501
                    result_indicator_period_target_document_link_XML_element
                )
            self.assertFail()
        except FieldValidationError as inst:
            self.assertEqual(inst.field, 'format')
            self.assertEqual(inst.message, 'not found on the accompanying '
                                           'code list')

        # Case 4;
        # all is good

        # dummy document-link object
        dummy_file_format = codelist_factory.\
            FileFormatFactory(code='application/pdf')

        dummy_document_link = iati_factory.\
            DocumentLinkFactory(url='http://aasamannepal.org.np/')

        self.parser_203.codelist_cache = {}

        result_indicator_period_target_document_link_attr = {
            "url": dummy_document_link.url,
            "format": dummy_file_format.code

        }
        result_indicator_period_target_document_link_XML_element = E(
            'document-link',
            **result_indicator_period_target_document_link_attr
        )

        self.parser_203 \
            .iati_activities__iati_activity__result__indicator__period__target__document_link(  # NOQA: E501
                result_indicator_period_target_document_link_XML_element
            )

        result_indicator_period_target_document_link = self\
            .parser_203.get_model(
                'DocumentLink'
            )

        # checking if everything is saved

        self.assertEqual(
            result_indicator_period_target_document_link.url,
            dummy_document_link.url
        )
        self.assertEqual(
            result_indicator_period_target_document_link.file_format,
            dummy_document_link.file_format
        )
        self.assertEqual(
            result_indicator_period_target_document_link.activity,
            self.activity
        )
        self.assertEqual(
            result_indicator_period_target_document_link.result_indicator_period_target,  # NOQA: E501
            self.result_indicator_period_target)


class ActivityResultIndicatorBaselineDocumentLinkTitleTestCase(
        TestCase):

    """
    2.03: The optional <document-link> element was added.
    """

    def setUp(self):
        # 'Main' XML file for instantiating parser:
        xml_file_attrs = {
            "generated-datetime": datetime.datetime.now().isoformat(),
            "version": '2.03',
        }
        self.iati_203_XML_file = E("iati-activities", **xml_file_attrs)

        dummy_source = synchroniser_factory.DatasetFactory.create()

        self.parser_203 = ParseManager(
            dataset=dummy_source,
            root=self.iati_203_XML_file,
        ).get_parser()

        # Version
        current_version = VersionFactory(code='2.03')

        # Related objects:
        self.activity = iati_factory.ActivityFactory.create(
            iati_standard_version=current_version
        )
        self.document_link = iati_factory.DocumentLinkFactory. \
            create(url='http://someuri.com')

        self.parser_203.register_model('DocumentLink', self.document_link)

    def test_activity_result_indicatior_baseline_document_link_title(
            self):

        '''
        Test if <title> element in <document-link> XML element is correctly
        saved.
        '''

        dummy_file_format = codelist_factory. \
            FileFormatFactory(code='application/pdf')

        dummy_document_link = iati_factory. \
            DocumentLinkFactory(url='http://aasamannepal.org.np/')

        self.parser_203.codelist_cache = {}

        result_indicator_baseline_document_link_attr = {
            "url": dummy_document_link.url,
            "format": dummy_file_format.code

        }
        result_indicator_baseline_document_link_XML_element = E(
            'document-link',
            **result_indicator_baseline_document_link_attr
        )
        self.parser_203 \
            .iati_activities__iati_activity__result__indicator__baseline__document_link__title(  # NOQA: E501
                result_indicator_baseline_document_link_XML_element)
        document_link_title = self.parser_203.get_model(
            'DocumentLinkTitle')

        self.assertEqual(self.document_link,
                         document_link_title.document_link)


class ActivityResultIndicatorPeriodTargetDocumentLinkCategoryTestCase(
        TestCase):

    """
    2.03: The optional <document-link> element was added.
    """

    def setUp(self):
        # 'Main' XML file for instantiating parser:
        xml_file_attrs = {
            "generated-datetime": datetime.datetime.now().isoformat(),
            "version": '2.03',
        }
        self.iati_203_XML_file = E("iati-activities", **xml_file_attrs)

        dummy_source = synchroniser_factory.DatasetFactory.create()

        self.parser_203 = ParseManager(
            dataset=dummy_source,
            root=self.iati_203_XML_file,
        ).get_parser()
        # Related objects:
        self.document_link = iati_factory.DocumentLinkFactory.create()

        self.parser_203.register_model(
            'DocumentLink', self.document_link
        )

    def test_activity_result_indicatior_period_target_document_link_category(self):  # NOQA: E501
        '''test if <document-link>'s <category> element in a target in a period
        in an indicator in a result element is parsed and saved correctly
        '''

        # case 1: when code is missing

        result_indicator_period_target_document_link_category_attr = {
            # 'code': 'A04'

        }

        result_indicator_period_target_document_link_category_XML_element = E(
            'category',
            **result_indicator_period_target_document_link_category_attr
        )
        try:
            self\
            .parser_203\
            .iati_activities__iati_activity__result__indicator__period__target__document_link__category(  # NOQA: E501
                result_indicator_period_target_document_link_category_XML_element  # NOQA: E501
            )
        except RequiredFieldError as inst:
            self.assertEqual(inst.field, 'code')
            self.assertEqual(inst.message,
                             'required attribute missing')

        # case 2: when category cannot be retrieved using the given code
        result_indicator_period_target_document_link_category_attr = {
            'code': 'A04'

        }

        result_indicator_period_target_document_link_category_XML_element = E(
            'indicator-document-category',
            **result_indicator_period_target_document_link_category_attr
        )
        try:
            self\
            .parser_203\
            .iati_activities__iati_activity__result__indicator__period__target__document_link__category(  # NOQA: E501
                result_indicator_period_target_document_link_category_XML_element  # NOQA: E501
            )
        except FieldValidationError as inst:
            self.assertEqual(inst.field, 'code')
            self.assertEqual(inst.message, 'not found on the accompanying '
                                           'code list')

        # case:  when all is good

        # Let's create dummy document_category
        indicator_document_category = codelist_factory.DocumentCategoryFactory(
            code='A04'
        )
        result_indicator_period_target_document_link_category_attr = {
            'code': indicator_document_category.code

        }

        result_indicator_period_target_document_link_category_XML_element = E(
            'category',
            **result_indicator_period_target_document_link_category_attr
        )

        self.parser_203.codelist_cache = {}

        self.parser_203\
            .iati_activities__iati_activity__result__indicator__period__target__document_link__category(  # NOQA: E501
                    result_indicator_period_target_document_link_category_XML_element  # NOQA: E501
            )

        # get DocumentLinkCategory
        result_indicator_period_target_document_link_category = self.\
            parser_203.get_model(
                'DocumentLinkCategory'
            )

        self.assertEqual(
            result_indicator_period_target_document_link_category.document_link,  # NOQA E501
            self.document_link
        )
        self.assertEqual(
            result_indicator_period_target_document_link_category.category,
            indicator_document_category
        )


class ActivityResultIndicatorPeriodTargetDocumentLinkDescriptionTestCase(
    TestCase
):

    """
    2.03: The optional <description> element of a <document-link> element was
    added.
    """

    def setUp(self):
        # 'Main' XML file for instantiating parser:
        xml_file_attrs = {
            "generated-datetime": datetime.datetime.now().isoformat(),
            "version": '2.03',
        }
        self.iati_203_XML_file = E("iati-activities", **xml_file_attrs)

        dummy_source = synchroniser_factory.DatasetFactory.create()

        self.parser_203 = ParseManager(
            dataset=dummy_source,
            root=self.iati_203_XML_file,
        ).get_parser()

        self.document_link = iati_factory.DocumentLinkFactory. \
            create(url='http://someuri.com')

        self.parser_203.register_model('DocumentLink', self.document_link)

    def test_activity_result_indicatior_period_target_document_link_description(  # NOQA: E501
        self
    ):
        '''test if <description> element for Activity Result Indicator Period
        Target's <document-link> element is parsed and saved correctly
        '''

        document_link_description_attrs = {}

        result_document_link_XML_element = E(
            'description',
            **document_link_description_attrs
        )

        self.parser_203.\
            iati_activities__iati_activity__result__indicator__period__target__document_link__description(  # NOQA: E501
                result_document_link_XML_element
            )

        document_link_description = self.parser_203.get_model(
            'DocumentLinkDescription'
        )

        self.assertEqual(
            document_link_description.document_link,
            self.document_link
        )


class ActivityResultIndicatorPeriodTargetDocumentLinkLanguageTestCase(
    TestCase
):

    """
    2.03: An optional language element of a document-link in a target in a
    period in a indicator in a result element was added
    """

    def setUp(self):
        # 'Main' XML file for instantiating parser:
        xml_file_attrs = {
            "generated-datetime": datetime.datetime.now().isoformat(),
            "version": '2.03',
        }
        self.iati_203_XML_file = E("iati-activities", **xml_file_attrs)

        dummy_source = synchroniser_factory.DatasetFactory.create()

        self.parser_203 = ParseManager(
            dataset=dummy_source,
            root=self.iati_203_XML_file,
        ).get_parser()

        self.document_link = iati_factory.DocumentLinkFactory. \
            create(url='http://someuri.com')

        self.parser_203.register_model('DocumentLink', self.document_link)

    def test_result_indicator_period_target_document_link_language_element(
            self):
        '''
        Test if <language> element in <document-link> XML element is
        correctly parsed and saved.
        '''

        # case 1: 'code' is missing

        document_language_attr = {
            # "code": 'en'

        }
        document_language_XML_element = E(
            'language',
            **document_language_attr
        )

        try:
            self.date = self.parser_203 \
                 .iati_activities__iati_activity__result__indicator__period__target__document_link__language(  # NOQA: E501

                document_language_XML_element

            )
        except RequiredFieldError as inst:
            self.assertEqual(inst.field, 'code')
            self.assertEqual(inst.message, 'required attribute missing')

        # case 2: 'language' is not found
        document_language_attr = {

            "code": 'ab'

        }
        document_language_XML_element = E(
            'language',
            **document_language_attr
        )
        try:
            self.parser_203.iati_activities__iati_activity__result__indicator__period__target__document_link__language(  # NOQA: E501
                document_language_XML_element
            )
        except FieldValidationError as inst:
            self.assertEqual(inst.field, 'code')
            self.assertEqual(inst.message,
                             'not found on the accompanying code list')

        # all is good
        language = codelist_factory.LanguageFactory()  # dummy language object
        document_language_attr = {

            "code": language.code

        }
        document_language_XML_element = E(
            'language',
            **document_language_attr
        )
        self.parser_203\
            .iati_activities__iati_activity__result__indicator__period__target__document_link__language(  # NOQA: E501
                document_language_XML_element
            )

        # Let's test language is saved

        document_link = self.parser_203.get_model('DocumentLink')
        document_link_language = self.parser_203.get_model(
            'DocumentLinkLanguage')
        self.assertEqual(document_link, document_link_language.document_link)
        self.assertEqual(language, document_link_language.language)


class ActivityResultIndicatorPeriodActualTestCase(TestCase):

    """
    2.03: this element can now be reported multiple times
    """

    def setUp(self):
        # 'Main' XML file for instantiating parser:
        xml_file_attrs = {
            "generated-datetime": datetime.datetime.now().isoformat(),
            "version": '2.03',
        }
        self.iati_203_XML_file = E("iati-activities", **xml_file_attrs)

        dummy_source = synchroniser_factory.DatasetFactory.create()

        self.parser_203 = ParseManager(
            dataset=dummy_source,
            root=self.iati_203_XML_file,
        ).get_parser()

        # Related objects:
        self.result_indicator_period = iati_factory.\
            ResultIndicatorPeriodFactory()
        self.result_indicator = self.result_indicator_period.result_indicator
        self.activity = self.result_indicator.result.activity
        self.result = self.result_indicator.result

        self.parser_203.register_model('Activity', self.activity)
        self.parser_203.register_model('Result', self.result)
        self.parser_203.register_model(
            'ResultIndicator', self.result_indicator
        )
        self.parser_203.register_model(
            'ResultIndicatorPeriod', self.result_indicator_period
        )

    def test_activity_result_indicator_period_actual(self):
        """
        test if <actual> element within period, in context of an indicator in
        a result element is parsed and saved correctly
        """

        # 1) test if value is not provided:
        result_indicator_period_actual_attrs = {
            # 'value': '11'
        }

        result_indicator_period_actual_XML_element = E(
            'actual',
            **result_indicator_period_actual_attrs
        )

        self.parser_203\
            .iati_activities__iati_activity__result__indicator__period__actual(  # NOQA: E501
                result_indicator_period_actual_XML_element
            )

        result_indicator_period_actual = self.parser_203.get_model(
            'ResultIndicatorPeriodActual')

        self.assertEqual(
            result_indicator_period_actual.value,
            ''
        )

        # 2) test if value is provided:
        result_indicator_period_actual_attrs = {
            'value': '11'
        }

        result_indicator_period_actual_XML_element = E(
            'actual',
            **result_indicator_period_actual_attrs
        )

        self.parser_203\
            .iati_activities__iati_activity__result__indicator__period__actual(  # NOQA: E501
                result_indicator_period_actual_XML_element
            )

        result_indicator_period_actual = self.parser_203.get_model(
            'ResultIndicatorPeriodActual')

        self.assertEqual(
            result_indicator_period_actual.value,
            result_indicator_period_actual_attrs['value']
        )

        # 3) test multiple actual elements:

        # FIRST ResultIndicatorPeriodActual:
        result_indicator_period_actual_attrs = {
            'value': '20'
        }

        result_indicator_period_actual_XML_element = E(
            'actual',
            **result_indicator_period_actual_attrs
        )

        self.parser_203\
            .iati_activities__iati_activity__result__indicator__period__actual(  # NOQA: E501
                result_indicator_period_actual_XML_element
            )

        # SECOND ResultIndicatorPeriodActual:
        result_indicator_period_actual_attrs2 = {
            'value': '21'
        }

        result_indicator_period_actual_XML_element2 = E(
            'actual',
            **result_indicator_period_actual_attrs2
        )

        self.parser_203\
            .iati_activities__iati_activity__result__indicator__period__actual(  # NOQA: E501
                result_indicator_period_actual_XML_element2
            )

        # all unassigned FK relationships are assigned here:
        self.parser_203.save_all_models()

        self.result_indicator_period.refresh_from_db()

        # check ForeignKey assignments:
        result_indicator_period_actual = self.parser_203.get_model(
            'ResultIndicatorPeriodActual')

        self.assertEqual(
            result_indicator_period_actual.result_indicator_period,
            self.result_indicator_period
        )

        # check 'value' attributes:

        # it's 4 because during the test we asigned 1) '', 2) 11, 3) 20 & 21:
        self.assertEqual(self.result_indicator_period.actuals.count(), 4)

        self.assertListEqual(
            ['', '11', '20', '21'],
            list(self.result_indicator_period.actuals.values_list(
                'value', flat=True
            ))
        )


class ActivityResultIndicatorPeriodActualDocumentLinkDescriptionTestCase(
    TestCase
):

    """
    2.03: The optional <description> element of a <document-link> element was
    added.
    """

    def setUp(self):
        # 'Main' XML file for instantiating parser:
        xml_file_attrs = {
            "generated-datetime": datetime.datetime.now().isoformat(),
            "version": '2.03',
        }
        self.iati_203_XML_file = E("iati-activities", **xml_file_attrs)

        dummy_source = synchroniser_factory.DatasetFactory.create()

        self.parser_203 = ParseManager(
            dataset=dummy_source,
            root=self.iati_203_XML_file,
        ).get_parser()

        self.document_link = iati_factory.DocumentLinkFactory. \
            create(url='http://someuri.com')

        self.parser_203.register_model('DocumentLink', self.document_link)

    def test_activity_result_indicator_period_actual_document_link_description(self):  # NOQA: E501
        '''test if <description> element for Activity Result Indicator Period
        Actual's <document-link> element is parsed and saved correctly
        '''

        document_link_description_attrs = {}

        result_document_link_XML_element = E(
            'description',
            **document_link_description_attrs
        )

        self.parser_203.\
            iati_activities__iati_activity__result__indicator__period__actual__document_link__description(  # NOQA: E501
                result_document_link_XML_element
            )

        document_link_description = self.parser_203.get_model(
            'DocumentLinkDescription'
        )

        self.assertEqual(
            document_link_description.document_link,
            self.document_link
        )


class AcitivityResultIndicatorPeriodActualDocumentLinkLanguageTestCase(
        TestCase):
    '''
    2.03: Added new (optional) <document-link> element
    '''

    def setUp(self):
        # 'Main' XML file for instantiating parser:
        xml_file_attrs = {
            "generated-datetime": datetime.datetime.now().isoformat(),
            "version": '2.03',
        }
        self.iati_203_XML_file = E("iati-activities", **xml_file_attrs)

        dummy_source = synchroniser_factory.DatasetFactory.create()

        self.parser_203 = ParseManager(
            dataset=dummy_source,
            root=self.iati_203_XML_file,
        ).get_parser()

        self.document_link = iati_factory.DocumentLinkFactory. \
            create(url='http://someuri.com')

        self.parser_203.register_model('DocumentLink', self.document_link)

    def test_activity_result_indicator_period_actual_document_link_language(
            self):
        '''
        Test if <language> element of a document-link in a actual in a period
        in a indicator in a result element is correctly parsed and saved
        '''

        # case 1: 'code' is missing

        document_link_language_attr = {
            # "code": 'en'

        }
        document_link_language_XML_element = E(
            'document-date',
            **document_link_language_attr
        )

        try:
            self.date = self.parser_203 \
                 .iati_activities__iati_activity__result__indicator__period__actual__document_link__language(  # NOQA: E501

                document_link_language_XML_element

            )
        except RequiredFieldError as inst:
            self.assertEqual(inst.field, 'code')
            self.assertEqual(inst.message, 'required attribute missing')

        # case 2: 'language' is not found
        document_link_language_attr = {

            "code": 'ab'

        }
        document_link_language_XML_element = E(
            'language',
            **document_link_language_attr
        )
        try:
            self.parser_203. \
                iati_activities__iati_activity__result__indicator__period__actual__document_link__language(  # NOQA: E501
                    document_link_language_XML_element
                )
        except FieldValidationError as inst:
            self.assertEqual(inst.field, 'code')
            self.assertEqual(inst.message,
                             'not found on the accompanying code list')

        # all is good
        language = codelist_factory.LanguageFactory()  # dummy language object
        document_link_language_attr = {

            "code": language.code

        }
        document_link_language_XML_element = E(
            'language',
            **document_link_language_attr
        )
        self.parser_203\
            .iati_activities__iati_activity__result__indicator__period__actual__document_link__language(  # NOQA: E501
                document_link_language_XML_element
            )

        # Let's test language is saved

        document_link = self.parser_203.get_model('DocumentLink')
        document_link_language = self.parser_203.get_model(
            'DocumentLinkLanguage')
        self.assertEqual(document_link, document_link_language.document_link)
        self.assertEqual(language, document_link_language.language)


class AcitivityResultIndicatorPeriodActualDocumentLinkTitleTestCase(TestCase):
    """
    2.03: The optional  <document-link> element was
    added.

    """
    def setUp(self):
        # 'Main' XML file for instantiating parser:
        xml_file_attrs = {
            "generated-datetime": datetime.datetime.now().isoformat(),
            "version": '2.03',
        }
        self.iati_203_XML_file = E("iati-activities", **xml_file_attrs)

        dummy_source = synchroniser_factory.DatasetFactory.create()

        self.parser_203 = ParseManager(
            dataset=dummy_source,
            root=self.iati_203_XML_file,
        ).get_parser()

        # Related objects:
        self.document_link = iati_factory.DocumentLinkFactory. \
            create(url='http://someuri.com')

        self.parser_203.register_model('DocumentLink', self.document_link)

    def test_activity_result_indicator_period_actual_document_link_title(self):
        """
        test if <title> element for Activity Result Indicator Period
        Actual's <document-link> element is parsed and saved correctly

        """
        dummy_file_format = codelist_factory. \
            FileFormatFactory(code='application/pdf')

        dummy_indicator_period_actual_document_link = iati_factory. \
            DocumentLinkFactory(url='http://aasamannepal.org.np/')

        self.parser_203.codelist_cache = {}

        indicator_period_actual_document_link_attr = {
            "url": dummy_indicator_period_actual_document_link.url,
            "format": dummy_file_format.code

        }
        indicator_period_actual_document_link_XML_element = E(
            'document-link',
            **indicator_period_actual_document_link_attr
        )
        self.parser_203 \
            .iati_activities__iati_activity__result__indicator__period__actual__document_link__title(  # NOQA: E501
            indicator_period_actual_document_link_XML_element)

        document_link_title = self.parser_203.get_model(
            'DocumentLinkTitle')

        self.assertEqual(self.document_link,
                         document_link_title.document_link)


class ActivityResultReferenceTestCase(TestCase):

    '''
    2.03: Added new (optional) <reference> element for <result>
    element.
    '''

    def setUp(self):
        # 'Main' XML file for instantiating parser:
        xml_file_attrs = {
            "generated-datetime": datetime.datetime.now().isoformat(),
            "version": '2.03',
        }
        self.iati_203_XML_file = E("iati-activities", **xml_file_attrs)

        dummy_source = synchroniser_factory.DatasetFactory.create()

        self.parser_203 = ParseManager(
            dataset=dummy_source,
            root=self.iati_203_XML_file,
        ).get_parser()

        # Related objects:
        # create dummy object
        self.result_vocabulary = ResultVocabularyFactory(code='99')
        self.result = iati_factory.ResultFactory.create()

        self.parser_203.register_model('Result', self.result)

    def test_activity_result_reference(self):
        """
        Test if result, code, vocabulary_uri attributes in <reference> XML
        element is correctly saved.
        """

        # case 1: where 'vocabulary' is missing

        reference_attr = {
            # "vocabulary": result_vocabulary.code,
            "code": '01',
            "vocabulary-uri": 'www.example.com'

        }
        reference_XML_element = E(
            'reference',
            **reference_attr
        )
        try:
            self.parser_203 \
            .iati_activities__iati_activity__result__reference(  # NOQA: E501
            reference_XML_element
            )
        except RequiredFieldError as inst:
            self.assertEqual(inst.field, 'vocabulary')
            self.assertEqual(inst.message,
                             'required attribute missing')

        # case 2: where 'vocabulary' cannot be found because of non-existent
        #  vocabulary_code '100'

        reference_attr = {
            "vocabulary": '100',
            "code": '01',
            "vocabulary-uri": 'www.example.com'

        }
        reference_XML_element = E(
            'reference',
            **reference_attr
        )
        try:
            self.parser_203 \
                .iati_activities__iati_activity__result__reference(
                    reference_XML_element
                )
        except FieldValidationError as inst:
            self.assertEqual(inst.field, 'vocabulary')
            self.assertEqual(inst.message,
                             'not found on the accompanying code list')

        # case 3: where 'code' is missing

        reference_attr = {
            "vocabulary": self.result_vocabulary.code,
            # "code": '01',
            "vocabulary-uri": 'www.example.com'

        }
        reference_XML_element = E(
            'reference',
            **reference_attr
        )
        try:
            self.parser_203 \
                .iati_activities__iati_activity__result__reference(
                    reference_XML_element
                )
        except RequiredFieldError as inst:
            self.assertEqual(inst.field, 'code')
            self.assertEqual(inst.message,
                             'Unspecified or invalid.')

        # case 4: where 'vocabulary_uri' is missing. This case is not tested
        # because 'vocabulary_uri' is optional.

        # case 5: all is good
        reference_attr = {
            "vocabulary": self.result_vocabulary.code,
            "code": '01',
            "vocabulary-uri": 'www.example.com'
        }

        reference_XML_element = E(
            'reference',
            **reference_attr
        )
        self.parser_203 \
            .iati_activities__iati_activity__result__reference(  # NOQA: E501
                reference_XML_element
            )

        # get 'ResultReference to check if its attributes are correctly stored
        reference = self.parser_203.get_model('ResultReference')

        # check everything is correctly stored
        self.assertEqual(self.result, reference.result)
        self.assertEqual(reference_attr.get('code'),
                         reference.code)
        self.assertEqual(reference_attr.get('vocabulary-uri'),
                         reference.vocabulary_uri)<|MERGE_RESOLUTION|>--- conflicted
+++ resolved
@@ -2927,15 +2927,9 @@
         )
 
 
-<<<<<<< HEAD
-class ActivityResultIndicatorBaselineDimensionTestCase(TestCase):
-    """
-    2.03: The optional dimension element was added.
-=======
 class ActivityResultIndicatorBaselineDocumentLinkTestCase(TestCase):
     """
     2.03: The optional <document-link> element was added.
->>>>>>> 60cce431
     """
 
     def setUp(self):
@@ -2952,95 +2946,6 @@
             dataset=dummy_source,
             root=self.iati_203_XML_file,
         ).get_parser()
-<<<<<<< HEAD
-        # Related objects:
-        self.result_indicator_baseline = iati_factory.\
-            ResultIndicatorBaselineFactory()
-
-        self.parser_203.register_model(
-            'ResultIndicatorBaseline', self.result_indicator_baseline
-        )
-
-    def test_activity_result_indicator_baseline_dimension(self):
-        """
-        Tests if <dimension> element in context of a baseline element (as part
-        of a parent result/indicator element) is parsed and saved correctly
-        """
-
-        # case 1: 'name' attribute is missing:
-        result_indicator_baseline_dimension_attrs = {
-            # 'name': 'sex'
-        }
-
-        result_indicator_baseline_dimension_XML_element = E(
-            'dimension',
-            **result_indicator_baseline_dimension_attrs
-        )
-
-        try:
-            self.parser_203\
-                .iati_activities__iati_activity__result__indicator__baseline__dimension(  # NOQA: E501
-                    result_indicator_baseline_dimension_XML_element
-                )
-        except RequiredFieldError as inst:
-            self.assertEqual(inst.field, 'name')
-            self.assertEqual(inst.message, 'required attribute missing')
-
-        # case 2: 'value' attribute is missing:
-        result_indicator_baseline_dimension_attrs = {
-            'name': 'sex',
-            # 'value': 'female'
-        }
-
-        result_indicator_baseline_dimension_XML_element = E(
-            'dimension',
-            **result_indicator_baseline_dimension_attrs
-        )
-
-        try:
-            self.parser_203\
-                .iati_activities__iati_activity__result__indicator__baseline__dimension(  # NOQA: E501
-                    result_indicator_baseline_dimension_XML_element
-                )
-        except RequiredFieldError as inst:
-            self.assertEqual(inst.field, 'value')
-            self.assertEqual(inst.message, 'required attribute missing')
-
-        # case 3: all is good:
-        result_indicator_baseline_dimension_attrs = {
-            'name': 'sex',
-            'value': 'female'
-        }
-
-        result_indicator_baseline_dimension_XML_element = E(
-            'dimension',
-            **result_indicator_baseline_dimension_attrs
-        )
-
-        self.parser_203\
-            .iati_activities__iati_activity__result__indicator__baseline__dimension(  # NOQA: E501
-                result_indicator_baseline_dimension_XML_element
-            )
-
-        result_indicator_baseline_dimension = self.parser_203.get_model(
-            'ResultIndicatorBaselineDimension'
-        )
-
-        self.assertEqual(
-            result_indicator_baseline_dimension.result_indicator_baseline,
-            self.result_indicator_baseline
-        )
-
-        self.assertEqual(
-            result_indicator_baseline_dimension.name,
-            result_indicator_baseline_dimension_attrs['name']
-        )
-
-        self.assertEqual(
-            result_indicator_baseline_dimension.value,
-            result_indicator_baseline_dimension_attrs['value']
-        )
-=======
 
         current_version = VersionFactory(code='2.03')
 
@@ -3554,7 +3459,114 @@
         self.assertEqual(document_link_category.document_link, self.
                          document_link)
         self.assertEqual(document_link_category.category, document_category)
->>>>>>> 60cce431
+
+
+class ActivityResultIndicatorBaselineDimensionTestCase(TestCase):
+    """
+    2.03: The optional dimension element was added.
+    """
+
+    def setUp(self):
+        # 'Main' XML file for instantiating parser:
+        xml_file_attrs = {
+            "generated-datetime": datetime.datetime.now().isoformat(),
+            "version": '2.03',
+        }
+        self.iati_203_XML_file = E("iati-activities", **xml_file_attrs)
+
+        dummy_source = synchroniser_factory.DatasetFactory.create()
+
+        self.parser_203 = ParseManager(
+            dataset=dummy_source,
+            root=self.iati_203_XML_file,
+        ).get_parser()
+        # Related objects:
+        self.result_indicator_baseline = iati_factory.\
+            ResultIndicatorBaselineFactory()
+
+        self.parser_203.register_model(
+            'ResultIndicatorBaseline', self.result_indicator_baseline
+        )
+
+    def test_activity_result_indicator_baseline_dimension(self):
+        """
+        Tests if <dimension> element in context of a baseline element (as part
+        of a parent result/indicator element) is parsed and saved correctly
+        """
+
+        # case 1: 'name' attribute is missing:
+        result_indicator_baseline_dimension_attrs = {
+            # 'name': 'sex'
+        }
+
+        result_indicator_baseline_dimension_XML_element = E(
+            'dimension',
+            **result_indicator_baseline_dimension_attrs
+        )
+
+        try:
+            self.parser_203\
+                .iati_activities__iati_activity__result__indicator__baseline__dimension(  # NOQA: E501
+                    result_indicator_baseline_dimension_XML_element
+                )
+        except RequiredFieldError as inst:
+            self.assertEqual(inst.field, 'name')
+            self.assertEqual(inst.message, 'required attribute missing')
+
+        # case 2: 'value' attribute is missing:
+        result_indicator_baseline_dimension_attrs = {
+            'name': 'sex',
+            # 'value': 'female'
+        }
+
+        result_indicator_baseline_dimension_XML_element = E(
+            'dimension',
+            **result_indicator_baseline_dimension_attrs
+        )
+
+        try:
+            self.parser_203\
+                .iati_activities__iati_activity__result__indicator__baseline__dimension(  # NOQA: E501
+                    result_indicator_baseline_dimension_XML_element
+                )
+        except RequiredFieldError as inst:
+            self.assertEqual(inst.field, 'value')
+            self.assertEqual(inst.message, 'required attribute missing')
+
+        # case 3: all is good:
+        result_indicator_baseline_dimension_attrs = {
+            'name': 'sex',
+            'value': 'female'
+        }
+
+        result_indicator_baseline_dimension_XML_element = E(
+            'dimension',
+            **result_indicator_baseline_dimension_attrs
+        )
+
+        self.parser_203\
+            .iati_activities__iati_activity__result__indicator__baseline__dimension(  # NOQA: E501
+                result_indicator_baseline_dimension_XML_element
+            )
+
+        result_indicator_baseline_dimension = self.parser_203.get_model(
+            'ResultIndicatorBaselineDimension'
+        )
+
+        self.assertEqual(
+            result_indicator_baseline_dimension.result_indicator_baseline,
+            self.result_indicator_baseline
+        )
+
+        self.assertEqual(
+            result_indicator_baseline_dimension.name,
+            result_indicator_baseline_dimension_attrs['name']
+        )
+
+        self.assertEqual(
+            result_indicator_baseline_dimension.value,
+            result_indicator_baseline_dimension_attrs['value']
+        )
 
 
 class ActivityResultIndicatorPeriodTargetTestCase(TestCase):
