###########################################################
# Unit tests for new functionality in IATI v. 2.03 parser #
###########################################################

import datetime
from decimal import Decimal

import dateutil.parser
# Runs each test in a transaction and flushes database
from django.test import TestCase
from lxml.builder import E

from iati.factory import iati_factory
from iati.parser.exceptions import (
    FieldValidationError, IgnoredVocabularyError, ParserError,
    RequiredFieldError
)
from iati.parser.IATI_2_03 import Parse as Parser_203
from iati.parser.parse_manager import ParseManager
from iati.transaction.factories import TransactionFactory
from iati_codelists.factory import codelist_factory
from iati_codelists.factory.codelist_factory import VersionFactory
from iati_synchroniser.factory import synchroniser_factory
from iati_vocabulary.factory.vocabulary_factory import (
    AidTypeVocabularyFactory, RegionVocabularyFactory, ResultVocabularyFactory,
    SectorVocabularyFactory, TagVocabularyFactory
)


class AddNarrativeTestCase(TestCase):

    """
    2.03: add_narrative() method testing
    """

    def setUp(self):
        # 'Main' XML file for instantiating parser:
        xml_file_attrs = {
            "generated-datetime": datetime.datetime.now().isoformat(),
            "version": '2.03',
        }
        self.iati_203_XML_file = E("iati-activities", **xml_file_attrs)

        dummy_source = synchroniser_factory.DatasetFactory.create()

        self.parser_203 = ParseManager(
            dataset=dummy_source,
            root=self.iati_203_XML_file,
        ).get_parser()

        # related objects
        # We need to test for two different objects which are 'Activity' and
        # 'Organisation'

        self.title = iati_factory.TitleFactory.create()
        # we want to use actual elements that have narravtive attribute
        self.organisation = iati_factory.OrganisationFactory.create()
        self.activity = iati_factory.ActivityDummyFactory.create()
        self.organisation_reporting_organisation = iati_factory.\
            OrganisationReportingOrganisationFactory.create()

        self.parser_203.register_model('Title', self.title)
        self.parser_203.register_model('Organisation', self.organisation)
        self.parser_203.register_model('Activity', self.activity)
        self.parser_203.register_model('OrganisationReportingOrganisation',
                                       self.
                                       organisation_reporting_organisation)

    def test_add_narrrative(self):
        # Testing for parent = 'organisation_reporting_organisation'
        # Case 1 : parent is not passed
        narrative_attr = {
            '{http://www.w3.org/XML/1998/namespace}lang': 'fr'
        }
        narrative_XML_element = E(
            'narrative',
            **narrative_attr
        )

        try:
            self.parser_203.add_narrative(narrative_XML_element, None,
                                          is_organisation_narrative=True)
        except ParserError as inst:
            self.assertEqual(inst.field, 'narrative')
            self.assertEqual(inst.message, 'parent object must be passed')

        # Case 2 : 'lang' cannot be found

        narrative_attr = {
            '{http://www.w3.org/XML/1998/namespace}lang': 'fr'
        }
        narrative_XML_element = E(
            'narrative',
            **narrative_attr
        )

        try:
            self.parser_203.add_narrative(narrative_XML_element,
                                          self.
                                          organisation_reporting_organisation,
                                          is_organisation_narrative=True)
        except RequiredFieldError as inst:
            self.assertEqual(inst.field, 'xml:lang')
            self.assertEqual(inst.message, 'must specify xml:lang on '
                                           'iati-activity or xml:lang on the '
                                           'element itself')

        # Case 3 : 'text' is missing

        language = codelist_factory.LanguageFactory(code='en')
        narrative_attr = {
            '{http://www.w3.org/XML/1998/namespace}lang': language.code
        }
        narrative_XML_element = E(
            'narrative',
            **narrative_attr
        )

        try:
            self.parser_203.add_narrative(narrative_XML_element,
                                          self.
                                          organisation_reporting_organisation,
                                          is_organisation_narrative=True)
        except RequiredFieldError as inst:
            self.assertEqual(inst.field, 'text')
            self.assertEqual(inst.message, 'empty narrative')

        # All is ok

        narrative_XML_element.text = 'Hello world!!'

        self.parser_203.add_narrative(narrative_XML_element, self.
                                      organisation_reporting_organisation,
                                      is_organisation_narrative=True)

        # check all required things are saved

        register_name = self.organisation_reporting_organisation.\
            __class__.__name__ + "Narrative"
        narrative = self.parser_203.get_model(register_name)

        self.assertEqual(narrative.organisation, self.organisation)
        self.assertEqual(narrative.language, language)
        self.assertEqual(narrative.content, narrative_XML_element.text)
        self.assertEqual(narrative._related_object, self.
                         organisation_reporting_organisation)

        # Testing for 'parent' =  Title
        # we only have to test if TitleNarrative is correctly saved.

        narrative_XML_element.text = 'Hello world!!'

        self.parser_203.add_narrative(narrative_XML_element, self.title)

        # check all required things are saved

        register_name = self.title.__class__.__name__ + "Narrative"
        narrative = self.parser_203.get_model(register_name)

        self.assertEqual(narrative.activity, self.activity)
        self.assertEqual(narrative.language, language)
        self.assertEqual(narrative.content, narrative_XML_element.text)
        self.assertEqual(narrative._related_object, self.title)


class ActivityParticipatingOrganisationTestCase(TestCase):
    """
    2.03: A new, not-required attribute 'crs-channel-code' was added
    """

    def setUp(self):

        # 'Main' XML file for instantiating parser:
        xml_file_attrs = {
            "generated-datetime": datetime.datetime.now().isoformat(),
            "version": '2.03',
        }
        self.iati_203_XML_file = E("iati-activities", **xml_file_attrs)

        dummy_source = synchroniser_factory.DatasetFactory.create()

        self.parser_203 = ParseManager(
            dataset=dummy_source,
            root=self.iati_203_XML_file,
        ).get_parser()

        self.parser_203.default_lang = "en"

        assert (isinstance(self.parser_203, Parser_203))

        # Version
        current_version = VersionFactory(code='2.03')

        # Related objects:
        self.organisation_role = codelist_factory.OrganisationRoleFactory(
            code='1'
        )
        self.activity = iati_factory.ActivityFactory.create(
            iati_standard_version=current_version
        )

    def test_participating_organisation_crs_channel_code(self):
        """
        - Tests if 'crs-channel-code' attribute is parsed and added correctly
          for <participating-organisation> object.
        - Doesn't test if object is actually saved in the database (the final
          stage), because 'save_all_models()' parser's function is (probably)
          tested separately
        """

        # 1. Create specific XML elements for test case:
        participating_org_attributes = {
            "role": self.organisation_role.code,
            "activity-id": self.activity.iati_identifier,
            # code is invalid:
            'crs-channel-code': 'xxx'
        }

        participating_org_XML_element = E(
            'participating-org',
            **participating_org_attributes
        )

        # 2. Create ParticipatingOrganisation object:
        test_organisation = iati_factory \
            .ParticipatingOrganisationFactory.create(
                ref="Gd-COH-123-participating-org",
                    activity=self.activity,
             )

        self.parser_203.register_model('Organisation', test_organisation)

        # crs-channel-code is invalid:
        try:
            self.parser_203.iati_activities__iati_activity__participating_org(
                participating_org_XML_element)
            self.assertFail()
        except RequiredFieldError as inst:
            self.assertEqual(inst.message, 'code is invalid')

        # crs-channel-code not found:
        participating_org_attributes['crs-channel-code'] = '123'

        participating_org_XML_element = E(
            'participating-org',
            **participating_org_attributes
        )

        try:
            self.parser_203.iati_activities__iati_activity__participating_org(
                participating_org_XML_element)
            self.assertFail()
        except FieldValidationError as inst:
            self.assertEqual(
                inst.message, 'not found on the accompanying code list'
            )

        # crs-channel-code is correct:
        crs_object_instance = codelist_factory.CRSChannelCodeFactory(
            code='12345'
        )
        participating_org_attributes[
            'crs-channel-code'
        ] = crs_object_instance.code

        participating_org_XML_element = E(
            'participating-org',
            **participating_org_attributes
        )
        self.parser_203.iati_activities__iati_activity__participating_org(
            participating_org_XML_element)

        participating_organisation = self.parser_203.get_model(
            'ActivityParticipatingOrganisation')

        # Check if CRSChannelCode object is assigned to the participating org
        # (model is not yet saved at this point):
        self.assertEqual(
            participating_organisation.crs_channel_code, crs_object_instance
        )

        # Saving models is not tested here:
        self.assertEqual(participating_organisation.pk, None)


class ActivityTagTestCase(TestCase):
    """
    2.03: A new, xml element 'tag' was added for Activity
    """

    def setUp(self):

        # 'Main' XML file for instantiating parser:
        xml_file_attrs = {
            "generated-datetime": datetime.datetime.now().isoformat(),
            "version": '2.03',
        }
        self.iati_203_XML_file = E("iati-activities", **xml_file_attrs)

        dummy_source = synchroniser_factory.DatasetFactory.create()

        self.parser_203 = ParseManager(
            dataset=dummy_source,
            root=self.iati_203_XML_file,
        ).get_parser()

        self.parser_203.default_lang = "en"

        assert (isinstance(self.parser_203, Parser_203))

        # Version
        current_version = VersionFactory(code='2.03')

        # Related objects:
        self.activity = iati_factory.ActivityFactory.create(
            iati_standard_version=current_version
        )

        self.parser_203.register_model('Activity', self.activity)

    def test_activity_tag(self):
        """
        - Tests if '<tag>' xml element is parsed and saved correctly with
          proper attributes and narratives
        - Doesn't test if object is actually saved in the database (the final
          stage), because 'save_all_models()' parser's function is (probably)
          tested separately
        """

        # Create specific XML elements for test case:
        activity_tag_attributes = {
            # Vocabulary is missing:

            # "vocabulary": '1',
            "code": '1',
            'vocabulary-uri': 'http://example.com/vocab.html',
        }

        activity_tag_XML_element = E(
            'tag',
            **activity_tag_attributes
        )

        # CASE 1:
        # 'vocabulary' attr is missing:
        try:
            self.parser_203.iati_activities__iati_activity__tag(
                activity_tag_XML_element)
            self.assertFail()
        except RequiredFieldError as inst:
            self.assertEqual(inst.field, 'vocabulary')
            self.assertEqual(inst.message, 'required attribute missing')

        # 'code' attr is missing:
        activity_tag_attributes['vocabulary'] = '1'
        activity_tag_attributes.pop('code')

        activity_tag_XML_element = E(
            'tag',
            **activity_tag_attributes
        )

        try:
            self.parser_203.iati_activities__iati_activity__tag(
                activity_tag_XML_element)
            self.assertFail()
        except RequiredFieldError as inst:
            self.assertEqual(inst.field, 'code')
            self.assertEqual(inst.message, 'required attribute missing')

        # CASE 2:
        # such TagVocabulary doesn't exist (is not yet created for our tests)
        # AND it's not 99:
        activity_tag_attributes['vocabulary'] = '88'
        activity_tag_attributes['code'] = '1'

        activity_tag_XML_element = E(
            'tag',
            **activity_tag_attributes
        )

        try:
            self.parser_203.iati_activities__iati_activity__tag(
                activity_tag_XML_element)
            self.assertFail()
        except FieldValidationError as inst:
            self.assertEqual(inst.field, 'vocabulary')
            self.assertEqual(inst.message, 'If a vocabulary is not on the '
                                           'TagVocabulary codelist, then the '
                                           'value of 99 (Reporting '
                                           'Organisation) should be declared')

        # CASE 3:
        # our system is missing such TagVocabulary object (but vocabulary attr
        # is correct (99)):
        activity_tag_attributes['vocabulary'] = '99'
        activity_tag_attributes['code'] = '1'

        activity_tag_XML_element = E(
            'tag',
            **activity_tag_attributes
        )

        try:
            self.parser_203.iati_activities__iati_activity__tag(
                activity_tag_XML_element)
            self.asseritFail()
        except FieldValidationError as inst:
            self.assertEqual(inst.field, 'vocabulary')
            self.assertEqual(inst.message, 'not found on the accompanying '
                                           'code list')

        # CASE 4:
        # Create a Vocabulary and remove vocabulary-uri attr:
        fresh_tag_vicabulary = TagVocabularyFactory(code='99')

        # Clear codelist cache (from memory):
        self.parser_203.codelist_cache = {}

        activity_tag_attributes['vocabulary'] = '99'
        activity_tag_attributes['code'] = '1'
        activity_tag_attributes.pop('vocabulary-uri')

        activity_tag_XML_element = E(
            'tag',
            **activity_tag_attributes
        )

        try:
            self.parser_203.iati_activities__iati_activity__tag(
                activity_tag_XML_element)
            self.assertFail()
        except FieldValidationError as inst:
            # self.assertEqual(inst.field, 'vocabulary-uri')
            self.assertEqual(inst.message, "If a publisher uses a vocabulary "
                                           "of 99 (i.e. ‘Reporting "
                                           "Organisation’), then the "
                                           "@vocabulary-uri attribute should "
                                           "also be used")

        # CASE 5:
        # ALL IS GOOD:
        activity_tag_attributes[
            'vocabulary-uri'
        ] = 'http://example.com/vocab.html'

        activity_tag_XML_element = E(
            'tag',
            **activity_tag_attributes
        )

        self.parser_203.iati_activities__iati_activity__tag(
            activity_tag_XML_element)

        activity_tag = self.parser_203.get_model(
            'ActivityTag')

        # Check if CRSChannelCode object is assigned to the participating org
        # (model is not yet saved at this point):
        self.assertEqual(
            activity_tag.activity, self.activity
        )
        self.assertEqual(
            activity_tag.code, activity_tag_attributes['code']
        )
        self.assertEqual(
            activity_tag.vocabulary, fresh_tag_vicabulary
        )
        self.assertEqual(
            activity_tag.vocabulary_uri,
            activity_tag_attributes['vocabulary-uri']
        )

        # Saving models is not tested here:
        self.assertEqual(activity_tag.pk, None)


class RecipientCountryTestCase(TestCase):
    """
    2.03: 'percentage' attribute must be a decimal number between 0 and 100
    inclusive, WITH NO PERCENTAGE SIGN
    """

    def setUp(self):

        # 'Main' XML file for instantiating parser:
        xml_file_attrs = {
            "generated-datetime": datetime.datetime.now().isoformat(),
            "version": '2.03',
        }
        self.iati_203_XML_file = E("iati-activities", **xml_file_attrs)

        dummy_source = synchroniser_factory.DatasetFactory.create()

        self.parser_203 = ParseManager(
            dataset=dummy_source,
            root=self.iati_203_XML_file,
        ).get_parser()

        self.parser_203.default_lang = "en"

        assert (isinstance(self.parser_203, Parser_203))

        # Version
        current_version = VersionFactory(code='2.03')

        # Related objects:
        self.activity = iati_factory.ActivityFactory.create(
            iati_standard_version=current_version
        )

        self.parser_203.register_model('Activity', self.activity)

    def test_recipient_country(self):
        """
        - Tests if '<recipient-country>' xml element is parsed and saved
          correctly with proper attributes and narratives
        - Doesn't test if object is actually saved in the database (the final
          stage), because 'save_all_models()' parser's function is (probably)
          tested separately
        """

        recipient_country_attributes = {
            # "code": '1',
            "country": '1',
            "percentage": '50',
        }

        recipient_country_XML_element = E(
            'recipient-country',
            **recipient_country_attributes
        )

        # CASE 1:
        # 'Code' attr is missing:
        try:
            self.parser_203.iati_activities__iati_activity__recipient_country(
                recipient_country_XML_element)
            self.assertFail()
        except RequiredFieldError as inst:
            self.assertEqual(inst.field, 'code')
            self.assertEqual(inst.message, 'required attribute missing')

        # CASE 2:
        # 'Country' attr is missing:

        recipient_country_attributes = {
            "code": '1',
            # "country": '1',
            "percentage": '50',
        }

        recipient_country_XML_element = E(
            'recipient-country',
            **recipient_country_attributes
        )

        try:
            self.parser_203.iati_activities__iati_activity__recipient_country(
                recipient_country_XML_element)
            self.assertFail()
        except FieldValidationError as inst:
            self.assertEqual(inst.field, 'code')
            self.assertEqual(
                inst.message,
                'not found on the accompanying code list'
            )

        # CASE 3:
        # 'percentage' attr is wrong:

        # let's create Country object so parser doesn't complain anymore:
        country = iati_factory.CountryFactory(code='LTU')

        # Clear cache (from memory):
        self.parser_203.codelist_cache = {}

        recipient_country_attributes = {
            "code": country.code,
            "country": '1',
            "percentage": '50%',
        }

        recipient_country_XML_element = E(
            'recipient-country',
            **recipient_country_attributes
        )

        try:
            self.parser_203.iati_activities__iati_activity__recipient_country(
                recipient_country_XML_element)
            self.assertFail()
        except FieldValidationError as inst:
            self.assertEqual(inst.field, 'percentage')
            self.assertEqual(
                inst.message,
                'percentage value is not valid'
            )

        # CASE 4:
        # all is good:

        recipient_country_attributes = {
            "code": country.code,
            "country": '1',
            "percentage": '50',
        }

        recipient_country_XML_element = E(
            'recipient-country',
            **recipient_country_attributes
        )

        self.parser_203.iati_activities__iati_activity__recipient_country(
            recipient_country_XML_element)

        recipient_country = self.parser_203.get_model(
            'ActivityRecipientCountry')

        # check if everything's saved:

        self.assertEqual(
            recipient_country.country, country
        )
        self.assertEqual(
            recipient_country.activity, self.activity
        )
        self.assertEqual(
            recipient_country.percentage,
            Decimal(recipient_country_attributes['percentage'])
        )

        # Saving models is not tested here:
        self.assertEqual(recipient_country.pk, None)


class RecipientRegionTestCase(TestCase):
    """
    2.03: 'percentage' attribute must be a decimal number between 0 and 100
    inclusive, WITH NO PERCENTAGE SIGN
    """

    def setUp(self):

        # 'Main' XML file for instantiating parser:
        xml_file_attrs = {
            "generated-datetime": datetime.datetime.now().isoformat(),
            "version": '2.03',
        }
        self.iati_203_XML_file = E("iati-activities", **xml_file_attrs)

        dummy_source = synchroniser_factory.DatasetFactory.create()

        self.parser_203 = ParseManager(
            dataset=dummy_source,
            root=self.iati_203_XML_file,
        ).get_parser()

        self.parser_203.default_lang = "en"

        assert (isinstance(self.parser_203, Parser_203))

        # Version
        current_version = VersionFactory(code='2.03')

        # Related objects:
        self.activity = iati_factory.ActivityFactory.create(
            iati_standard_version=current_version
        )

        self.parser_203.register_model('Activity', self.activity)

    def test_recipient_region(self):
        """
        - Tests if '<recipient-region>' xml element is parsed and saved
          correctly with proper attributes and narratives
        - Doesn't test if object is actually saved in the database (the final
          stage), because 'save_all_models()' parser's function is (probably)
          tested separately
        """

        recipient_region_attributes = {
            # "code": '1',
        }

        recipient_region_XML_element = E(
            'recipient-region',
            **recipient_region_attributes
        )

        # CASE 1:
        # 'Code' attr is missing:
        try:
            self.parser_203.iati_activities__iati_activity__recipient_region(
                recipient_region_XML_element)
            self.assertFail()
        except RequiredFieldError as inst:
            self.assertEqual(inst.model, 'recipient-region')
            self.assertEqual(inst.field, 'code')
            self.assertEqual(inst.message, 'code is unspecified or invalid')

        # CASE 2:
        # Vocabulary not found:

        recipient_region_attributes = {
            "code": '222',
        }

        recipient_region_XML_element = E(
            'recipient-region',
            **recipient_region_attributes
        )

        try:
            self.parser_203.iati_activities__iati_activity__recipient_region(
                recipient_region_XML_element)
            self.assertFail()
        except RequiredFieldError as inst:
            self.assertEqual(inst.model, 'recipient-region')
            self.assertEqual(inst.field, 'vocabulary')
            self.assertEqual(
                inst.message, 'not found on the accompanying code list'
            )

        # CASE 3:
        # Region not found (when code attr == 1):

        # Create Vocabulary obj:
        vocabulary = RegionVocabularyFactory(code=1)

        # Clear codelist cache (from memory):
        self.parser_203.codelist_cache = {}

        recipient_region_attributes = {
            "code": '1',
            "vocabulary": str(vocabulary.code),
        }

        recipient_region_XML_element = E(
            'recipient-region',
            **recipient_region_attributes
        )

        try:
            self.parser_203.iati_activities__iati_activity__recipient_region(
                recipient_region_XML_element)
            self.assertFail()
        except FieldValidationError as inst:
            self.assertEqual(inst.model, 'recipient-region')
            self.assertEqual(inst.field, 'code')
            self.assertEqual(
                inst.message,
                "not found on the accompanying code list"
            )

        # CASE 4:
        # Region not found (when code attr is differnt):

        # Update Vocabulary obj:
        vocabulary.code = 222
        vocabulary.save()

        # Clear codelist cache (from memory):
        self.parser_203.codelist_cache = {}

        recipient_region_attributes = {
            "code": '1',
            "vocabulary": str(vocabulary.code),
        }

        recipient_region_XML_element = E(
            'recipient-region',
            **recipient_region_attributes
        )

        try:
            self.parser_203.iati_activities__iati_activity__recipient_region(
                recipient_region_XML_element)
            self.assertFail()
        except IgnoredVocabularyError as inst:
            self.assertEqual(inst.model, 'recipient-region')
            self.assertEqual(inst.field, 'code')
            self.assertEqual(
                inst.message, 'code is unspecified or invalid'
            )

        # CASE 5:
        # percentage is wrong:

        # Update Vocabulary obj:
        vocabulary.code = 1
        vocabulary.save()

        # Create Region obj:
        region = iati_factory.RegionFactory()

        # Clear codelist cache (from memory):
        self.parser_203.codelist_cache = {}

        recipient_region_attributes = {
            "code": region.code,
            "vocabulary": str(vocabulary.code),
            "percentage": '100%'
        }

        recipient_region_XML_element = E(
            'recipient-region',
            **recipient_region_attributes
        )

        try:
            self.parser_203.iati_activities__iati_activity__recipient_region(
                recipient_region_XML_element)
            self.assertFail()
        except FieldValidationError as inst:
            # self.assertEqual(inst.field, 'percentage')
            self.assertEqual(
                inst.message,
                'percentage value is not valid'
            )

        # CASE 6:
        # All is good:

        # Refresh related object so old one doesn't get assigned:
        vocabulary.refresh_from_db()

        recipient_region_attributes = {
            "code": region.code,
            "vocabulary": str(vocabulary.code),
            "percentage": '100',
            "vocabulary-uri": "http://www.google.lt",
        }

        recipient_region_XML_element = E(
            'recipient-region',
            **recipient_region_attributes
        )

        self.parser_203.iati_activities__iati_activity__recipient_region(
            recipient_region_XML_element)

        recipient_region = self.parser_203.get_model(
            'ActivityRecipientRegion')

        self.assertEqual(
            recipient_region.region, region
        )

        self.assertEqual(
            recipient_region.activity, self.activity
        )

        self.assertEqual(
            recipient_region.percentage,
            Decimal(recipient_region_attributes['percentage'])
        )

        self.assertEqual(
            recipient_region.vocabulary_uri,
            recipient_region_attributes['vocabulary-uri']
        )

        self.assertEqual(recipient_region.vocabulary, vocabulary)

        # Saving models is not tested here:
        self.assertEqual(recipient_region.pk, None)


class ActivitySectorTestCase(TestCase):
    """
    2.03: 'percentage' attribute must be a decimal number between 0 and 100
    inclusive, WITH NO PERCENTAGE SIGN
    """

    def setUp(self):

        # 'Main' XML file for instantiating parser:
        xml_file_attrs = {
            "generated-datetime": datetime.datetime.now().isoformat(),
            "version": '2.03',
        }
        self.iati_203_XML_file = E("iati-activities", **xml_file_attrs)

        dummy_source = synchroniser_factory.DatasetFactory.create()

        self.parser_203 = ParseManager(
            dataset=dummy_source,
            root=self.iati_203_XML_file,
        ).get_parser()

        self.parser_203.default_lang = "en"

        assert (isinstance(self.parser_203, Parser_203))

        # Version
        current_version = VersionFactory(code='2.03')

        # Related objects:
        self.activity = iati_factory.ActivityFactory.create(
            iati_standard_version=current_version
        )

        self.parser_203.register_model('Activity', self.activity)

    def test_activity_sector(self):
        """
        - Tests if '<sector>' xml element is parsed and saved
          correctly with proper attributes and narratives
        - Doesn't test if object is actually saved in the database (the final
          stage), because 'save_all_models()' parser's function is (probably)
          tested separately
        """

        sector_attributes = {
            # "code": '1',
        }

        sector_XML_element = E(
            'sector',
            **sector_attributes
        )

        # CASE 1:
        # 'Code' attr is missing:
        try:
            self.parser_203.iati_activities__iati_activity__sector(
                sector_XML_element)
            self.assertFail()
        except RequiredFieldError as inst:
            self.assertEqual(inst.model, 'sector')
            self.assertEqual(inst.field, 'code')
            self.assertEqual(inst.message, 'required attribute missing')

        # CASE 2:
        # Vocabulary not found:

        sector_attributes = {
            "code": '1',
            "vocabulary": '222',
        }

        sector_XML_element = E(
            'sector',
            **sector_attributes
        )

        try:
            self.parser_203.iati_activities__iati_activity__sector(
                sector_XML_element)
            self.assertFail()
        except FieldValidationError as inst:
            self.assertEqual(inst.model, 'sector')
            self.assertEqual(inst.field, 'vocabulary')
            self.assertEqual(
                inst.message,
                "not found on the accompanying code list"
            )

        # CASE 3:
        # Region not found (when code attr == 1):

        # Create Vocabulary obj:
        vocabulary = SectorVocabularyFactory(code=1)

        # Clear codelist cache (from memory):
        self.parser_203.codelist_cache = {}

        # Clear codelist cache (from memory):
        self.parser_203.codelist_cache = {}

        sector_attributes = {
            "code": '1',
            "vocabulary": str(vocabulary.code),
        }

        sector_XML_element = E(
            'sector',
            **sector_attributes
        )

        try:
            self.parser_203.iati_activities__iati_activity__sector(
                sector_XML_element)
            self.assertFail()
        except FieldValidationError as inst:
            self.assertEqual(inst.model, 'sector')
            self.assertEqual(inst.field, 'code')
            self.assertEqual(
                inst.message,
                "not found on the accompanying code list"
            )

        # CASE 4:
        # Sector not found (when code attr is differnt):

        # Update Vocabulary obj:
        vocabulary.code = 222
        vocabulary.save()

        # Clear codelist cache (from memory):
        self.parser_203.codelist_cache = {}

        sector_attributes = {
            "code": '1',
            "vocabulary": str(vocabulary.code),
        }

        sector_XML_element = E(
            'sector',
            **sector_attributes
        )

        try:
            self.parser_203.iati_activities__iati_activity__sector(
                sector_XML_element)
            self.assertFail()
        except IgnoredVocabularyError as inst:
            self.assertEqual(inst.model, 'sector')
            self.assertEqual(inst.field, 'vocabulary')
            self.assertEqual(
                inst.message, 'non implemented vocabulary'
            )

        # CASE 5:
        # percentage is wrong:

        # Update Vocabulary obj:
        vocabulary.code = 1
        vocabulary.save()

        sector = iati_factory.SectorFactory()

        # Clear codelist cache (from memory):
        self.parser_203.codelist_cache = {}

        sector_attributes = {
            "code": sector.code,
            "vocabulary": str(vocabulary.code),
            "percentage": '100%'
        }

        sector_XML_element = E(
            'sector',
            **sector_attributes
        )

        try:
            self.parser_203.iati_activities__iati_activity__sector(
                sector_XML_element)
            self.assertFail()
        except FieldValidationError as inst:
            self.assertEqual(inst.model, 'sector')
            self.assertEqual(inst.field, 'percentage')
            self.assertEqual(
                inst.message,
                'percentage value is not valid'
            )

        # CASE 6:
        # All is good:

        # Refresh related object so old one doesn't get assigned:
        sector.refresh_from_db()
        vocabulary.refresh_from_db()

        sector_attributes = {
            "code": sector.code,
            "vocabulary": str(vocabulary.code),
            "percentage": '100',
            "vocabulary-uri": "http://www.google.lt",
        }

        sector_XML_element = E(
            'sector',
            **sector_attributes
        )

        self.parser_203.iati_activities__iati_activity__sector(
            sector_XML_element)

        activity_sector = self.parser_203.get_model(
            'ActivitySector')

        self.assertEqual(
            activity_sector.sector, sector
        )

        self.assertEqual(
            activity_sector.activity, self.activity
        )

        self.assertEqual(
            activity_sector.percentage,
            Decimal(sector_attributes['percentage'])
        )

        self.assertEqual(
            activity_sector.vocabulary_uri,
            sector_attributes['vocabulary-uri']
        )

        self.assertEqual(activity_sector.vocabulary, vocabulary)

        # Saving models is not tested here:
        self.assertEqual(activity_sector.pk, None)


class AidTypeTestCase(TestCase):
    """
    2.03: Added new @vocabulary attributes for elements relating to aid-type
    """

    def setUp(self):

        AidTypeVocabularyFactory(name='OECD DAC')

        # 'Main' XML file for instantiating parser:
        xml_file_attrs = {
            "generated-datetime": datetime.datetime.now().isoformat(),
            "version": '2.03',
        }
        self.iati_203_XML_file = E("iati-activities", **xml_file_attrs)

        dummy_source = synchroniser_factory.DatasetFactory.create()

        self.parser_203 = ParseManager(
            dataset=dummy_source,
            root=self.iati_203_XML_file,
        ).get_parser()

        self.parser_203.default_lang = "en"

        assert (isinstance(self.parser_203, Parser_203))

        # Version
        current_version = VersionFactory(code='2.03')

        # Related objects:
        self.activity = iati_factory.ActivityFactory.create(
            iati_standard_version=current_version,
            default_aid_type=None,
        )

        self.transaction = TransactionFactory(
            activity=self.activity
        )

        self.parser_203.register_model('Transaction', self.transaction)
        self.parser_203.register_model('Activity', self.activity)

    def test_transaction_aid_type(self):
        """
        - Tests if '<aid-type>' xml element is parsed and saved
          correctly with proper attributes and narratives
        - Doesn't test if object is actually saved in the database (the final
          stage), because 'save_all_models()' parser's function is (probably)
          tested separately
        """

        aid_type_attributes = {
            # "code": '1',
        }

        aid_type_XML_element = E(
            'aid-type',
            **aid_type_attributes
        )

        # CASE 1:
        # 'Code' attr is missing:
        try:
            self.parser_203.\
                iati_activities__iati_activity__transaction__aid_type(
                # NOQA: E501
                aid_type_XML_element)
            self.assertFail()
        except RequiredFieldError as inst:
            self.assertEqual(inst.model, 'iati-activity/transaction/aid-type')
            self.assertEqual(inst.field, 'code')
            self.assertEqual(inst.message, 'required attribute missing')

        # CASE 2:
        # 'AidType' codelist not found:
        aid_type_attributes = {
            "code": '1',
        }

        aid_type_XML_element = E(
            'aid-type',
            **aid_type_attributes
        )

        try:
            self.parser_203.\
                iati_activities__iati_activity__transaction__aid_type(
                # NOQA: E501
                aid_type_XML_element)
            self.assertFail()
        except FieldValidationError as inst:
            self.assertEqual(inst.model, 'transaction/aid-type')
            self.assertEqual(inst.field, 'code')
            self.assertEqual(
                inst.message,
                "not found on the accompanying code list. Note, that custom "
                "AidType Vocabularies currently are not supported"
            )

        # CASE 3: All is good
        # let's create an AidTypeVocabulary and AidType elements (so the
        # parser doesn't complain):
        aid_type_vocabulary = AidTypeVocabularyFactory(code='3')
        aid_type = codelist_factory.AidTypeFactory(
            code='3',
            vocabulary=aid_type_vocabulary
        )

        # Clear codelist cache (from memory):
        self.parser_203.codelist_cache = {}

        aid_type_attributes = {
            "code": aid_type.code,
            'vocabulary': aid_type_vocabulary.code,
        }

        aid_type_XML_element = E(
            'aid-type',
            **aid_type_attributes
        )

        self.parser_203.iati_activities__iati_activity__transaction__aid_type(
            # NOQA: E501
            aid_type_XML_element)

        transaction = self.parser_203.get_model('Transaction')

        transaction_aid_type = self.parser_203.get_model('TransactionAidType')

        self.assertEqual(
            transaction_aid_type.transaction, transaction
        )
        self.assertEqual(
            transaction_aid_type.aid_type, aid_type
        )


class ActivityDefaultAidTypeTestCase(TestCase):
    """
    2.03: 'The default-aid-type' element can be reported multiple times within
    an iati-activity element. The 'code' attribute definition was updated.
    The 'vocabulary' attribute was added.
    """
    def setUp(self):
        # 'Main' XML file for instantiating parser:
        xml_file_attrs = {
            "generated-datetime": datetime.datetime.now().isoformat(),
            "version": '2.03',
        }
        self.iati_203_XML_file = E("iati-activities", **xml_file_attrs)

        dummy_source = synchroniser_factory.DatasetFactory.create()

        self.parser_203 = ParseManager(
            dataset=dummy_source,
            root=self.iati_203_XML_file,
        ).get_parser()

        # Version
        current_version = VersionFactory(code='2.03')

        # Related objects:
        self.activity = iati_factory.ActivityFactory.create(
            iati_standard_version=current_version
        )
        self.parser_203.register_model('Activity', self.activity)

    def test_activity_default_aid_type(self):

        # 1) code attribute is missing:
        activity_default_aid_type_attrs = {
            # 'code': 'A01',
            'vocabulary': '1',
        }

        activity_default_aid_type_XML_element = E(
            'default-aid-type',
            **activity_default_aid_type_attrs
        )

        try:
            self.parser_203.\
                iati_activities__iati_activity__default_aid_type(
                    activity_default_aid_type_XML_element
                )
            self.assertFail()
        except RequiredFieldError as inst:
            self.assertEqual(inst.field, 'code')
            self.assertEqual(inst.message, 'required attribute missing')

        # let's create DEFAULT AidTypeVocabulary:

        default_aid_type_vocabulary = AidTypeVocabularyFactory(
            code='1',
            name='OECD DAC',
        )

        # 2) case with custom (currently not supported) AidTypeVocabulary
        # codelist:
        activity_default_aid_type_attrs = {
            'code': 'A01',
            'vocabulary': '4',  # this is custom vocabulary
        }

        activity_default_aid_type_XML_element = E(
            'default-aid-type',
            **activity_default_aid_type_attrs
        )

        try:
            self.parser_203.\
                iati_activities__iati_activity__default_aid_type(
                    activity_default_aid_type_XML_element
                )
            self.assertFail()
        except FieldValidationError as inst:
            self.assertEqual(inst.field, 'code')
            self.assertEqual(
                inst.message,
                'not found on the accompanying AidTypeVocabulary code list. '
                'Note, that custom AidType Vocabularies currently are not '
                'supported'
            )

        # 3) case with invalid code from default AidTypeVocabulary:
        activity_default_aid_type_attrs = {
            'code': '2',  # this is invalid code
            'vocabulary': '1',
        }

        activity_default_aid_type_XML_element = E(
            'default-aid-type',
            **activity_default_aid_type_attrs
        )

        try:
            self.parser_203.\
                iati_activities__iati_activity__default_aid_type(
                    activity_default_aid_type_XML_element
                )
            self.assertFail()
        except FieldValidationError as inst:
            self.assertEqual(inst.field, 'code')
            self.assertEqual(
                inst.message,
                'not found on the accompanying AidType code list. '
                'Note, that custom AidType Vocabularies currently are not '
                'supported'
            )

        # 4) all is good:
        # create default AidType codelist entry:
        first_default_aid_type = codelist_factory.AidTypeFactory(
            vocabulary=default_aid_type_vocabulary,
            code='H02'
        )

        activity_default_aid_type_attrs = {
            'code': 'H02',
            'vocabulary': '1',
        }

        activity_default_aid_type_XML_element = E(
            'default-aid-type',
            **activity_default_aid_type_attrs
        )

        self.parser_203.\
            iati_activities__iati_activity__default_aid_type(
                activity_default_aid_type_XML_element
            )

        activity_default_aid_type = self.parser_203.get_model(
            'ActivityDefaultAidType'
        )

        self.assertEqual(activity_default_aid_type.activity, self.activity)
        self.assertEqual(
            activity_default_aid_type.aid_type,
            first_default_aid_type
        )

        # 5) multiple default_aid_types for activity:

        # create 2nd default AidType codelist entry:
        second_default_aid_type = codelist_factory.AidTypeFactory(
            vocabulary=default_aid_type_vocabulary,
            code='H03'
        )

        activity_default_aid_type_attrs = {
            'code': 'H03',
            'vocabulary': '1',
        }

        activity_default_aid_type_XML_element = E(
            'default-aid-type',
            **activity_default_aid_type_attrs
        )

        self.parser_203.\
            iati_activities__iati_activity__default_aid_type(
                activity_default_aid_type_XML_element
            )

        self.activity.refresh_from_db()

        # all unassigned FK relationships are assigned here:
        self.parser_203.save_all_models()

        # Test if multiple default_aid_types are assigned for Activity:
        self.assertEqual(self.activity.default_aid_types.count(), 2)

        self.assertEqual(
            self.activity.default_aid_types.first().aid_type,
            first_default_aid_type,
        )
        self.assertEqual(
            self.activity.default_aid_types.last().aid_type,
            second_default_aid_type
        )


class ActivityDocumentLinkDescriptionTestCase(TestCase):
    '''
    2.03: The optional description element of a document-link element was
    added.
    '''
    def setUp(self):
        # 'Main' XML file for instantiating parser:
        xml_file_attrs = {
            "generated-datetime": datetime.datetime.now().isoformat(),
            "version": '2.03',
        }
        self.iati_203_XML_file = E("iati-activities", **xml_file_attrs)

        dummy_source = synchroniser_factory.DatasetFactory.create()

        self.parser_203 = ParseManager(
            dataset=dummy_source,
            root=self.iati_203_XML_file,
        ).get_parser()

        # Version
        current_version = VersionFactory(code='2.03')

        # Related objects:
        self.activity = iati_factory.ActivityFactory.create(
            iati_standard_version=current_version
        )

        self.document_link = iati_factory.DocumentLinkFactory. \
            create(url='http://someuri.com')

        self.parser_203.register_model('DocumentLink', self.document_link)

    def test_activity_document_link_description(self):
        '''test if <description> element for Activity's <document-limk> element
        is parsed and saved correctly
        '''

        document_link_description_attrs = {}

        result_document_link_XML_element = E(
            'description',
            **document_link_description_attrs
        )

        self.parser_203.\
            iati_activities__iati_activity__document_link__description(
                result_document_link_XML_element
            )

        document_link_description = self.parser_203.get_model(
            'DocumentLinkDescription'
        )

        self.assertEqual(
            document_link_description.document_link,
            self.document_link

        )


class ActivityResultDocumentLinkTestCase(TestCase):
    '''
    2.03: Added new (optional) <document-link> element for <result>
    element
    '''
    def setUp(self):
        # 'Main' XML file for instantiating parser:
        xml_file_attrs = {
            "generated-datetime": datetime.datetime.now().isoformat(),
            "version": '2.03',
        }
        self.iati_203_XML_file = E("iati-activities", **xml_file_attrs)

        dummy_source = synchroniser_factory.DatasetFactory.create()

        self.parser_203 = ParseManager(
            dataset=dummy_source,
            root=self.iati_203_XML_file,
        ).get_parser()

        # Version
        current_version = VersionFactory(code='2.03')

        # Related objects:
        self.activity = iati_factory.ActivityFactory.create(
            iati_standard_version=current_version
        )
        self.result = iati_factory.ResultFactory.create()

        self.parser_203.register_model('Activity', self.activity)
        self.parser_203.register_model('Result', self.result)

    def test_activity_result_document_link(self):
        """
        - Tests if '<result_document_link>' xml element is parsed and saved
          correctly with proper attributes.
        - Doesn't test if object is actually saved in the database (the final
          stage), because 'save_all_models()' parser's function is (probably)
          tested separately
        """

        # Case 1:
        #  'url is missing'

        result_document_link_attr = {
            # url = 'missing'

            "format": 'something'

            # 'format_code' will be got in the function

        }
        result_document_link_XML_element = E(
            'document-link',
            **result_document_link_attr
        )

        try:
            self.parser_203.\
                iati_activities__iati_activity__result__document_link(
                    result_document_link_XML_element)
            self.assertFail()
        except RequiredFieldError as inst:
            self.assertEqual(inst.field, 'url')
            self.assertEqual(inst.message, 'required attribute missing')

        # Case 2:
        # 'file_format' is missing

        result_document_link_attr = {
            "url": 'www.google.com'

            # "format":
            # 'format_code' will be got in the function

        }
        result_document_link_XML_element = E(
            'document-link',
            **result_document_link_attr
        )
        try:
            self.parser_203.\
                iati_activities__iati_activity__result__document_link(
                    result_document_link_XML_element
                )
            self.assertFail()
        except RequiredFieldError as inst:
            self.assertEqual(inst.field, 'format')
            self.assertEqual(inst.message, 'required attribute missing')

        # Case 3;
        # 'file_format_code' is missing

        result_document_link_attr = {
            "url": 'www.google.com',
            "format": 'something',
            # 'format_code will be got in the function

        }
        result_document_link_XML_element = E(
            'document-link',
            **result_document_link_attr
        )
        try:
            self.parser_203.\
                iati_activities__iati_activity__result__document_link(
                    result_document_link_XML_element
                )
            self.assertFail()
        except FieldValidationError as inst:
            self.assertEqual(inst.field, 'format')
            self.assertEqual(inst.message, 'not found on the accompanying '
                                           'code list')

        # Case 4;
        # all is good

        # dummy document-link object
        dummy_file_format = codelist_factory.\
            FileFormatFactory(code='application/pdf')

        dummy_document_link = iati_factory.\
            DocumentLinkFactory(url='http://aasamannepal.org.np/')

        self.parser_203.codelist_cache = {}

        result_document_link_attr = {
            "url": dummy_document_link.url,
            "format": dummy_file_format.code

        }
        result_document_link_XML_element = E(
            'document-link',
            **result_document_link_attr
        )

        self.parser_203 \
            .iati_activities__iati_activity__result__document_link(
                result_document_link_XML_element
            )

        document_link = self.parser_203.get_model('DocumentLink')

        # checking if everything is saved

        self.assertEqual(document_link.url, dummy_document_link.url)
        self.assertEqual(document_link.file_format,
                         dummy_document_link.file_format)
        self.assertEqual(document_link.activity, self.activity)
        self.assertEqual(document_link.result, self.result)


class ActivityResultDocumentLinkTitleTestCase(TestCase):
    '''
    2.03: Added new (optional) <document-link> element for <result>
    element
    '''

    def setUp(self):
        # 'Main' XML file for instantiating parser:
        xml_file_attrs = {
            "generated-datetime": datetime.datetime.now().isoformat(),
            "version": '2.03',
        }
        self.iati_203_XML_file = E("iati-activities", **xml_file_attrs)

        dummy_source = synchroniser_factory.DatasetFactory.create()

        self.parser_203 = ParseManager(
            dataset=dummy_source,
            root=self.iati_203_XML_file,
        ).get_parser()

        # Version
        current_version = VersionFactory(code='2.03')

        # Related objects:
        self.activity = iati_factory.ActivityFactory.create(
            iati_standard_version=current_version
        )
        self.document_link = iati_factory.DocumentLinkFactory. \
            create(url='http://someuri.com')

        self.parser_203.register_model('DocumentLink', self.document_link)

    def test_activity_result_document_link_title(self):
        '''
        Test if title attribute in <document_link> XML element is correctly
        saved.
        '''

        dummy_file_format = codelist_factory. \
            FileFormatFactory(code='application/pdf')

        dummy_document_link = iati_factory. \
            DocumentLinkFactory(url='http://aasamannepal.org.np/')

        self.parser_203.codelist_cache = {}

        result_document_link_attr = {
            "url": dummy_document_link.url,
            "format": dummy_file_format.code

        }
        result_document_link_XML_element = E(
            'document-link',
            **result_document_link_attr
        )
        self.parser_203 \
            .iati_activities__iati_activity__result__document_link__title(
                result_document_link_XML_element)
        document_link_title = self.parser_203.get_model(
            'DocumentLinkTitle')

        self.assertEqual(self.document_link,
                         document_link_title.document_link)


class ActivityResultDocumentLinkCategoryTestCase(TestCase):
    """
    2.03: Added  (optional) <category> element of a <document-link> in a
    <result> element.
    """

    def setUp(self):
        # 'Main' XML file for instantiating parser:
        xml_file_attrs = {
            "generated-datetime": datetime.datetime.now().isoformat(),
            "version": '2.03',
        }
        self.iati_203_XML_file = E("iati-activities", **xml_file_attrs)

        dummy_source = synchroniser_factory.DatasetFactory.create()

        self.parser_203 = ParseManager(
            dataset=dummy_source,
            root=self.iati_203_XML_file,
        ).get_parser()

        # Related objects:
        self.document_link = iati_factory.DocumentLinkFactory.create()

        self.parser_203.register_model(
            'DocumentLink', self.document_link
        )

    def test_activity_result_document_link_document_category(self):

        """
        Test if <document_link> attribute in <documen_link_category> XML
        element is correctly saved.
        """

        # case 1: when code is missing

        document_link_category_attr = {
            # 'code': 'A04'

        }

        document_link_category_XML_element = E(
            'category',
            **document_link_category_attr
        )
        try:
            self.parser_203.iati_activities__iati_activity__result__document_link__category(  # NOQA: E501
                document_link_category_XML_element
            )
        except RequiredFieldError as inst:
            self.assertEqual(inst.field, 'code')
            self.assertEqual(inst.message,
                             'required attribute missing')

        # case 2: when category cannot be retrieved using the given code
        document_link_category_attr = {
            'code': 'A04'

        }

        document_link_category_XML_element = E(
            'document-category',
            **document_link_category_attr
        )
        try:
            self.parser_203.iati_activities__iati_activity__result__document_link__category(  # NOQA: E501
                document_link_category_XML_element
            )
        except FieldValidationError as inst:
            self.assertEqual(inst.field, 'code')
            self.assertEqual(inst.message, 'not found on the accompanying '
                                           'codelist')

        # case:  when all is good

        # Let's create dummy document_category
        document_category = codelist_factory.DocumentCategoryFactory(
            code='A04'
        )
        document_link_category_attr = {
            'code': document_category.code

        }

        document_link_category_XML_element = E(
            'category',
            **document_link_category_attr
        )

        self.parser_203.codelist_cache = {}

        self.parser_203\
            .iati_activities__iati_activity__result__document_link__category(
                document_link_category_XML_element
            )
        # get DocumentLinkCategory

        document_link_category = self.parser_203.get_model(
            'DocumentLinkCategory')

        self.assertEqual(document_link_category.document_link, self.
                         document_link)
        self.assertEqual(document_link_category.category, document_category)


class ActivityResultDocumentLinkDocumentDateTestCase(TestCase):
    '''
    2.03: Added new (optional) <document-link> element for <result>
    element
    '''

    def setUp(self):
        # 'Main' XML file for instantiating parser:
        xml_file_attrs = {
            "generated-datetime": datetime.datetime.now().isoformat(),
            "version": '2.03',
        }
        self.iati_203_XML_file = E("iati-activities", **xml_file_attrs)

        dummy_source = synchroniser_factory.DatasetFactory.create()

        self.parser_203 = ParseManager(
            dataset=dummy_source,
            root=self.iati_203_XML_file,
        ).get_parser()

        self.document_link = iati_factory.DocumentLinkFactory. \
            create(url='http://someuri.com')

        self.parser_203.register_model('DocumentLink', self.document_link)

    def test_activity_result_document_link_document_date(self):
        '''
        Test if iso-date attribute in <document_link> XML element is
        correctly saved.
        '''

        # case 1: 'iso-date' is missing

        document_date_attr = {
            # "iso-date": '25116600000'

        }
        document_date_XML_element = E(
            'document-date',
            **document_date_attr
        )

        try:
            self.date = self.parser_203 \
                 .iati_activities__iati_activity__result__document_link__document_date(  # NOQA: E501

                document_date_XML_element

            )
        except RequiredFieldError as inst:
            self.assertEqual(inst.field, 'iso-date')
            self.assertEqual(inst.message, 'required attribute missing')

        # case 2 : 'iso-date' is not valid
        document_date_attr = {

            "iso-date": '25116600000'

        }
        document_date_XML_element = E(
            'document-date',
            **document_date_attr
        )

        try:
            self.parser_203.iati_activities__iati_activity__result__document_link__document_date(  # NOQA: E501
                document_date_XML_element
            )
        except RequiredFieldError as inst:
            self.assertEqual(inst.field, 'iso-date')
            self.assertEqual(inst.message, 'Unspecified or invalid. Date '
                                           'should be of type xml:date.')

        # case 3: 'iso-date' is not in correct range
        document_date_attr = {

            "iso-date": '18200915'

        }
        document_date_XML_element = E(
            'document-date',
            **document_date_attr
        )
        try:
            self.parser_203.iati_activities__iati_activity__result__document_link__document_date(  # NOQA: E501
                document_date_XML_element
            )
        except FieldValidationError as inst:
            self.assertEqual(inst.field, 'iso-date')
            self.assertEqual(inst.message, 'iso-date not of type xsd:date')

        # all is good
        document_date_attr = {

            "iso-date": '2011-05-06'  # this is acceptable  iso-date

        }
        document_date_XML_element = E(
            'document-date',
            **document_date_attr
        )
        self.parser_203\
            .iati_activities__iati_activity__result__document_link__document_date(  # NOQA: E501
            document_date_XML_element
        )

        # Let's test date is saved

        date = dateutil.parser.parse('2011-05-06', ignoretz=True)

        document_link = self.parser_203.get_model('DocumentLink')
        self.assertEqual(date, document_link.iso_date)


class ActivityResultDocumentLinkLanguageTestCase(TestCase):
    '''
    2.03: Added new (optional) <document-link> element for <result>
    element
    '''

    def setUp(self):
        # 'Main' XML file for instantiating parser:
        xml_file_attrs = {
            "generated-datetime": datetime.datetime.now().isoformat(),
            "version": '2.03',
        }
        self.iati_203_XML_file = E("iati-activities", **xml_file_attrs)

        dummy_source = synchroniser_factory.DatasetFactory.create()

        self.parser_203 = ParseManager(
            dataset=dummy_source,
            root=self.iati_203_XML_file,
        ).get_parser()

        self.document_link = iati_factory.DocumentLinkFactory. \
            create(url='http://someuri.com')

        self.parser_203.register_model('DocumentLink', self.document_link)

    def test_activity_result_document_link_language(self):
        '''
        Test if language attribute in <document_link_language> XML element is
        correctly saved.
        '''

        # case 1: 'code' is missing

        document_language_attr = {
            # "code": 'en'

        }
        document_language_XML_element = E(
            'document-date',
            **document_language_attr
        )

        try:
            self.date = self.parser_203 \
                 .iati_activities__iati_activity__result__document_link__language(  # NOQA: E501

                document_language_XML_element

            )
        except RequiredFieldError as inst:
            self.assertEqual(inst.field, 'code')
            self.assertEqual(inst.message, 'required attribute missing')

        # case 2: 'language' is not found
        document_language_attr = {

            "code": 'ab'

        }
        document_language_XML_element = E(
            'language',
            **document_language_attr
        )
        try:
            self.parser_203.iati_activities__iati_activity__result__document_link__language(  # NOQA: E501
                document_language_XML_element
            )
        except FieldValidationError as inst:
            self.assertEqual(inst.field, 'code')
            self.assertEqual(inst.message,
                             'not found on the accompanying code list')

        # all is good
        language = codelist_factory.LanguageFactory()  # dummy language object
        document_language_attr = {

            "code": language.code

        }
        document_language_XML_element = E(
            'language',
            **document_language_attr
        )
        self.parser_203\
            .iati_activities__iati_activity__result__document_link__language(
                document_language_XML_element
            )

        # Let's test language is saved

        document_link = self.parser_203.get_model('DocumentLink')
        document_link_language = self.parser_203.get_model(
            'DocumentLinkLanguage')
        self.assertEqual(document_link, document_link_language.document_link)
        self.assertEqual(language, document_link_language.language)


class ActivityResultDocumentLinkDescriptionTestCase(TestCase):
    '''
    2.03: The optional <description> element of a <document-link> element was
    added.
    '''

    def setUp(self):
        # 'Main' XML file for instantiating parser:
        xml_file_attrs = {
            "generated-datetime": datetime.datetime.now().isoformat(),
            "version": '2.03',
        }
        self.iati_203_XML_file = E("iati-activities", **xml_file_attrs)

        dummy_source = synchroniser_factory.DatasetFactory.create()

        self.parser_203 = ParseManager(
            dataset=dummy_source,
            root=self.iati_203_XML_file,
        ).get_parser()
        self.document_link = iati_factory.DocumentLinkFactory. \
            create(url='http://someuri.com')

        self.parser_203.register_model('DocumentLink', self.document_link)

    def test_activity_result_document_link_description(self):
        '''test if <description> element for Result's <document-link> element
        is parsed and saved correctly
        '''

        document_link_description_attrs = {}

        result_document_link_XML_element = E(
            'description',
            **document_link_description_attrs
        )

        self.parser_203.\
            iati_activities__iati_activity__result__document_link__description(
                result_document_link_XML_element
            )

        document_link_description = self.parser_203.get_model(
            'DocumentLinkDescription'
        )

        self.assertEqual(
            document_link_description.document_link,
            self.document_link
        )


class ActivityResultIndicatorTestCase(TestCase):

    """
    2.03: The optional attribute 'aggregation-status' was added
    """

    def setUp(self):
        # 'Main' XML file for instantiating parser:
        xml_file_attrs = {
            "generated-datetime": datetime.datetime.now().isoformat(),
            "version": '2.03',
        }
        self.iati_203_XML_file = E("iati-activities", **xml_file_attrs)

        dummy_source = synchroniser_factory.DatasetFactory.create()

        self.parser_203 = ParseManager(
            dataset=dummy_source,
            root=self.iati_203_XML_file,
        ).get_parser()

        # Related objects:
        self.result = iati_factory.ResultFactory.create()
        self.activity = self.result.activity

        self.parser_203.register_model('Activity', self.activity)
        self.parser_203.register_model('Result', self.result)

    def test_activity_result_indicator(self):
        """test if <indicator> element inside <result> element is parsed
        properly
        """

        # 1) measure attribute is missing:
        result_indicator_attrs = {
            # "measure": "1",
            "ascending": "1",
            "aggregation-status": "1",

        }

        result_indicator_XML_element = E(
            'indicator',
            **result_indicator_attrs
        )

        try:
            self.parser_203.\
                iati_activities__iati_activity__result__indicator(
                    result_indicator_XML_element
                )
            self.assertFail()
        except RequiredFieldError as inst:
            self.assertEqual(inst.field, 'measure')
            self.assertEqual(inst.message, 'required attribute missing')

        # 2) IndicatorMeasure codelist is missing:

        result_indicator_attrs = {
            "measure": "1",
            "ascending": "1",
            "aggregation-status": "1",

        }

        result_indicator_XML_element = E(
            'indicator',
            **result_indicator_attrs
        )

        try:
            self.parser_203.\
                iati_activities__iati_activity__result__indicator(
                    result_indicator_XML_element
                )
            self.assertFail()
        except RequiredFieldError as inst:
            self.assertEqual(inst.field, 'measure')
            self.assertEqual(
                inst.message,
                'not found on the accompanying code list'
            )

        # 3) everything's OK:
        # let's create an IndicatorMeasure codelist object:

        self.parser_203.codelist_cache = {}

        result_indicator_attrs = {
            "measure": "1",
            "ascending": "1",
            "aggregation-status": "1",

        }

        indicator_measure = iati_factory.IndicatorMeasureFactory.create(
            code=result_indicator_attrs.get("measure")
        )

        result_indicator_XML_element = E(
            'indicator',
            **result_indicator_attrs
        )

        self.parser_203.\
            iati_activities__iati_activity__result__indicator(
                result_indicator_XML_element
            )

        result_indicator = self.parser_203.get_model('ResultIndicator')

        self.assertEqual(result_indicator.result, self.result)
        self.assertEqual(
            result_indicator.measure,
            indicator_measure
        )
        self.assertEqual(result_indicator.ascending, True)
        self.assertEqual(result_indicator.aggregation_status, True)


class ActivityResultIndicatorDocumentLinkTestCase(TestCase):

    """
    2.03: The optional document-link element was added.
    """

    def setUp(self):
        # 'Main' XML file for instantiating parser:
        xml_file_attrs = {
            "generated-datetime": datetime.datetime.now().isoformat(),
            "version": '2.03',
        }
        self.iati_203_XML_file = E("iati-activities", **xml_file_attrs)

        dummy_source = synchroniser_factory.DatasetFactory.create(
            name="dataset-2"
        )

        self.parser_203 = ParseManager(
            dataset=dummy_source,
            root=self.iati_203_XML_file,
        ).get_parser()

        self.parser_203.default_lang = "en"

        assert (isinstance(self.parser_203, Parser_203))

        # Related objects:
        self.result_indicator = iati_factory.ResultIndicatorFactory.create()
        self.activity = self.result_indicator.result.activity
        self.result = self.result_indicator.result

        self.parser_203.register_model('Activity', self.activity)
        self.parser_203.register_model('Result', self.result)
        self.parser_203.register_model(
            'ResultIndicator', self.result_indicator
        )

    def test_activity_result_indicator_document_link(self):

        # Case 1:
        #  'url is missing'

        result_indicator_document_link_attr = {
            # url = 'missing'

            "format": 'something'

            # 'format_code' will be got in the function

        }
        result_indicator_document_link_XML_element = E(
            'document-link',
            **result_indicator_document_link_attr
        )

        try:
            self.parser_203.\
                iati_activities__iati_activity__result__indicator__document_link(  # NOQA: E501
                    result_indicator_document_link_XML_element)
            self.assertFail()
        except RequiredFieldError as inst:
            self.assertEqual(inst.field, 'url')
            self.assertEqual(inst.message, 'required attribute missing')

        # Case 2:
        # 'file_format' is missing

        result_indicator_document_link_attr = {
            "url": 'www.google.com'

            # "format":
            # 'format_code' will be got in the function

        }
        result_indicator_document_link_XML_element = E(
            'document-link',
            **result_indicator_document_link_attr
        )
        try:
            self.parser_203.\
                iati_activities__iati_activity__result__indicator__document_link(  # NOQA: E501
                    result_indicator_document_link_XML_element
                )
            self.assertFail()
        except RequiredFieldError as inst:
            self.assertEqual(inst.field, 'format')
            self.assertEqual(inst.message, 'required attribute missing')

        # Case 3;
        # 'file_format_code' is missing

        result_indicator_document_link_attr = {
            "url": 'www.google.com',
            "format": 'something',
            # 'format_code will be got in the function

        }
        result_indicator_document_link_XML_element = E(
            'document-link',
            **result_indicator_document_link_attr
        )
        try:
            self.parser_203.\
                iati_activities__iati_activity__result__indicator__document_link(  # NOQA: E501
                    result_indicator_document_link_XML_element
                )
            self.assertFail()
        except FieldValidationError as inst:
            self.assertEqual(inst.field, 'format')
            self.assertEqual(inst.message, 'not found on the accompanying '
                                           'code list')

        # Case 4;
        # all is good

        # dummy document-link object
        dummy_file_format = codelist_factory.\
            FileFormatFactory(code='application/pdf')

        dummy_document_link = iati_factory.\
            DocumentLinkFactory(url='http://aasamannepal.org.np/')

        self.parser_203.codelist_cache = {}

        result_indicator_document_link_attr = {
            "url": dummy_document_link.url,
            "format": dummy_file_format.code

        }
        result_indicator_document_link_XML_element = E(
            'document-link',
            **result_indicator_document_link_attr
        )

        self.parser_203 \
            .iati_activities__iati_activity__result__indicator__document_link(
                result_indicator_document_link_XML_element
            )

        result_indicator_document_link = self.parser_203.get_model(
            'DocumentLink'
        )

        # checking if everything is saved

        self.assertEqual(
            result_indicator_document_link.url,
            dummy_document_link.url
        )
        self.assertEqual(
            result_indicator_document_link.file_format,
            dummy_document_link.file_format
        )
        self.assertEqual(
            result_indicator_document_link.activity,
            self.activity
        )
        self.assertEqual(
            result_indicator_document_link.result_indicator,
            self.result_indicator
        )


class ActivityResultIndicatorDocumentLinkDocumentDateTestCase(TestCase):

    """
    2.03: The optional document-date element of a document-link in a indicator
    in a result element was added.
    """

    def setUp(self):
        # 'Main' XML file for instantiating parser:
        xml_file_attrs = {
            "generated-datetime": datetime.datetime.now().isoformat(),
            "version": '2.03',
        }
        self.iati_203_XML_file = E("iati-activities", **xml_file_attrs)

        dummy_source = synchroniser_factory.DatasetFactory.create()

        self.parser_203 = ParseManager(
            dataset=dummy_source,
            root=self.iati_203_XML_file,
        ).get_parser()

        # Related objects:
        self.document_link = iati_factory.DocumentLinkFactory.create()

        self.parser_203.register_model(
            'DocumentLink', self.document_link
        )

    def test_activity_result_indicator_document_link_document_date(self):
        """
        Test if iso-date attribute in <document_link> XML element is correctly
        saved.
        """

        # Case 1: 'ido-date' attribute is missing:

        document_date_attr = {
            # 'iso-date': '2018-10-10',
        }

        document_date_XML_element = E(
            'document-date',
            **document_date_attr
        )

        try:
            self.parser_203.\
                iati_activities__iati_activity__result__indicator__document_link__document_date(  # NOQA: E501
                    document_date_XML_element)
            self.assertFail()
        except RequiredFieldError as inst:
            self.assertEqual(inst.field, 'iso-date')
            self.assertEqual(inst.message, 'required attribute missing')

        # Case 2:
        # ISO date is invalid:

        document_date_attr = {
            'iso-date': '2018-10-ab',
        }
        document_date_XML_element = E(
            'document-date',
            **document_date_attr
        )

        try:
            self.parser_203.\
                iati_activities__iati_activity__result__indicator__document_link__document_date(  # NOQA: E501
                    document_date_XML_element)
            self.assertFail()
        except RequiredFieldError as inst:
            self.assertEqual(inst.field, 'iso-date')
            self.assertEqual(
                inst.message,
                'Unspecified or invalid. Date should be of type xml:date.'
            )

        # Case 3:
        # all is good:

        document_date_attr = {
            'iso-date': '2018-10-10',
        }
        document_date_XML_element = E(
            'document-date',
            **document_date_attr
        )

        self.parser_203.\
            iati_activities__iati_activity__result__indicator__document_link__document_date(  # NOQA: E501
                document_date_XML_element
            )

        result_indicator_document_link = self.parser_203.get_model(
            'DocumentLink'
        )

        self.assertEqual(
            result_indicator_document_link.iso_date,
            datetime.datetime(2018, 10, 10, 0, 0)
        )


class ActivityResultIndicatorDocumentLinkTitleTestCase(TestCase):
    '''
    2.03: Added new (optional) <document-link> element for <indicator>
    element inside <result> element
    '''

    def setUp(self):
        # 'Main' XML file for instantiating parser:
        xml_file_attrs = {
            "generated-datetime": datetime.datetime.now().isoformat(),
            "version": '2.03',
        }
        self.iati_203_XML_file = E("iati-activities", **xml_file_attrs)

        dummy_source = synchroniser_factory.DatasetFactory.create()

        self.parser_203 = ParseManager(
            dataset=dummy_source,
            root=self.iati_203_XML_file,
        ).get_parser()

        # Related objects:
        self.document_link = iati_factory.DocumentLinkFactory. \
            create(url='http://someuri.com')

        self.parser_203.register_model('DocumentLink', self.document_link)

    def test_activity_result_indicator_document_link_title(self):
        '''
        Test if title attribute in <document_link> XML element for
        <indicator> element is correctly saved.
        '''

        dummy_file_format = codelist_factory. \
            FileFormatFactory(code='application/pdf')

        dummy_indicator_document_link = iati_factory. \
            DocumentLinkFactory(url='http://aasamannepal.org.np/')

        self.parser_203.codelist_cache = {}

        result_document_link_attr = {
            "url": dummy_indicator_document_link.url,
            "format": dummy_file_format.code

        }
        result_indicator_document_link_XML_element = E(
            'document-link',
            **result_document_link_attr
        )
        self.parser_203 \
            .iati_activities__iati_activity__result__indicator__document_link__title(  # NOQA: E501
            result_indicator_document_link_XML_element)

        document_link_title = self.parser_203.get_model(
            'DocumentLinkTitle')

        self.assertEqual(self.document_link,
                         document_link_title.document_link)


class ActivityResultIndicatorDocumentLinkCategoryTestCase(TestCase):
    """
    2.03: Added  (optional) <category> element of a <document-link> in a
    <result> element.
    """

    def setUp(self):
        # 'Main' XML file for instantiating parser:
        xml_file_attrs = {
            "generated-datetime": datetime.datetime.now().isoformat(),
            "version": '2.03',
        }
        self.iati_203_XML_file = E("iati-activities", **xml_file_attrs)

        dummy_source = synchroniser_factory.DatasetFactory.create()

        self.parser_203 = ParseManager(
            dataset=dummy_source,
            root=self.iati_203_XML_file,
        ).get_parser()

        # Related objects:
        self.document_link = iati_factory.DocumentLinkFactory.create()

        self.parser_203.register_model(
            'DocumentLink', self.document_link
        )

    def test_activity_result_indicator_document_link_document_category(self):

        """
        Test if <indicator_document_link> attribute in
        <document_link_category> XML element is correctly saved.
        """

        # case 1: when code is missing

        indicator_document_link_category_attr = {
            # 'code': 'A04'

        }

        indicator_document_link_category_XML_element = E(
            'category',
            **indicator_document_link_category_attr
        )
        try:
            self.parser_203.iati_activities__iati_activity__result__indicator__document_link__category(  # NOQA: E501
                indicator_document_link_category_XML_element
            )
        except RequiredFieldError as inst:
            self.assertEqual(inst.field, 'code')
            self.assertEqual(inst.message,
                             'required attribute missing')

        # case 2: when category cannot be retrieved using the given code
        indicator_document_link_category_attr = {
            'code': 'A04'

        }

        indicator_document_link_category_XML_element = E(
            'indicator-document-category',
            **indicator_document_link_category_attr
        )
        try:
            self.parser_203.iati_activities__iati_activity__result__indicator__document_link__category(  # NOQA: E501
                indicator_document_link_category_XML_element
            )
        except FieldValidationError as inst:
            self.assertEqual(inst.field, 'code')
            self.assertEqual(inst.message, 'not found on the accompanying '
                                           'code list')

        # case:  when all is good

        # Let's create dummy document_category
        indicator_document_category = \
            codelist_factory.DocumentCategoryFactory(
                code='A04'
            )
        indicator_document_link_category_attr = {
            'code': indicator_document_category.code

        }

        indicator_document_link_category_XML_element = E(
            'category',
            **indicator_document_link_category_attr
        )

        self.parser_203.codelist_cache = {}

        self.parser_203\
            .iati_activities__iati_activity__result__indicator__document_link__category(  # NOQA: E501
                indicator_document_link_category_XML_element
            )
        # get DocumentLinkCategory

        indicator_document_link_category = self.parser_203.get_model(
            'DocumentLinkCategory')

        self.assertEqual(indicator_document_link_category.document_link, self.
                         document_link)
        self.assertEqual(indicator_document_link_category.category,
                         indicator_document_category)


class ActivityResultIndicatorDocumentLinkLanguageTestCase(TestCase):
    '''
    2.03: Added new (optional) <document-link> element for <indicator>
    element
    '''

    def setUp(self):
        # 'Main' XML file for instantiating parser:
        xml_file_attrs = {
            "generated-datetime": datetime.datetime.now().isoformat(),
            "version": '2.03',
        }
        self.iati_203_XML_file = E("iati-activities", **xml_file_attrs)

        dummy_source = synchroniser_factory.DatasetFactory.create()

        self.parser_203 = ParseManager(
            dataset=dummy_source,
            root=self.iati_203_XML_file,
        ).get_parser()
        self.document_link = iati_factory.DocumentLinkFactory. \
            create(url='http://someuri.com')

        self.parser_203.register_model('DocumentLink',
                                       self.document_link)

    def test_activity_result_indicator_document_link_language(self):
        '''
        Test if <language> element in <document_link> XML element is
        correctly saved.
        '''

        # case 1: 'code' is missing

        language_attr = {
            # "code": 'en'

        }
        language_XML_element = E(
            'language',
            **language_attr
        )

        try:
            self.date = self.parser_203 \
                 .iati_activities__iati_activity__result__indicator__document_link__language(  # NOQA: E501

                language_XML_element

            )
        except RequiredFieldError as inst:
            self.assertEqual(inst.field, 'code')
            self.assertEqual(inst.message, 'required attribute missing')

        # case 2: 'language' is not found
        language_attr = {

            "code": 'ab'

        }
        language_XML_element = E(
            'language',
            **language_attr
        )
        try:
            self.parser_203.iati_activities__iati_activity__result__indicator__document_link__language(  # NOQA: E501
                language_XML_element
            )
        except FieldValidationError as inst:
            self.assertEqual(inst.field, 'code')
            self.assertEqual(inst.message,
                             'not found on the accompanying code list')

        # all is good
        language = codelist_factory.LanguageFactory()  # dummy language object
        language_attr = {

            "code": language.code

        }
        language_XML_element = E(
            'language',
            **language_attr
        )
        self.parser_203\
            .iati_activities__iati_activity__result__indicator__document_link__language(  # NOQA: E501
                language_XML_element
            )

        # Let's test language is saved

        document_link_language = self.parser_203.get_model(
            'DocumentLinkLanguage')
        self.assertEqual(self.document_link,
                         document_link_language.document_link)
        self.assertEqual(language, document_link_language.language)


class ActivityResultIndicatorDocumentLinkDescriptionTestCase(TestCase):
    '''
    2.03: The optional <description> element of a <document-link> element was
    added.
    '''

    def setUp(self):
        # 'Main' XML file for instantiating parser:
        xml_file_attrs = {
            "generated-datetime": datetime.datetime.now().isoformat(),
            "version": '2.03',
        }
        self.iati_203_XML_file = E("iati-activities", **xml_file_attrs)

        dummy_source = synchroniser_factory.DatasetFactory.create()

        self.parser_203 = ParseManager(
            dataset=dummy_source,
            root=self.iati_203_XML_file,
        ).get_parser()
        self.document_link = iati_factory.DocumentLinkFactory.\
            create(url='http://someuri.com')

        self.parser_203.register_model('DocumentLink', self.document_link)

    def test_activity_result_indicator_document_link_description(self):
        '''test if <description> element for Result Indicator's <document-link>
        element is parsed and saved correctly
        '''

        document_link_description_attrs = {}

        result_document_link_XML_element = E(
            'description',
            **document_link_description_attrs
        )

        self.parser_203.\
            iati_activities__iati_activity__result__indicator__document_link__description(  # NOQA: E501
                result_document_link_XML_element
            )

        document_link_description = self.parser_203.get_model(
            'DocumentLinkDescription'
        )

        self.assertEqual(
            document_link_description.document_link,
            self.document_link
        )


<<<<<<< HEAD
class ActivityResultIndicatorBaselineLocationTestCase(TestCase):
    '''2.03: The optional location element was added.
    '''
=======
class ActivityResultIndicatorBaselineTestCase(TestCase):
    """
    2.03: The occurance rules of the baseline element were amended so that it
    can be reported multiple times.
    """
>>>>>>> 54a1a656

    def setUp(self):
        # 'Main' XML file for instantiating parser:
        xml_file_attrs = {
            "generated-datetime": datetime.datetime.now().isoformat(),
            "version": '2.03',
        }
        self.iati_203_XML_file = E("iati-activities", **xml_file_attrs)

        dummy_source = synchroniser_factory.DatasetFactory.create()

        self.parser_203 = ParseManager(
            dataset=dummy_source,
            root=self.iati_203_XML_file,
        ).get_parser()

<<<<<<< HEAD
=======
        # Related objects:
>>>>>>> 54a1a656
        self.result_indicator = iati_factory.ResultIndicatorFactory()

        self.result_indicator_baseline = iati_factory.\
            ResultIndicatorBaselineFactory(
<<<<<<< HEAD
                year=2018,  # FIXME: Remove this after base branch merge
                result_indicator=self.result_indicator,
            )

        self.activity = self.result_indicator_baseline.result_indicator\
            .result.activity

        self.location = iati_factory.LocationFactory(ref='KH-PNH')

        self.parser_203.register_model('Activity', self.activity)

        self.parser_203.register_model(
            'ResultIndicatorBaseline',
            self.result_indicator_baseline
        )
        self.parser_203.register_model('Location', self.location)

    def test_activity_result_indicator_baseline_location(self):

        """
        Test if <location> element in context of a baseline element (as part
        of a parent result/indicator element) is parsed and saved correctly
        """

        # 1. 'ref' attribute is not provided:
        result_indicator_baseline_location_attrs = {
            # 'ref': 'AF-KAN',
        }

        result_indicator_baseline_location_XML_element = E(
            'location',
            **result_indicator_baseline_location_attrs
=======
                result_indicator=self.result_indicator
            )

        self.parser_203.register_model(
            'ResultIndicatorBaseline', self.result_indicator_baseline
        )
        self.parser_203.register_model(
            'ResultIndicator', self.result_indicator
        )

    def test_activity_result_indicator_baseline(self):

        """
        test if <baseline> element in context of an indicator in a result
        element is parsed and saved correctly
        """

        # 1. year value is not provided:

        result_indicator_baseline_attrs = {
            'iso-date': '2018-11-13',
            # 'year': '2018',
            'value': '10',
        }

        result_indicator_baseline_XML_element = E(
            'baseline',
            **result_indicator_baseline_attrs
>>>>>>> 54a1a656
        )

        try:
            self.parser_203\
<<<<<<< HEAD
                .iati_activities__iati_activity__result__indicator__baseline__location(  # NOQA: E501
                    result_indicator_baseline_location_XML_element
                )
        except RequiredFieldError as inst:
            self.assertEqual(inst.field, 'ref')
            self.assertEqual(inst.message,
                             "This attribute has to be a cross-reference to "
                             "the internal reference assigned to a defined "
                             "location: iati-activity/location/@ref, so "
                             "leaving it blank makes no sense")

        # 2. Referenced location doesn't exist:
        result_indicator_baseline_location_attrs = {
            'ref': 'AF-KAN',  # it's not 'KH-PNH'
        }

        result_indicator_baseline_location_XML_element = E(
            'location',
            **result_indicator_baseline_location_attrs
=======
                .iati_activities__iati_activity__result__indicator__baseline(
                    result_indicator_baseline_XML_element
                )
            self.assertFail()
        except RequiredFieldError as inst:
            self.assertEqual(
                inst.message, 'required attribute missing (should be of type '
                              'xsd:positiveInteger with format (yyyy))'
            )

        # 2. year value is wrong:

        result_indicator_baseline_attrs = {
            'iso-date': '2018-11-13',
            'year': '1899',
            'value': '10',
        }

        result_indicator_baseline_XML_element = E(
            'baseline',
            **result_indicator_baseline_attrs
>>>>>>> 54a1a656
        )

        try:
            self.parser_203\
<<<<<<< HEAD
                .iati_activities__iati_activity__result__indicator__baseline__location(  # NOQA: E501
                    result_indicator_baseline_location_XML_element
                )
        except FieldValidationError as inst:
            self.assertEqual(inst.field, 'ref')

            self.assertEqual(
                inst.message,
                "Referenced location doesn't exist"
            )

        # 3. Referrenced location isn't refferenced on an activity level:
        result_indicator_baseline_location_attrs = {
            'ref': 'KH-PNH',
        }

        result_indicator_baseline_location_XML_element = E(
            'location',
            **result_indicator_baseline_location_attrs
        )

        try:
            self.parser_203\
                .iati_activities__iati_activity__result__indicator__baseline__location(  # NOQA: E501
                    result_indicator_baseline_location_XML_element
                )
        except FieldValidationError as inst:
            self.assertEqual(inst.field, 'ref')

            self.assertEqual(
                inst.message,
                "Referenced location has to be referenced on an Activity level"
            )

        # 4. all is good:

        self.activity.location_set.add(self.location)

        self.parser_203\
            .iati_activities__iati_activity__result__indicator__baseline__location(  # NOQA: E501
                result_indicator_baseline_location_XML_element
            )

        referenced_location = self.parser_203.get_model('Location')

        self.assertEqual(
            referenced_location.result_indicator_baseline,
            self.result_indicator_baseline,
=======
                .iati_activities__iati_activity__result__indicator__baseline(
                    result_indicator_baseline_XML_element
                )
            self.assertFail()
        except RequiredFieldError as inst:
            self.assertEqual(
                inst.message, 'required attribute missing (should be of type '
                              'xsd:positiveInteger with format (yyyy))'
            )

        # 3. all is good:
        result_indicator_baseline_attrs = {
            'iso-date': '2018-11-13',
            'year': '2018',
            'value': '10',
        }

        result_indicator_baseline_XML_element = E(
            'baseline',
            **result_indicator_baseline_attrs
        )

        self.parser_203\
            .iati_activities__iati_activity__result__indicator__baseline(
                result_indicator_baseline_XML_element
            )

        result_indicator_baseline = self.parser_203.get_model(
            'ResultIndicatorBaseline'
        )

        # Year
        self.assertEqual(
            result_indicator_baseline.year,
            int(result_indicator_baseline_attrs['year']),
        )

        # Value
        self.assertEqual(
            result_indicator_baseline.value,
            result_indicator_baseline_attrs['value'],
        )

        # ISO date
        self.assertEqual(
            result_indicator_baseline.iso_date,
            result_indicator_baseline_attrs['iso-date'],
        )

        # Result Indicator
        self.assertEqual(
            result_indicator_baseline.result_indicator,
            self.result_indicator,
>>>>>>> 54a1a656
        )


class ActivityResultIndicatorPeriodTargetTestCase(TestCase):

    """
    2.03: this element can now be reported multiple times
    """

    def setUp(self):
        # 'Main' XML file for instantiating parser:
        xml_file_attrs = {
            "generated-datetime": datetime.datetime.now().isoformat(),
            "version": '2.03',
        }
        self.iati_203_XML_file = E("iati-activities", **xml_file_attrs)

        dummy_source = synchroniser_factory.DatasetFactory.create()

        self.parser_203 = ParseManager(
            dataset=dummy_source,
            root=self.iati_203_XML_file,
        ).get_parser()
        # Related objects:
        self.result_indicator_period = iati_factory.\
            ResultIndicatorPeriodFactory()
        self.result_indicator = self.result_indicator_period.result_indicator
        self.activity = self.result_indicator.result.activity
        self.result = self.result_indicator.result

        self.parser_203.register_model('Activity', self.activity)
        self.parser_203.register_model('Result', self.result)
        self.parser_203.register_model(
            'ResultIndicator', self.result_indicator
        )
        self.parser_203.register_model(
            'ResultIndicatorPeriod', self.result_indicator_period
        )

    def test_activity_result_indicator_period_target(self):

        """
        test if <target> element within period, in context of an indicator in
        a result element is parsed and saved correctly
        """

        # 1) test if value is not provided:
        result_indicator_period_target_attrs = {
            # 'value': '11'
        }

        result_indicator_period_target_XML_element = E(
            'target',
            **result_indicator_period_target_attrs
        )

        self.parser_203\
            .iati_activities__iati_activity__result__indicator__period__target(  # NOQA: E501
                result_indicator_period_target_XML_element
            )

        result_indicator_period_target = self.parser_203.get_model(
            'ResultIndicatorPeriodTarget')

        self.assertEqual(
            result_indicator_period_target.value,
            ''
        )

        # 2) test if value is provided:
        result_indicator_period_target_attrs = {
            'value': '11'
        }

        result_indicator_period_target_XML_element = E(
            'target',
            **result_indicator_period_target_attrs
        )

        self.parser_203\
            .iati_activities__iati_activity__result__indicator__period__target(  # NOQA: E501
                result_indicator_period_target_XML_element
            )

        result_indicator_period_target = self.parser_203.get_model(
            'ResultIndicatorPeriodTarget')

        self.assertEqual(
            result_indicator_period_target.value,
            result_indicator_period_target_attrs['value']
        )

        # 3) test multiple target elements:

        # FIRST ResultIndicatorPeriodTarget:
        result_indicator_period_target_attrs = {
            'value': '20'
        }

        result_indicator_period_target_XML_element = E(
            'target',
            **result_indicator_period_target_attrs
        )

        self.parser_203\
            .iati_activities__iati_activity__result__indicator__period__target(  # NOQA: E501
                result_indicator_period_target_XML_element
            )

        # SECOND ResultIndicatorPeriodTarget:
        result_indicator_period_target_attrs2 = {
            'value': '21'
        }

        result_indicator_period_target_XML_element2 = E(
            'target',
            **result_indicator_period_target_attrs2
        )

        self.parser_203\
            .iati_activities__iati_activity__result__indicator__period__target(  # NOQA: E501
                result_indicator_period_target_XML_element2
            )

        # all unassigned FK relationships are assigned here:
        self.parser_203.save_all_models()

        self.result_indicator_period.refresh_from_db()

        # check ForeignKey assignments:
        result_indicator_period_target = self.parser_203.get_model(
            'ResultIndicatorPeriodTarget')

        self.assertEqual(
            result_indicator_period_target.result_indicator_period,
            self.result_indicator_period
        )

        # check 'value' attributes:

        # it's 4 because during the test we asigned 1) '', 2) 11, 3) 20 & 21:
        self.assertEqual(self.result_indicator_period.targets.count(), 4)

        self.assertListEqual(
            ['', '11', '20', '21'],
            list(self.result_indicator_period.targets.values_list(
                'value', flat=True
            ))
        )


class ActivityResultIndicatorPeriodTargetDocumentLinkCategoryTestCase(
    TestCase
):

    """
    2.03: The optional <document-link> element was added.
    """

    def setUp(self):
        # 'Main' XML file for instantiating parser:
        xml_file_attrs = {
            "generated-datetime": datetime.datetime.now().isoformat(),
            "version": '2.03',
        }
        self.iati_203_XML_file = E("iati-activities", **xml_file_attrs)

        dummy_source = synchroniser_factory.DatasetFactory.create()

        self.parser_203 = ParseManager(
            dataset=dummy_source,
            root=self.iati_203_XML_file,
        ).get_parser()

        # Related objects:
        self.document_link = iati_factory.DocumentLinkFactory.create()

        self.parser_203.register_model(
            'DocumentLink', self.document_link
        )

    def test_activity_result_indicatior_period_target_document_link_category(  # NOQA: E501
        self
    ):
        '''test if <document-link>'s <category> element in a target in a period
        in an indicator in a result element is parsed and saved correctly
        '''

        # case 1: when code is missing

        result_indicator_period_target_document_link_category_attr = {
            # 'code': 'A04'

        }

        result_indicator_period_target_document_link_category_XML_element = E(
            'category',
            **result_indicator_period_target_document_link_category_attr
        )
        try:
            self\
            .parser_203\
            .iati_activities__iati_activity__result__indicator__period__target__document_link__category(  # NOQA: E501
                result_indicator_period_target_document_link_category_XML_element  # NOQA: E501
            )
        except RequiredFieldError as inst:
            self.assertEqual(inst.field, 'code')
            self.assertEqual(inst.message,
                             'required attribute missing')

        # case 2: when category cannot be retrieved using the given code
        result_indicator_period_target_document_link_category_attr = {
            'code': 'A04'

        }

        result_indicator_period_target_document_link_category_XML_element = E(
            'indicator-document-category',
            **result_indicator_period_target_document_link_category_attr
        )
        try:
            self\
            .parser_203\
            .iati_activities__iati_activity__result__indicator__period__target__document_link__category(  # NOQA: E501
                result_indicator_period_target_document_link_category_XML_element  # NOQA: E501
            )
        except FieldValidationError as inst:
            self.assertEqual(inst.field, 'code')
            self.assertEqual(inst.message, 'not found on the accompanying '
                                           'code list')

        # case:  when all is good

        # Let's create dummy document_category
        indicator_document_category = \
            codelist_factory.DocumentCategoryFactory(
                code='A04'
            )
        result_indicator_period_target_document_link_category_attr = {
            'code': indicator_document_category.code

        }

        result_indicator_period_target_document_link_category_XML_element = E(
            'category',
            **result_indicator_period_target_document_link_category_attr
        )

        self.parser_203.codelist_cache = {}

        self.parser_203\
            .iati_activities__iati_activity__result__indicator__period__target__document_link__category(  # NOQA: E501
                    result_indicator_period_target_document_link_category_XML_element  # NOQA: E501
            )

        # get DocumentLinkCategory
        result_indicator_period_target_document_link_category = self.\
            parser_203.get_model(
                'DocumentLinkCategory'
            )

        self.assertEqual(
            result_indicator_period_target_document_link_category.document_link,  # NOQA E501
            self.document_link
        )
        self.assertEqual(
            result_indicator_period_target_document_link_category.category,
            indicator_document_category
        )


class ActivityResultIndicatorPeriodTargetDocumentLinkDescriptionTestCase(
    TestCase
):

    """
    2.03: The optional <description> element of a <document-link> element was
    added.
    """

    def setUp(self):
        # 'Main' XML file for instantiating parser:
        xml_file_attrs = {
            "generated-datetime": datetime.datetime.now().isoformat(),
            "version": '2.03',
        }
        self.iati_203_XML_file = E("iati-activities", **xml_file_attrs)

        dummy_source = synchroniser_factory.DatasetFactory.create()

        self.parser_203 = ParseManager(
            dataset=dummy_source,
            root=self.iati_203_XML_file,
        ).get_parser()

        self.document_link = iati_factory.DocumentLinkFactory. \
            create(url='http://someuri.com')

        self.parser_203.register_model('DocumentLink', self.document_link)

    def test_activity_result_indicatior_period_target_document_link_description(  # NOQA: E501
        self
    ):
        '''test if <description> element for Activity Result Indicator Period
        Target's <document-link> element is parsed and saved correctly
        '''

        document_link_description_attrs = {}

        result_document_link_XML_element = E(
            'description',
            **document_link_description_attrs
        )

        self.parser_203.\
            iati_activities__iati_activity__result__indicator__period__target__document_link__description(  # NOQA: E501
                result_document_link_XML_element
            )

        document_link_description = self.parser_203.get_model(
            'DocumentLinkDescription'
        )

        self.assertEqual(
            document_link_description.document_link,
            self.document_link
        )


class ActivityResultIndicatorPeriodTargetDocumentLinkLanguageTestCase(
    TestCase
):

    """
    2.03: An optional language element of a document-link in a target in a
    period in a indicator in a result element was added
    """

    def setUp(self):
        # 'Main' XML file for instantiating parser:
        xml_file_attrs = {
            "generated-datetime": datetime.datetime.now().isoformat(),
            "version": '2.03',
        }
        self.iati_203_XML_file = E("iati-activities", **xml_file_attrs)

        dummy_source = synchroniser_factory.DatasetFactory.create()

        self.parser_203 = ParseManager(
            dataset=dummy_source,
            root=self.iati_203_XML_file,
        ).get_parser()

        self.document_link = iati_factory.DocumentLinkFactory. \
            create(url='http://someuri.com')

        self.parser_203.register_model('DocumentLink', self.document_link)

    def test_result_indicator_period_target_document_link_language_element(
            self):
        '''
        Test if <language> element in <document-link> XML element is
        correctly parsed and saved.
        '''

        # case 1: 'code' is missing

        document_language_attr = {
            # "code": 'en'

        }
        document_language_XML_element = E(
            'language',
            **document_language_attr
        )

        try:
            self.date = self.parser_203 \
                 .iati_activities__iati_activity__result__indicator__period__target__document_link__language(  # NOQA: E501

                document_language_XML_element

            )
        except RequiredFieldError as inst:
            self.assertEqual(inst.field, 'code')
            self.assertEqual(inst.message, 'required attribute missing')

        # case 2: 'language' is not found
        document_language_attr = {

            "code": 'ab'

        }
        document_language_XML_element = E(
            'language',
            **document_language_attr
        )
        try:
            self.parser_203.iati_activities__iati_activity__result__indicator__period__target__document_link__language(  # NOQA: E501
                document_language_XML_element
            )
        except FieldValidationError as inst:
            self.assertEqual(inst.field, 'code')
            self.assertEqual(inst.message,
                             'not found on the accompanying code list')

        # all is good
        language = codelist_factory.LanguageFactory()  # dummy language object
        document_language_attr = {

            "code": language.code

        }
        document_language_XML_element = E(
            'language',
            **document_language_attr
        )
        self.parser_203\
            .iati_activities__iati_activity__result__indicator__period__target__document_link__language(  # NOQA: E501
                document_language_XML_element
            )

        # Let's test language is saved

        document_link = self.parser_203.get_model('DocumentLink')
        document_link_language = self.parser_203.get_model(
            'DocumentLinkLanguage')
        self.assertEqual(document_link, document_link_language.document_link)
        self.assertEqual(language, document_link_language.language)


class ActivityResultIndicatorPeriodActualTestCase(TestCase):

    """
    2.03: this element can now be reported multiple times
    """

    def setUp(self):
        # 'Main' XML file for instantiating parser:
        xml_file_attrs = {
            "generated-datetime": datetime.datetime.now().isoformat(),
            "version": '2.03',
        }
        self.iati_203_XML_file = E("iati-activities", **xml_file_attrs)

        dummy_source = synchroniser_factory.DatasetFactory.create()

        self.parser_203 = ParseManager(
            dataset=dummy_source,
            root=self.iati_203_XML_file,
        ).get_parser()

        # Related objects:
        self.result_indicator_period = iati_factory.\
            ResultIndicatorPeriodFactory()
        self.result_indicator = self.result_indicator_period.result_indicator
        self.activity = self.result_indicator.result.activity
        self.result = self.result_indicator.result

        self.parser_203.register_model('Activity', self.activity)
        self.parser_203.register_model('Result', self.result)
        self.parser_203.register_model(
            'ResultIndicator', self.result_indicator
        )
        self.parser_203.register_model(
            'ResultIndicatorPeriod', self.result_indicator_period
        )

    def test_activity_result_indicator_period_actual(self):

        """
        test if <actual> element within period, in context of an indicator in
        a result element is parsed and saved correctly
        """

        # 1) test if value is not provided:
        result_indicator_period_actual_attrs = {
            # 'value': '11'
        }

        result_indicator_period_actual_XML_element = E(
            'actual',
            **result_indicator_period_actual_attrs
        )

        self.parser_203\
            .iati_activities__iati_activity__result__indicator__period__actual(  # NOQA: E501
                result_indicator_period_actual_XML_element
            )

        result_indicator_period_actual = self.parser_203.get_model(
            'ResultIndicatorPeriodActual')

        self.assertEqual(
            result_indicator_period_actual.value,
            ''
        )

        # 2) test if value is provided:
        result_indicator_period_actual_attrs = {
            'value': '11'
        }

        result_indicator_period_actual_XML_element = E(
            'actual',
            **result_indicator_period_actual_attrs
        )

        self.parser_203\
            .iati_activities__iati_activity__result__indicator__period__actual(  # NOQA: E501
                result_indicator_period_actual_XML_element
            )

        result_indicator_period_actual = self.parser_203.get_model(
            'ResultIndicatorPeriodActual')

        self.assertEqual(
            result_indicator_period_actual.value,
            result_indicator_period_actual_attrs['value']
        )

        # 3) test multiple actual elements:

        # FIRST ResultIndicatorPeriodActual:
        result_indicator_period_actual_attrs = {
            'value': '20'
        }

        result_indicator_period_actual_XML_element = E(
            'actual',
            **result_indicator_period_actual_attrs
        )

        self.parser_203\
            .iati_activities__iati_activity__result__indicator__period__actual(  # NOQA: E501
                result_indicator_period_actual_XML_element
            )

        # SECOND ResultIndicatorPeriodActual:
        result_indicator_period_actual_attrs2 = {
            'value': '21'
        }

        result_indicator_period_actual_XML_element2 = E(
            'actual',
            **result_indicator_period_actual_attrs2
        )

        self.parser_203\
            .iati_activities__iati_activity__result__indicator__period__actual(  # NOQA: E501
                result_indicator_period_actual_XML_element2
            )

        # all unassigned FK relationships are assigned here:
        self.parser_203.save_all_models()

        self.result_indicator_period.refresh_from_db()

        # check ForeignKey assignments:
        result_indicator_period_actual = self.parser_203.get_model(
            'ResultIndicatorPeriodActual')

        self.assertEqual(
            result_indicator_period_actual.result_indicator_period,
            self.result_indicator_period
        )

        # check 'value' attributes:

        # it's 4 because during the test we asigned 1) '', 2) 11, 3) 20 & 21:
        self.assertEqual(self.result_indicator_period.actuals.count(), 4)

        self.assertListEqual(
            ['', '11', '20', '21'],
            list(self.result_indicator_period.actuals.values_list(
                'value', flat=True
            ))
        )


class ActivityResultIndicatorPeriodActualDocumentLinkDescriptionTestCase(
    TestCase
):

    """
    2.03: The optional <description> element of a <document-link> element was
    added.
    """

    def setUp(self):
        # 'Main' XML file for instantiating parser:
        xml_file_attrs = {
            "generated-datetime": datetime.datetime.now().isoformat(),
            "version": '2.03',
        }
        self.iati_203_XML_file = E("iati-activities", **xml_file_attrs)

        dummy_source = synchroniser_factory.DatasetFactory.create()

        self.parser_203 = ParseManager(
            dataset=dummy_source,
            root=self.iati_203_XML_file,
        ).get_parser()

        self.document_link = iati_factory.DocumentLinkFactory. \
            create(url='http://someuri.com')

        self.parser_203.register_model('DocumentLink', self.document_link)

    def test_activity_result_indicatior_period_actual_document_link_description(  # NOQA: E501
        self
    ):
        '''test if <description> element for Activity Result Indicator Period
        Actual's <document-link> element is parsed and saved correctly
        '''

        document_link_description_attrs = {}

        result_document_link_XML_element = E(
            'description',
            **document_link_description_attrs
        )

        self.parser_203.\
            iati_activities__iati_activity__result__indicator__period__actual__document_link__description(  # NOQA: E501
                result_document_link_XML_element
            )

        document_link_description = self.parser_203.get_model(
            'DocumentLinkDescription'
        )

        self.assertEqual(
            document_link_description.document_link,
            self.document_link
        )


class ActivityResultReferenceTestCase(TestCase):

    '''
    2.03: Added new (optional) <reference> element for <result>
    element.
    '''

    def setUp(self):
        # 'Main' XML file for instantiating parser:
        xml_file_attrs = {
            "generated-datetime": datetime.datetime.now().isoformat(),
            "version": '2.03',
        }
        self.iati_203_XML_file = E("iati-activities", **xml_file_attrs)

        dummy_source = synchroniser_factory.DatasetFactory.create()

        self.parser_203 = ParseManager(
             dataset=dummy_source,
             root=self.iati_203_XML_file,
        ).get_parser()

        # Related objects:
        # create dummy object
        self.result_vocabulary = ResultVocabularyFactory(code='99')
        self.result = iati_factory.ResultFactory.create()

        self.parser_203.register_model('Result', self.result)

    def test_activity_result_reference(self):
        """
        Test if result, code, vocabulary_uri attributes in <reference> XML
        element is correctly saved.
        """

        # case 1: where 'vocabulary' is missing

        reference_attr = {
            # "vocabulary": result_vocabulary.code,
            "code": '01',
            "vocabulary-uri": 'www.example.com'

        }
        reference_XML_element = E(
            'reference',
            **reference_attr
        )
        try:
            self.parser_203 \
            .iati_activities__iati_activity__result__reference(  # NOQA: E501
            reference_XML_element
            )
        except RequiredFieldError as inst:
            self.assertEqual(inst.field, 'vocabulary')
            self.assertEqual(inst.message,
                             'required attribute missing')

        # case 2: where 'vocabulary' cannot be found because of non-existent
        #  vocabulary_code '100'

        reference_attr = {
            "vocabulary": '100',
            "code": '01',
            "vocabulary-uri": 'www.example.com'

        }
        reference_XML_element = E(
            'reference',
            **reference_attr
        )
        try:
            self.parser_203 \
                .iati_activities__iati_activity__result__reference(
                    reference_XML_element
                )
        except FieldValidationError as inst:
            self.assertEqual(inst.field, 'vocabulary')
            self.assertEqual(inst.message,
                             'not found on the accompanying code list')

        # case 3: where 'code' is missing

        reference_attr = {
            "vocabulary": self.result_vocabulary.code,
            # "code": '01',
            "vocabulary-uri": 'www.example.com'

        }
        reference_XML_element = E(
            'reference',
            **reference_attr
        )
        try:
            self.parser_203 \
                .iati_activities__iati_activity__result__reference(
                     reference_XML_element
                )
        except RequiredFieldError as inst:
            self.assertEqual(inst.field, 'code')
            self.assertEqual(inst.message,
                             'Unspecified or invalid.')

        # case 4: where 'vocabulary_uri' is missing. This case is not tested
        # because 'vocabulary_uri' is optional.

        # case 5: all is good
        reference_attr = {
            "vocabulary": self.result_vocabulary.code,
            "code": '01',
            "vocabulary-uri": 'www.example.com'

        }
        reference_XML_element = E(
            'reference',
            **reference_attr
        )
        self.parser_203 \
            .iati_activities__iati_activity__result__reference(  # NOQA: E501
                reference_XML_element
            )

        # get 'ResultReference to check if its attributes are correctly stored
        reference = self.parser_203.get_model('ResultReference')

        # check everything is correctly stored
        self.assertEqual(self.result, reference.result)
        self.assertEqual(reference_attr.get('code'),
                         reference.code)
        self.assertEqual(reference_attr.get('vocabulary-uri'),
                         reference.vocabulary_uri)<|MERGE_RESOLUTION|>--- conflicted
+++ resolved
@@ -2787,17 +2787,11 @@
         )
 
 
-<<<<<<< HEAD
-class ActivityResultIndicatorBaselineLocationTestCase(TestCase):
-    '''2.03: The optional location element was added.
-    '''
-=======
 class ActivityResultIndicatorBaselineTestCase(TestCase):
     """
     2.03: The occurance rules of the baseline element were amended so that it
     can be reported multiple times.
     """
->>>>>>> 54a1a656
 
     def setUp(self):
         # 'Main' XML file for instantiating parser:
@@ -2814,15 +2808,147 @@
             root=self.iati_203_XML_file,
         ).get_parser()
 
-<<<<<<< HEAD
-=======
         # Related objects:
->>>>>>> 54a1a656
         self.result_indicator = iati_factory.ResultIndicatorFactory()
 
         self.result_indicator_baseline = iati_factory.\
             ResultIndicatorBaselineFactory(
-<<<<<<< HEAD
+                result_indicator=self.result_indicator
+            )
+
+        self.parser_203.register_model(
+            'ResultIndicatorBaseline', self.result_indicator_baseline
+        )
+        self.parser_203.register_model(
+            'ResultIndicator', self.result_indicator
+        )
+
+    def test_activity_result_indicator_baseline(self):
+
+        """
+        test if <baseline> element in context of an indicator in a result
+        element is parsed and saved correctly
+        """
+
+        # 1. year value is not provided:
+
+        result_indicator_baseline_attrs = {
+            'iso-date': '2018-11-13',
+            # 'year': '2018',
+            'value': '10',
+        }
+
+        result_indicator_baseline_XML_element = E(
+            'baseline',
+            **result_indicator_baseline_attrs
+        )
+
+        try:
+            self.parser_203\
+                .iati_activities__iati_activity__result__indicator__baseline(
+                    result_indicator_baseline_XML_element
+                )
+            self.assertFail()
+        except RequiredFieldError as inst:
+            self.assertEqual(
+                inst.message, 'required attribute missing (should be of type '
+                              'xsd:positiveInteger with format (yyyy))'
+            )
+
+        # 2. year value is wrong:
+
+        result_indicator_baseline_attrs = {
+            'iso-date': '2018-11-13',
+            'year': '1899',
+            'value': '10',
+        }
+
+        result_indicator_baseline_XML_element = E(
+            'baseline',
+            **result_indicator_baseline_attrs
+        )
+
+        try:
+            self.parser_203\
+                .iati_activities__iati_activity__result__indicator__baseline(
+                    result_indicator_baseline_XML_element
+                )
+            self.assertFail()
+        except RequiredFieldError as inst:
+            self.assertEqual(
+                inst.message, 'required attribute missing (should be of type '
+                              'xsd:positiveInteger with format (yyyy))'
+            )
+
+        # 3. all is good:
+        result_indicator_baseline_attrs = {
+            'iso-date': '2018-11-13',
+            'year': '2018',
+            'value': '10',
+        }
+
+        result_indicator_baseline_XML_element = E(
+            'baseline',
+            **result_indicator_baseline_attrs
+        )
+
+        self.parser_203\
+            .iati_activities__iati_activity__result__indicator__baseline(
+                result_indicator_baseline_XML_element
+            )
+
+        result_indicator_baseline = self.parser_203.get_model(
+            'ResultIndicatorBaseline'
+        )
+
+        # Year
+        self.assertEqual(
+            result_indicator_baseline.year,
+            int(result_indicator_baseline_attrs['year']),
+        )
+
+        # Value
+        self.assertEqual(
+            result_indicator_baseline.value,
+            result_indicator_baseline_attrs['value'],
+        )
+
+        # ISO date
+        self.assertEqual(
+            result_indicator_baseline.iso_date,
+            result_indicator_baseline_attrs['iso-date'],
+        )
+
+        # Result Indicator
+        self.assertEqual(
+            result_indicator_baseline.result_indicator,
+            self.result_indicator,
+        )
+
+
+class ActivityResultIndicatorBaselineLocationTestCase(TestCase):
+    '''2.03: The optional location element was added.
+    '''
+
+    def setUp(self):
+        # 'Main' XML file for instantiating parser:
+        xml_file_attrs = {
+            "generated-datetime": datetime.datetime.now().isoformat(),
+            "version": '2.03',
+        }
+        self.iati_203_XML_file = E("iati-activities", **xml_file_attrs)
+
+        dummy_source = synchroniser_factory.DatasetFactory.create()
+
+        self.parser_203 = ParseManager(
+            dataset=dummy_source,
+            root=self.iati_203_XML_file,
+        ).get_parser()
+
+        self.result_indicator = iati_factory.ResultIndicatorFactory()
+
+        self.result_indicator_baseline = iati_factory.\
+            ResultIndicatorBaselineFactory(
                 year=2018,  # FIXME: Remove this after base branch merge
                 result_indicator=self.result_indicator,
             )
@@ -2855,41 +2981,10 @@
         result_indicator_baseline_location_XML_element = E(
             'location',
             **result_indicator_baseline_location_attrs
-=======
-                result_indicator=self.result_indicator
-            )
-
-        self.parser_203.register_model(
-            'ResultIndicatorBaseline', self.result_indicator_baseline
-        )
-        self.parser_203.register_model(
-            'ResultIndicator', self.result_indicator
-        )
-
-    def test_activity_result_indicator_baseline(self):
-
-        """
-        test if <baseline> element in context of an indicator in a result
-        element is parsed and saved correctly
-        """
-
-        # 1. year value is not provided:
-
-        result_indicator_baseline_attrs = {
-            'iso-date': '2018-11-13',
-            # 'year': '2018',
-            'value': '10',
-        }
-
-        result_indicator_baseline_XML_element = E(
-            'baseline',
-            **result_indicator_baseline_attrs
->>>>>>> 54a1a656
         )
 
         try:
             self.parser_203\
-<<<<<<< HEAD
                 .iati_activities__iati_activity__result__indicator__baseline__location(  # NOQA: E501
                     result_indicator_baseline_location_XML_element
                 )
@@ -2909,53 +3004,6 @@
         result_indicator_baseline_location_XML_element = E(
             'location',
             **result_indicator_baseline_location_attrs
-=======
-                .iati_activities__iati_activity__result__indicator__baseline(
-                    result_indicator_baseline_XML_element
-                )
-            self.assertFail()
-        except RequiredFieldError as inst:
-            self.assertEqual(
-                inst.message, 'required attribute missing (should be of type '
-                              'xsd:positiveInteger with format (yyyy))'
-            )
-
-        # 2. year value is wrong:
-
-        result_indicator_baseline_attrs = {
-            'iso-date': '2018-11-13',
-            'year': '1899',
-            'value': '10',
-        }
-
-        result_indicator_baseline_XML_element = E(
-            'baseline',
-            **result_indicator_baseline_attrs
->>>>>>> 54a1a656
-        )
-
-        try:
-            self.parser_203\
-<<<<<<< HEAD
-                .iati_activities__iati_activity__result__indicator__baseline__location(  # NOQA: E501
-                    result_indicator_baseline_location_XML_element
-                )
-        except FieldValidationError as inst:
-            self.assertEqual(inst.field, 'ref')
-
-            self.assertEqual(
-                inst.message,
-                "Referenced location doesn't exist"
-            )
-
-        # 3. Referrenced location isn't refferenced on an activity level:
-        result_indicator_baseline_location_attrs = {
-            'ref': 'KH-PNH',
-        }
-
-        result_indicator_baseline_location_XML_element = E(
-            'location',
-            **result_indicator_baseline_location_attrs
         )
 
         try:
@@ -2968,6 +3016,29 @@
 
             self.assertEqual(
                 inst.message,
+                "Referenced location doesn't exist"
+            )
+
+        # 3. Referrenced location isn't refferenced on an activity level:
+        result_indicator_baseline_location_attrs = {
+            'ref': 'KH-PNH',
+        }
+
+        result_indicator_baseline_location_XML_element = E(
+            'location',
+            **result_indicator_baseline_location_attrs
+        )
+
+        try:
+            self.parser_203\
+                .iati_activities__iati_activity__result__indicator__baseline__location(  # NOQA: E501
+                    result_indicator_baseline_location_XML_element
+                )
+        except FieldValidationError as inst:
+            self.assertEqual(inst.field, 'ref')
+
+            self.assertEqual(
+                inst.message,
                 "Referenced location has to be referenced on an Activity level"
             )
 
@@ -2985,61 +3056,6 @@
         self.assertEqual(
             referenced_location.result_indicator_baseline,
             self.result_indicator_baseline,
-=======
-                .iati_activities__iati_activity__result__indicator__baseline(
-                    result_indicator_baseline_XML_element
-                )
-            self.assertFail()
-        except RequiredFieldError as inst:
-            self.assertEqual(
-                inst.message, 'required attribute missing (should be of type '
-                              'xsd:positiveInteger with format (yyyy))'
-            )
-
-        # 3. all is good:
-        result_indicator_baseline_attrs = {
-            'iso-date': '2018-11-13',
-            'year': '2018',
-            'value': '10',
-        }
-
-        result_indicator_baseline_XML_element = E(
-            'baseline',
-            **result_indicator_baseline_attrs
-        )
-
-        self.parser_203\
-            .iati_activities__iati_activity__result__indicator__baseline(
-                result_indicator_baseline_XML_element
-            )
-
-        result_indicator_baseline = self.parser_203.get_model(
-            'ResultIndicatorBaseline'
-        )
-
-        # Year
-        self.assertEqual(
-            result_indicator_baseline.year,
-            int(result_indicator_baseline_attrs['year']),
-        )
-
-        # Value
-        self.assertEqual(
-            result_indicator_baseline.value,
-            result_indicator_baseline_attrs['value'],
-        )
-
-        # ISO date
-        self.assertEqual(
-            result_indicator_baseline.iso_date,
-            result_indicator_baseline_attrs['iso-date'],
-        )
-
-        # Result Indicator
-        self.assertEqual(
-            result_indicator_baseline.result_indicator,
-            self.result_indicator,
->>>>>>> 54a1a656
         )
 
 
