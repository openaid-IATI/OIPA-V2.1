###########################################################
# Unit tests for new functionality in IATI v. 2.03 parser #
###########################################################

import datetime
from decimal import Decimal

import dateutil.parser
# Runs each test in a transaction and flushes database
from django.test import TestCase
from lxml.builder import E

from iati.factory import iati_factory
from iati.parser.exceptions import (
    FieldValidationError, IgnoredVocabularyError, ParserError,
    RequiredFieldError
)
from iati.parser.IATI_2_03 import Parse as Parser_203
from iati.parser.parse_manager import ParseManager
from iati.transaction.factories import TransactionFactory
from iati_codelists.factory import codelist_factory
from iati_codelists.factory.codelist_factory import VersionFactory
from iati_synchroniser.factory import synchroniser_factory
from iati_vocabulary.factory.vocabulary_factory import (
    AidTypeVocabularyFactory, RegionVocabularyFactory, ResultVocabularyFactory,
    SectorVocabularyFactory, TagVocabularyFactory
)


class AddNarrativeTestCase(TestCase):

    """
    2.03: add_narrative() method testing
    """

    def setUp(self):
        # 'Main' XML file for instantiating parser:
        xml_file_attrs = {
            "generated-datetime": datetime.datetime.now().isoformat(),
            "version": '2.03',
        }
        self.iati_203_XML_file = E("iati-activities", **xml_file_attrs)

        dummy_source = synchroniser_factory.DatasetFactory.create()

        self.parser_203 = ParseManager(
            dataset=dummy_source,
            root=self.iati_203_XML_file,
        ).get_parser()

        # related objects
        # We need to test for two different objects which are 'Activity' and
        # 'Organisation'

        self.title = iati_factory.TitleFactory.create()
        # we want to use actual elements that have narravtive attribute
        self.organisation = iati_factory.OrganisationFactory.create()
        self.activity = iati_factory.ActivityDummyFactory.create()
        self.organisation_reporting_organisation = iati_factory.\
            OrganisationReportingOrganisationFactory.create()

        self.parser_203.register_model('Title', self.title)
        self.parser_203.register_model('Organisation', self.organisation)
        self.parser_203.register_model('Activity', self.activity)
        self.parser_203.register_model('OrganisationReportingOrganisation',
                                       self.
                                       organisation_reporting_organisation)

    def test_add_narrrative(self):
        # Testing for parent = 'organisation_reporting_organisation'
        # Case 1 : parent is not passed
        narrative_attr = {
            '{http://www.w3.org/XML/1998/namespace}lang': 'fr'
        }
        narrative_XML_element = E(
            'narrative',
            **narrative_attr
        )

        try:
            self.parser_203.add_narrative(narrative_XML_element, None,
                                          is_organisation_narrative=True)
        except ParserError as inst:
            self.assertEqual(inst.field, 'narrative')
            self.assertEqual(inst.message, 'parent object must be passed')

        # Case 2 : 'lang' cannot be found

        narrative_attr = {
            '{http://www.w3.org/XML/1998/namespace}lang': 'fr'
        }
        narrative_XML_element = E(
            'narrative',
            **narrative_attr
        )

        try:
            self.parser_203.add_narrative(narrative_XML_element,
                                          self.
                                          organisation_reporting_organisation,
                                          is_organisation_narrative=True)
        except RequiredFieldError as inst:
            self.assertEqual(inst.field, 'xml:lang')
            self.assertEqual(inst.message, 'must specify xml:lang on '
                                           'iati-activity or xml:lang on the '
                                           'element itself')

        # Case 3 : 'text' is missing

        language = codelist_factory.LanguageFactory(code='en')
        narrative_attr = {
            '{http://www.w3.org/XML/1998/namespace}lang': language.code
        }
        narrative_XML_element = E(
            'narrative',
            **narrative_attr
        )

        try:
            self.parser_203.add_narrative(narrative_XML_element,
                                          self.
                                          organisation_reporting_organisation,
                                          is_organisation_narrative=True)
        except RequiredFieldError as inst:
            self.assertEqual(inst.field, 'text')
            self.assertEqual(inst.message, 'empty narrative')

        # All is ok

        narrative_XML_element.text = 'Hello world!!'

        self.parser_203.add_narrative(narrative_XML_element, self.
                                      organisation_reporting_organisation,
                                      is_organisation_narrative=True)

        # check all required things are saved

        register_name = self.organisation_reporting_organisation.\
            __class__.__name__ + "Narrative"
        narrative = self.parser_203.get_model(register_name)

        self.assertEqual(narrative.organisation, self.organisation)
        self.assertEqual(narrative.language, language)
        self.assertEqual(narrative.content, narrative_XML_element.text)
        self.assertEqual(narrative._related_object, self.
                         organisation_reporting_organisation)

        # Testing for 'parent' =  Title
        # we only have to test if TitleNarrative is correctly saved.

        narrative_XML_element.text = 'Hello world!!'

        self.parser_203.add_narrative(narrative_XML_element, self.title)

        # check all required things are saved

        register_name = self.title.__class__.__name__ + "Narrative"
        narrative = self.parser_203.get_model(register_name)

        self.assertEqual(narrative.activity, self.activity)
        self.assertEqual(narrative.language, language)
        self.assertEqual(narrative.content, narrative_XML_element.text)
        self.assertEqual(narrative._related_object, self.title)


class ActivityParticipatingOrganisationTestCase(TestCase):
    """
    2.03: A new, not-required attribute 'crs-channel-code' was added
    """

    def setUp(self):

        # 'Main' XML file for instantiating parser:
        xml_file_attrs = {
            "generated-datetime": datetime.datetime.now().isoformat(),
            "version": '2.03',
        }
        self.iati_203_XML_file = E("iati-activities", **xml_file_attrs)

        dummy_source = synchroniser_factory.DatasetFactory.create()

        self.parser_203 = ParseManager(
            dataset=dummy_source,
            root=self.iati_203_XML_file,
        ).get_parser()

        self.parser_203.default_lang = "en"

        assert (isinstance(self.parser_203, Parser_203))

        # Version
        current_version = VersionFactory(code='2.03')

        # Related objects:
        self.organisation_role = codelist_factory.OrganisationRoleFactory(
            code='1'
        )
        self.activity = iati_factory.ActivityFactory.create(
            iati_standard_version=current_version
        )

    def test_participating_organisation_crs_channel_code(self):
        """
        - Tests if 'crs-channel-code' attribute is parsed and added correctly
          for <participating-organisation> object.
        - Doesn't test if object is actually saved in the database (the final
          stage), because 'save_all_models()' parser's function is (probably)
          tested separately
        """

        # 1. Create specific XML elements for test case:
        participating_org_attributes = {
            "role": self.organisation_role.code,
            "activity-id": self.activity.iati_identifier,
            # code is invalid:
            'crs-channel-code': 'xxx'
        }

        participating_org_XML_element = E(
            'participating-org',
            **participating_org_attributes
        )

        # 2. Create ParticipatingOrganisation object:
        test_organisation = iati_factory \
            .ParticipatingOrganisationFactory.create(
                ref="Gd-COH-123-participating-org",
                    activity=self.activity,
             )

        self.parser_203.register_model('Organisation', test_organisation)

        # crs-channel-code is invalid:
        try:
            self.parser_203.iati_activities__iati_activity__participating_org(
                participating_org_XML_element)
            self.assertFail()
        except RequiredFieldError as inst:
            self.assertEqual(inst.message, 'code is invalid')

        # crs-channel-code not found:
        participating_org_attributes['crs-channel-code'] = '123'

        participating_org_XML_element = E(
            'participating-org',
            **participating_org_attributes
        )

        try:
            self.parser_203.iati_activities__iati_activity__participating_org(
                participating_org_XML_element)
            self.assertFail()
        except FieldValidationError as inst:
            self.assertEqual(
                inst.message, 'not found on the accompanying code list'
            )

        # crs-channel-code is correct:
        crs_object_instance = codelist_factory.CRSChannelCodeFactory(
            code='12345'
        )
        participating_org_attributes[
            'crs-channel-code'
        ] = crs_object_instance.code

        participating_org_XML_element = E(
            'participating-org',
            **participating_org_attributes
        )
        self.parser_203.iati_activities__iati_activity__participating_org(
            participating_org_XML_element)

        participating_organisation = self.parser_203.get_model(
            'ActivityParticipatingOrganisation')

        # Check if CRSChannelCode object is assigned to the participating org
        # (model is not yet saved at this point):
        self.assertEqual(
            participating_organisation.crs_channel_code, crs_object_instance
        )

        # Saving models is not tested here:
        self.assertEqual(participating_organisation.pk, None)


class ActivityTagTestCase(TestCase):
    """
    2.03: A new, xml element 'tag' was added for Activity
    """

    def setUp(self):

        # 'Main' XML file for instantiating parser:
        xml_file_attrs = {
            "generated-datetime": datetime.datetime.now().isoformat(),
            "version": '2.03',
        }
        self.iati_203_XML_file = E("iati-activities", **xml_file_attrs)

        dummy_source = synchroniser_factory.DatasetFactory.create()

        self.parser_203 = ParseManager(
            dataset=dummy_source,
            root=self.iati_203_XML_file,
        ).get_parser()

        self.parser_203.default_lang = "en"

        assert (isinstance(self.parser_203, Parser_203))

        # Version
        current_version = VersionFactory(code='2.03')

        # Related objects:
        self.activity = iati_factory.ActivityFactory.create(
            iati_standard_version=current_version
        )

        self.parser_203.register_model('Activity', self.activity)

    def test_activity_tag(self):
        """
        - Tests if '<tag>' xml element is parsed and saved correctly with
          proper attributes and narratives
        - Doesn't test if object is actually saved in the database (the final
          stage), because 'save_all_models()' parser's function is (probably)
          tested separately
        """

        # Create specific XML elements for test case:
        activity_tag_attributes = {
            # Vocabulary is missing:

            # "vocabulary": '1',
            "code": '1',
            'vocabulary-uri': 'http://example.com/vocab.html',
        }

        activity_tag_XML_element = E(
            'tag',
            **activity_tag_attributes
        )

        # CASE 1:
        # 'vocabulary' attr is missing:
        try:
            self.parser_203.iati_activities__iati_activity__tag(
                activity_tag_XML_element)
            self.assertFail()
        except RequiredFieldError as inst:
            self.assertEqual(inst.field, 'vocabulary')
            self.assertEqual(inst.message, 'required attribute missing')

        # 'code' attr is missing:
        activity_tag_attributes['vocabulary'] = '1'
        activity_tag_attributes.pop('code')

        activity_tag_XML_element = E(
            'tag',
            **activity_tag_attributes
        )

        try:
            self.parser_203.iati_activities__iati_activity__tag(
                activity_tag_XML_element)
            self.assertFail()
        except RequiredFieldError as inst:
            self.assertEqual(inst.field, 'code')
            self.assertEqual(inst.message, 'required attribute missing')

        # CASE 2:
        # such TagVocabulary doesn't exist (is not yet created for our tests)
        # AND it's not 99:
        activity_tag_attributes['vocabulary'] = '88'
        activity_tag_attributes['code'] = '1'

        activity_tag_XML_element = E(
            'tag',
            **activity_tag_attributes
        )

        try:
            self.parser_203.iati_activities__iati_activity__tag(
                activity_tag_XML_element)
            self.assertFail()
        except FieldValidationError as inst:
            self.assertEqual(inst.field, 'vocabulary')
            self.assertEqual(inst.message, 'If a vocabulary is not on the '
                                           'TagVocabulary codelist, then the '
                                           'value of 99 (Reporting '
                                           'Organisation) should be declared')

        # CASE 3:
        # our system is missing such TagVocabulary object (but vocabulary attr
        # is correct (99)):
        activity_tag_attributes['vocabulary'] = '99'
        activity_tag_attributes['code'] = '1'

        activity_tag_XML_element = E(
            'tag',
            **activity_tag_attributes
        )

        try:
            self.parser_203.iati_activities__iati_activity__tag(
                activity_tag_XML_element)
            self.asseritFail()
        except FieldValidationError as inst:
            self.assertEqual(inst.field, 'vocabulary')
            self.assertEqual(inst.message, 'not found on the accompanying '
                                           'code list')

        # CASE 4:
        # Create a Vocabulary and remove vocabulary-uri attr:
        fresh_tag_vicabulary = TagVocabularyFactory(code='99')

        # Clear codelist cache (from memory):
        self.parser_203.codelist_cache = {}

        activity_tag_attributes['vocabulary'] = '99'
        activity_tag_attributes['code'] = '1'
        activity_tag_attributes.pop('vocabulary-uri')

        activity_tag_XML_element = E(
            'tag',
            **activity_tag_attributes
        )

        try:
            self.parser_203.iati_activities__iati_activity__tag(
                activity_tag_XML_element)
            self.assertFail()
        except FieldValidationError as inst:
            # self.assertEqual(inst.field, 'vocabulary-uri')
            self.assertEqual(inst.message, "If a publisher uses a vocabulary "
                                           "of 99 (i.e. ‘Reporting "
                                           "Organisation’), then the "
                                           "@vocabulary-uri attribute should "
                                           "also be used")

        # CASE 5:
        # ALL IS GOOD:
        activity_tag_attributes[
            'vocabulary-uri'
        ] = 'http://example.com/vocab.html'

        activity_tag_XML_element = E(
            'tag',
            **activity_tag_attributes
        )

        self.parser_203.iati_activities__iati_activity__tag(
            activity_tag_XML_element)

        activity_tag = self.parser_203.get_model(
            'ActivityTag')

        # Check if CRSChannelCode object is assigned to the participating org
        # (model is not yet saved at this point):
        self.assertEqual(
            activity_tag.activity, self.activity
        )
        self.assertEqual(
            activity_tag.code, activity_tag_attributes['code']
        )
        self.assertEqual(
            activity_tag.vocabulary, fresh_tag_vicabulary
        )
        self.assertEqual(
            activity_tag.vocabulary_uri,
            activity_tag_attributes['vocabulary-uri']
        )

        # Saving models is not tested here:
        self.assertEqual(activity_tag.pk, None)


class RecipientCountryTestCase(TestCase):
    """
    2.03: 'percentage' attribute must be a decimal number between 0 and 100
    inclusive, WITH NO PERCENTAGE SIGN
    """

    def setUp(self):

        # 'Main' XML file for instantiating parser:
        xml_file_attrs = {
            "generated-datetime": datetime.datetime.now().isoformat(),
            "version": '2.03',
        }
        self.iati_203_XML_file = E("iati-activities", **xml_file_attrs)

        dummy_source = synchroniser_factory.DatasetFactory.create()

        self.parser_203 = ParseManager(
            dataset=dummy_source,
            root=self.iati_203_XML_file,
        ).get_parser()

        self.parser_203.default_lang = "en"

        assert (isinstance(self.parser_203, Parser_203))

        # Version
        current_version = VersionFactory(code='2.03')

        # Related objects:
        self.activity = iati_factory.ActivityFactory.create(
            iati_standard_version=current_version
        )

        self.parser_203.register_model('Activity', self.activity)

    def test_recipient_country(self):
        """
        - Tests if '<recipient-country>' xml element is parsed and saved
          correctly with proper attributes and narratives
        - Doesn't test if object is actually saved in the database (the final
          stage), because 'save_all_models()' parser's function is (probably)
          tested separately
        """

        recipient_country_attributes = {
            # "code": '1',
            "country": '1',
            "percentage": '50',
        }

        recipient_country_XML_element = E(
            'recipient-country',
            **recipient_country_attributes
        )

        # CASE 1:
        # 'Code' attr is missing:
        try:
            self.parser_203.iati_activities__iati_activity__recipient_country(
                recipient_country_XML_element)
            self.assertFail()
        except RequiredFieldError as inst:
            self.assertEqual(inst.field, 'code')
            self.assertEqual(inst.message, 'required attribute missing')

        # CASE 2:
        # 'Country' attr is missing:

        recipient_country_attributes = {
            "code": '1',
            # "country": '1',
            "percentage": '50',
        }

        recipient_country_XML_element = E(
            'recipient-country',
            **recipient_country_attributes
        )

        try:
            self.parser_203.iati_activities__iati_activity__recipient_country(
                recipient_country_XML_element)
            self.assertFail()
        except FieldValidationError as inst:
            self.assertEqual(inst.field, 'code')
            self.assertEqual(
                inst.message,
                'not found on the accompanying code list'
            )

        # CASE 3:
        # 'percentage' attr is wrong:

        # let's create Country object so parser doesn't complain anymore:
        country = iati_factory.CountryFactory(code='LTU')

        # Clear cache (from memory):
        self.parser_203.codelist_cache = {}

        recipient_country_attributes = {
            "code": country.code,
            "country": '1',
            "percentage": '50%',
        }

        recipient_country_XML_element = E(
            'recipient-country',
            **recipient_country_attributes
        )

        try:
            self.parser_203.iati_activities__iati_activity__recipient_country(
                recipient_country_XML_element)
            self.assertFail()
        except FieldValidationError as inst:
            self.assertEqual(inst.field, 'percentage')
            self.assertEqual(
                inst.message,
                'percentage value is not valid'
            )

        # CASE 4:
        # all is good:

        recipient_country_attributes = {
            "code": country.code,
            "country": '1',
            "percentage": '50',
        }

        recipient_country_XML_element = E(
            'recipient-country',
            **recipient_country_attributes
        )

        self.parser_203.iati_activities__iati_activity__recipient_country(
            recipient_country_XML_element)

        recipient_country = self.parser_203.get_model(
            'ActivityRecipientCountry')

        # check if everything's saved:

        self.assertEqual(
            recipient_country.country, country
        )
        self.assertEqual(
            recipient_country.activity, self.activity
        )
        self.assertEqual(
            recipient_country.percentage,
            Decimal(recipient_country_attributes['percentage'])
        )

        # Saving models is not tested here:
        self.assertEqual(recipient_country.pk, None)


class RecipientRegionTestCase(TestCase):
    """
    2.03: 'percentage' attribute must be a decimal number between 0 and 100
    inclusive, WITH NO PERCENTAGE SIGN
    """

    def setUp(self):

        # 'Main' XML file for instantiating parser:
        xml_file_attrs = {
            "generated-datetime": datetime.datetime.now().isoformat(),
            "version": '2.03',
        }
        self.iati_203_XML_file = E("iati-activities", **xml_file_attrs)

        dummy_source = synchroniser_factory.DatasetFactory.create()

        self.parser_203 = ParseManager(
            dataset=dummy_source,
            root=self.iati_203_XML_file,
        ).get_parser()

        self.parser_203.default_lang = "en"

        assert (isinstance(self.parser_203, Parser_203))

        # Version
        current_version = VersionFactory(code='2.03')

        # Related objects:
        self.activity = iati_factory.ActivityFactory.create(
            iati_standard_version=current_version
        )

        self.parser_203.register_model('Activity', self.activity)

    def test_recipient_region(self):
        """
        - Tests if '<recipient-region>' xml element is parsed and saved
          correctly with proper attributes and narratives
        - Doesn't test if object is actually saved in the database (the final
          stage), because 'save_all_models()' parser's function is (probably)
          tested separately
        """

        recipient_region_attributes = {
            # "code": '1',
        }

        recipient_region_XML_element = E(
            'recipient-region',
            **recipient_region_attributes
        )

        # CASE 1:
        # 'Code' attr is missing:
        try:
            self.parser_203.iati_activities__iati_activity__recipient_region(
                recipient_region_XML_element)
            self.assertFail()
        except RequiredFieldError as inst:
            self.assertEqual(inst.model, 'recipient-region')
            self.assertEqual(inst.field, 'code')
            self.assertEqual(inst.message, 'code is unspecified or invalid')

        # CASE 2:
        # Vocabulary not found:

        recipient_region_attributes = {
            "code": '222',
        }

        recipient_region_XML_element = E(
            'recipient-region',
            **recipient_region_attributes
        )

        try:
            self.parser_203.iati_activities__iati_activity__recipient_region(
                recipient_region_XML_element)
            self.assertFail()
        except RequiredFieldError as inst:
            self.assertEqual(inst.model, 'recipient-region')
            self.assertEqual(inst.field, 'vocabulary')
            self.assertEqual(
                inst.message, 'not found on the accompanying code list'
            )

        # CASE 3:
        # Region not found (when code attr == 1):

        # Create Vocabulary obj:
        vocabulary = RegionVocabularyFactory(code=1)

        # Clear codelist cache (from memory):
        self.parser_203.codelist_cache = {}

        recipient_region_attributes = {
            "code": '1',
            "vocabulary": str(vocabulary.code),
        }

        recipient_region_XML_element = E(
            'recipient-region',
            **recipient_region_attributes
        )

        try:
            self.parser_203.iati_activities__iati_activity__recipient_region(
                recipient_region_XML_element)
            self.assertFail()
        except FieldValidationError as inst:
            self.assertEqual(inst.model, 'recipient-region')
            self.assertEqual(inst.field, 'code')
            self.assertEqual(
                inst.message,
                "not found on the accompanying code list"
            )

        # CASE 4:
        # Region not found (when code attr is differnt):

        # Update Vocabulary obj:
        vocabulary.code = 222
        vocabulary.save()

        # Clear codelist cache (from memory):
        self.parser_203.codelist_cache = {}

        recipient_region_attributes = {
            "code": '1',
            "vocabulary": str(vocabulary.code),
        }

        recipient_region_XML_element = E(
            'recipient-region',
            **recipient_region_attributes
        )

        try:
            self.parser_203.iati_activities__iati_activity__recipient_region(
                recipient_region_XML_element)
            self.assertFail()
        except IgnoredVocabularyError as inst:
            self.assertEqual(inst.model, 'recipient-region')
            self.assertEqual(inst.field, 'code')
            self.assertEqual(
                inst.message, 'code is unspecified or invalid'
            )

        # CASE 5:
        # percentage is wrong:

        # Update Vocabulary obj:
        vocabulary.code = 1
        vocabulary.save()

        # Create Region obj:
        region = iati_factory.RegionFactory()

        # Clear codelist cache (from memory):
        self.parser_203.codelist_cache = {}

        recipient_region_attributes = {
            "code": region.code,
            "vocabulary": str(vocabulary.code),
            "percentage": '100%'
        }

        recipient_region_XML_element = E(
            'recipient-region',
            **recipient_region_attributes
        )

        try:
            self.parser_203.iati_activities__iati_activity__recipient_region(
                recipient_region_XML_element)
            self.assertFail()
        except FieldValidationError as inst:
            # self.assertEqual(inst.field, 'percentage')
            self.assertEqual(
                inst.message,
                'percentage value is not valid'
            )

        # CASE 6:
        # All is good:

        # Refresh related object so old one doesn't get assigned:
        vocabulary.refresh_from_db()

        recipient_region_attributes = {
            "code": region.code,
            "vocabulary": str(vocabulary.code),
            "percentage": '100',
            "vocabulary-uri": "http://www.google.lt",
        }

        recipient_region_XML_element = E(
            'recipient-region',
            **recipient_region_attributes
        )

        self.parser_203.iati_activities__iati_activity__recipient_region(
            recipient_region_XML_element)

        recipient_region = self.parser_203.get_model(
            'ActivityRecipientRegion')

        self.assertEqual(
            recipient_region.region, region
        )

        self.assertEqual(
            recipient_region.activity, self.activity
        )

        self.assertEqual(
            recipient_region.percentage,
            Decimal(recipient_region_attributes['percentage'])
        )

        self.assertEqual(
            recipient_region.vocabulary_uri,
            recipient_region_attributes['vocabulary-uri']
        )

        self.assertEqual(recipient_region.vocabulary, vocabulary)

        # Saving models is not tested here:
        self.assertEqual(recipient_region.pk, None)


class ActivitySectorTestCase(TestCase):
    """
    2.03: 'percentage' attribute must be a decimal number between 0 and 100
    inclusive, WITH NO PERCENTAGE SIGN
    """

    def setUp(self):

        # 'Main' XML file for instantiating parser:
        xml_file_attrs = {
            "generated-datetime": datetime.datetime.now().isoformat(),
            "version": '2.03',
        }
        self.iati_203_XML_file = E("iati-activities", **xml_file_attrs)

        dummy_source = synchroniser_factory.DatasetFactory.create()

        self.parser_203 = ParseManager(
            dataset=dummy_source,
            root=self.iati_203_XML_file,
        ).get_parser()

        self.parser_203.default_lang = "en"

        assert (isinstance(self.parser_203, Parser_203))

        # Version
        current_version = VersionFactory(code='2.03')

        # Related objects:
        self.activity = iati_factory.ActivityFactory.create(
            iati_standard_version=current_version
        )

        self.parser_203.register_model('Activity', self.activity)

    def test_activity_sector(self):
        """
        - Tests if '<sector>' xml element is parsed and saved
          correctly with proper attributes and narratives
        - Doesn't test if object is actually saved in the database (the final
          stage), because 'save_all_models()' parser's function is (probably)
          tested separately
        """

        sector_attributes = {
            # "code": '1',
        }

        sector_XML_element = E(
            'sector',
            **sector_attributes
        )

        # CASE 1:
        # 'Code' attr is missing:
        try:
            self.parser_203.iati_activities__iati_activity__sector(
                sector_XML_element)
            self.assertFail()
        except RequiredFieldError as inst:
            self.assertEqual(inst.model, 'sector')
            self.assertEqual(inst.field, 'code')
            self.assertEqual(inst.message, 'required attribute missing')

        # CASE 2:
        # Vocabulary not found:

        sector_attributes = {
            "code": '1',
            "vocabulary": '222',
        }

        sector_XML_element = E(
            'sector',
            **sector_attributes
        )

        try:
            self.parser_203.iati_activities__iati_activity__sector(
                sector_XML_element)
            self.assertFail()
        except FieldValidationError as inst:
            self.assertEqual(inst.model, 'sector')
            self.assertEqual(inst.field, 'vocabulary')
            self.assertEqual(
                inst.message,
                "not found on the accompanying code list"
            )

        # CASE 3:
        # Region not found (when code attr == 1):

        # Create Vocabulary obj:
        vocabulary = SectorVocabularyFactory(code=1)

        # Clear codelist cache (from memory):
        self.parser_203.codelist_cache = {}

        # Clear codelist cache (from memory):
        self.parser_203.codelist_cache = {}

        sector_attributes = {
            "code": '1',
            "vocabulary": str(vocabulary.code),
        }

        sector_XML_element = E(
            'sector',
            **sector_attributes
        )

        try:
            self.parser_203.iati_activities__iati_activity__sector(
                sector_XML_element)
            self.assertFail()
        except FieldValidationError as inst:
            self.assertEqual(inst.model, 'sector')
            self.assertEqual(inst.field, 'code')
            self.assertEqual(
                inst.message,
                "not found on the accompanying code list"
            )

        # CASE 4:
        # Sector not found (when code attr is differnt):

        # Update Vocabulary obj:
        vocabulary.code = 222
        vocabulary.save()

        # Clear codelist cache (from memory):
        self.parser_203.codelist_cache = {}

        sector_attributes = {
            "code": '1',
            "vocabulary": str(vocabulary.code),
        }

        sector_XML_element = E(
            'sector',
            **sector_attributes
        )

        try:
            self.parser_203.iati_activities__iati_activity__sector(
                sector_XML_element)
            self.assertFail()
        except IgnoredVocabularyError as inst:
            self.assertEqual(inst.model, 'sector')
            self.assertEqual(inst.field, 'vocabulary')
            self.assertEqual(
                inst.message, 'non implemented vocabulary'
            )

        # CASE 5:
        # percentage is wrong:

        # Update Vocabulary obj:
        vocabulary.code = 1
        vocabulary.save()

        sector = iati_factory.SectorFactory()

        # Clear codelist cache (from memory):
        self.parser_203.codelist_cache = {}

        sector_attributes = {
            "code": sector.code,
            "vocabulary": str(vocabulary.code),
            "percentage": '100%'
        }

        sector_XML_element = E(
            'sector',
            **sector_attributes
        )

        try:
            self.parser_203.iati_activities__iati_activity__sector(
                sector_XML_element)
            self.assertFail()
        except FieldValidationError as inst:
            self.assertEqual(inst.model, 'sector')
            self.assertEqual(inst.field, 'percentage')
            self.assertEqual(
                inst.message,
                'percentage value is not valid'
            )

        # CASE 6:
        # All is good:

        # Refresh related object so old one doesn't get assigned:
        sector.refresh_from_db()
        vocabulary.refresh_from_db()

        sector_attributes = {
            "code": sector.code,
            "vocabulary": str(vocabulary.code),
            "percentage": '100',
            "vocabulary-uri": "http://www.google.lt",
        }

        sector_XML_element = E(
            'sector',
            **sector_attributes
        )

        self.parser_203.iati_activities__iati_activity__sector(
            sector_XML_element)

        activity_sector = self.parser_203.get_model(
            'ActivitySector')

        self.assertEqual(
            activity_sector.sector, sector
        )

        self.assertEqual(
            activity_sector.activity, self.activity
        )

        self.assertEqual(
            activity_sector.percentage,
            Decimal(sector_attributes['percentage'])
        )

        self.assertEqual(
            activity_sector.vocabulary_uri,
            sector_attributes['vocabulary-uri']
        )

        self.assertEqual(activity_sector.vocabulary, vocabulary)

        # Saving models is not tested here:
        self.assertEqual(activity_sector.pk, None)


class AidTypeTestCase(TestCase):
    """
    2.03: Added new @vocabulary attributes for elements relating to aid-type
    """

    def setUp(self):

        AidTypeVocabularyFactory(name='OECD DAC')

        # 'Main' XML file for instantiating parser:
        xml_file_attrs = {
            "generated-datetime": datetime.datetime.now().isoformat(),
            "version": '2.03',
        }
        self.iati_203_XML_file = E("iati-activities", **xml_file_attrs)

        dummy_source = synchroniser_factory.DatasetFactory.create()

        self.parser_203 = ParseManager(
            dataset=dummy_source,
            root=self.iati_203_XML_file,
        ).get_parser()

        self.parser_203.default_lang = "en"

        assert (isinstance(self.parser_203, Parser_203))

        # Version
        current_version = VersionFactory(code='2.03')

        # Related objects:
        self.activity = iati_factory.ActivityFactory.create(
            iati_standard_version=current_version,
            default_aid_type=None,
        )

        self.transaction = TransactionFactory(
            activity=self.activity
        )

        self.parser_203.register_model('Transaction', self.transaction)
        self.parser_203.register_model('Activity', self.activity)

    def test_transaction_aid_type(self):
        """
        - Tests if '<aid-type>' xml element is parsed and saved
          correctly with proper attributes and narratives
        - Doesn't test if object is actually saved in the database (the final
          stage), because 'save_all_models()' parser's function is (probably)
          tested separately
        """

        aid_type_attributes = {
            # "code": '1',
        }

        aid_type_XML_element = E(
            'aid-type',
            **aid_type_attributes
        )

        # CASE 1:
        # 'Code' attr is missing:
        try:
            self.parser_203.\
                iati_activities__iati_activity__transaction__aid_type(
                # NOQA: E501
                aid_type_XML_element)
            self.assertFail()
        except RequiredFieldError as inst:
            self.assertEqual(inst.model, 'iati-activity/transaction/aid-type')
            self.assertEqual(inst.field, 'code')
            self.assertEqual(inst.message, 'required attribute missing')

        # CASE 2:
        # 'AidType' codelist not found:
        aid_type_attributes = {
            "code": '1',
        }

        aid_type_XML_element = E(
            'aid-type',
            **aid_type_attributes
        )

        try:
            self.parser_203.\
                iati_activities__iati_activity__transaction__aid_type(
                # NOQA: E501
                aid_type_XML_element)
            self.assertFail()
        except FieldValidationError as inst:
            self.assertEqual(inst.model, 'transaction/aid-type')
            self.assertEqual(inst.field, 'code')
            self.assertEqual(
                inst.message,
                "not found on the accompanying code list. Note, that custom "
                "AidType Vocabularies currently are not supported"
            )

        # CASE 3: All is good
        # let's create an AidTypeVocabulary and AidType elements (so the
        # parser doesn't complain):
        aid_type_vocabulary = AidTypeVocabularyFactory(code='3')
        aid_type = codelist_factory.AidTypeFactory(
            code='3',
            vocabulary=aid_type_vocabulary
        )

        # Clear codelist cache (from memory):
        self.parser_203.codelist_cache = {}

        aid_type_attributes = {
            "code": aid_type.code,
            'vocabulary': aid_type_vocabulary.code,
        }

        aid_type_XML_element = E(
            'aid-type',
            **aid_type_attributes
        )

        self.parser_203.iati_activities__iati_activity__transaction__aid_type(
            # NOQA: E501
            aid_type_XML_element)

        transaction = self.parser_203.get_model('Transaction')

        transaction_aid_type = self.parser_203.get_model('TransactionAidType')

        self.assertEqual(
            transaction_aid_type.transaction, transaction
        )
        self.assertEqual(
            transaction_aid_type.aid_type, aid_type
        )


class ActivityDefaultAidTypeTestCase(TestCase):
    """
    2.03: 'The default-aid-type' element can be reported multiple times within
    an iati-activity element. The 'code' attribute definition was updated.
    The 'vocabulary' attribute was added.
    """
    def setUp(self):
        # 'Main' XML file for instantiating parser:
        xml_file_attrs = {
            "generated-datetime": datetime.datetime.now().isoformat(),
            "version": '2.03',
        }
        self.iati_203_XML_file = E("iati-activities", **xml_file_attrs)

        dummy_source = synchroniser_factory.DatasetFactory.create()

        self.parser_203 = ParseManager(
            dataset=dummy_source,
            root=self.iati_203_XML_file,
        ).get_parser()

        # Version
        current_version = VersionFactory(code='2.03')

        # Related objects:
        self.activity = iati_factory.ActivityFactory.create(
            iati_standard_version=current_version
        )
        self.parser_203.register_model('Activity', self.activity)

    def test_activity_default_aid_type(self):

        # 1) code attribute is missing:
        activity_default_aid_type_attrs = {
            # 'code': 'A01',
            'vocabulary': '1',
        }

        activity_default_aid_type_XML_element = E(
            'default-aid-type',
            **activity_default_aid_type_attrs
        )

        try:
            self.parser_203.\
                iati_activities__iati_activity__default_aid_type(
                    activity_default_aid_type_XML_element
                )
            self.assertFail()
        except RequiredFieldError as inst:
            self.assertEqual(inst.field, 'code')
            self.assertEqual(inst.message, 'required attribute missing')

        # let's create DEFAULT AidTypeVocabulary:

        default_aid_type_vocabulary = AidTypeVocabularyFactory(
            code='1',
            name='OECD DAC',
        )

        # 2) case with custom (currently not supported) AidTypeVocabulary
        # codelist:
        activity_default_aid_type_attrs = {
            'code': 'A01',
            'vocabulary': '4',  # this is custom vocabulary
        }

        activity_default_aid_type_XML_element = E(
            'default-aid-type',
            **activity_default_aid_type_attrs
        )

        try:
            self.parser_203.\
                iati_activities__iati_activity__default_aid_type(
                    activity_default_aid_type_XML_element
                )
            self.assertFail()
        except FieldValidationError as inst:
            self.assertEqual(inst.field, 'code')
            self.assertEqual(
                inst.message,
                'not found on the accompanying AidTypeVocabulary code list. '
                'Note, that custom AidType Vocabularies currently are not '
                'supported'
            )

        # 3) case with invalid code from default AidTypeVocabulary:
        activity_default_aid_type_attrs = {
            'code': '2',  # this is invalid code
            'vocabulary': '1',
        }

        activity_default_aid_type_XML_element = E(
            'default-aid-type',
            **activity_default_aid_type_attrs
        )

        try:
            self.parser_203.\
                iati_activities__iati_activity__default_aid_type(
                    activity_default_aid_type_XML_element
                )
            self.assertFail()
        except FieldValidationError as inst:
            self.assertEqual(inst.field, 'code')
            self.assertEqual(
                inst.message,
                'not found on the accompanying AidType code list. '
                'Note, that custom AidType Vocabularies currently are not '
                'supported'
            )

        # 4) all is good:
        # create default AidType codelist entry:
        first_default_aid_type = codelist_factory.AidTypeFactory(
            vocabulary=default_aid_type_vocabulary,
            code='H02'
        )

        activity_default_aid_type_attrs = {
            'code': 'H02',
            'vocabulary': '1',
        }

        activity_default_aid_type_XML_element = E(
            'default-aid-type',
            **activity_default_aid_type_attrs
        )

        self.parser_203.\
            iati_activities__iati_activity__default_aid_type(
                activity_default_aid_type_XML_element
            )

        activity_default_aid_type = self.parser_203.get_model(
            'ActivityDefaultAidType'
        )

        self.assertEqual(activity_default_aid_type.activity, self.activity)
        self.assertEqual(
            activity_default_aid_type.aid_type,
            first_default_aid_type
        )

        # 5) multiple default_aid_types for activity:

        # create 2nd default AidType codelist entry:
        second_default_aid_type = codelist_factory.AidTypeFactory(
            vocabulary=default_aid_type_vocabulary,
            code='H03'
        )

        activity_default_aid_type_attrs = {
            'code': 'H03',
            'vocabulary': '1',
        }

        activity_default_aid_type_XML_element = E(
            'default-aid-type',
            **activity_default_aid_type_attrs
        )

        self.parser_203.\
            iati_activities__iati_activity__default_aid_type(
                activity_default_aid_type_XML_element
            )

        self.activity.refresh_from_db()

        # all unassigned FK relationships are assigned here:
        self.parser_203.save_all_models()

        # Test if multiple default_aid_types are assigned for Activity:
        self.assertEqual(self.activity.default_aid_types.count(), 2)

        self.assertEqual(
            self.activity.default_aid_types.first().aid_type,
            first_default_aid_type,
        )
        self.assertEqual(
            self.activity.default_aid_types.last().aid_type,
            second_default_aid_type
        )


class ActivityDocumentLinkDescriptionTestCase(TestCase):
    '''
    2.03: The optional description element of a document-link element was
    added.
    '''
    def setUp(self):
        # 'Main' XML file for instantiating parser:
        xml_file_attrs = {
            "generated-datetime": datetime.datetime.now().isoformat(),
            "version": '2.03',
        }
        self.iati_203_XML_file = E("iati-activities", **xml_file_attrs)

        dummy_source = synchroniser_factory.DatasetFactory.create()

        self.parser_203 = ParseManager(
            dataset=dummy_source,
            root=self.iati_203_XML_file,
        ).get_parser()

        # Version
        current_version = VersionFactory(code='2.03')

        # Related objects:
        self.activity = iati_factory.ActivityFactory.create(
            iati_standard_version=current_version
        )

        self.document_link = iati_factory.DocumentLinkFactory. \
            create(url='http://someuri.com')

        self.parser_203.register_model('DocumentLink', self.document_link)

    def test_activity_document_link_description(self):
        '''test if <description> element for Activity's <document-limk> element
        is parsed and saved correctly
        '''

        document_link_description_attrs = {}

        result_document_link_XML_element = E(
            'description',
            **document_link_description_attrs
        )

        self.parser_203.\
            iati_activities__iati_activity__document_link__description(
                result_document_link_XML_element
            )

        document_link_description = self.parser_203.get_model(
            'DocumentLinkDescription'
        )

        self.assertEqual(
            document_link_description.document_link,
            self.document_link

        )


class ActivityResultDocumentLinkTestCase(TestCase):
    '''
    2.03: Added new (optional) <document-link> element for <result>
    element
    '''
    def setUp(self):
        # 'Main' XML file for instantiating parser:
        xml_file_attrs = {
            "generated-datetime": datetime.datetime.now().isoformat(),
            "version": '2.03',
        }
        self.iati_203_XML_file = E("iati-activities", **xml_file_attrs)

        dummy_source = synchroniser_factory.DatasetFactory.create()

        self.parser_203 = ParseManager(
            dataset=dummy_source,
            root=self.iati_203_XML_file,
        ).get_parser()

        # Version
        current_version = VersionFactory(code='2.03')

        # Related objects:
        self.activity = iati_factory.ActivityFactory.create(
            iati_standard_version=current_version
        )
        self.result = iati_factory.ResultFactory.create()

        self.parser_203.register_model('Activity', self.activity)
        self.parser_203.register_model('Result', self.result)

    def test_activity_result_document_link(self):
        """
        - Tests if '<result_document_link>' xml element is parsed and saved
          correctly with proper attributes.
        - Doesn't test if object is actually saved in the database (the final
          stage), because 'save_all_models()' parser's function is (probably)
          tested separately
        """

        # Case 1:
        #  'url is missing'

        result_document_link_attr = {
            # url = 'missing'

            "format": 'something'

            # 'format_code' will be got in the function

        }
        result_document_link_XML_element = E(
            'document-link',
            **result_document_link_attr
        )

        try:
            self.parser_203.\
                iati_activities__iati_activity__result__document_link(
                    result_document_link_XML_element)
            self.assertFail()
        except RequiredFieldError as inst:
            self.assertEqual(inst.field, 'url')
            self.assertEqual(inst.message, 'required attribute missing')

        # Case 2:
        # 'file_format' is missing

        result_document_link_attr = {
            "url": 'www.google.com'

            # "format":
            # 'format_code' will be got in the function

        }
        result_document_link_XML_element = E(
            'document-link',
            **result_document_link_attr
        )
        try:
            self.parser_203.\
                iati_activities__iati_activity__result__document_link(
                    result_document_link_XML_element
                )
            self.assertFail()
        except RequiredFieldError as inst:
            self.assertEqual(inst.field, 'format')
            self.assertEqual(inst.message, 'required attribute missing')

        # Case 3;
        # 'file_format_code' is missing

        result_document_link_attr = {
            "url": 'www.google.com',
            "format": 'something',
            # 'format_code will be got in the function

        }
        result_document_link_XML_element = E(
            'document-link',
            **result_document_link_attr
        )
        try:
            self.parser_203.\
                iati_activities__iati_activity__result__document_link(
                    result_document_link_XML_element
                )
            self.assertFail()
        except FieldValidationError as inst:
            self.assertEqual(inst.field, 'format')
            self.assertEqual(inst.message, 'not found on the accompanying '
                                           'code list')

        # Case 4;
        # all is good

        # dummy document-link object
        dummy_file_format = codelist_factory.\
            FileFormatFactory(code='application/pdf')

        dummy_document_link = iati_factory.\
            DocumentLinkFactory(url='http://aasamannepal.org.np/')

        self.parser_203.codelist_cache = {}

        result_document_link_attr = {
            "url": dummy_document_link.url,
            "format": dummy_file_format.code

        }
        result_document_link_XML_element = E(
            'document-link',
            **result_document_link_attr
        )

        self.parser_203 \
            .iati_activities__iati_activity__result__document_link(
                result_document_link_XML_element
            )

        document_link = self.parser_203.get_model('DocumentLink')

        # checking if everything is saved

        self.assertEqual(document_link.url, dummy_document_link.url)
        self.assertEqual(document_link.file_format,
                         dummy_document_link.file_format)
        self.assertEqual(document_link.activity, self.activity)
        self.assertEqual(document_link.result, self.result)


class ActivityResultDocumentLinkTitleTestCase(TestCase):
    '''
    2.03: Added new (optional) <document-link> element for <result>
    element
    '''

    def setUp(self):
        # 'Main' XML file for instantiating parser:
        xml_file_attrs = {
            "generated-datetime": datetime.datetime.now().isoformat(),
            "version": '2.03',
        }
        self.iati_203_XML_file = E("iati-activities", **xml_file_attrs)

        dummy_source = synchroniser_factory.DatasetFactory.create()

        self.parser_203 = ParseManager(
            dataset=dummy_source,
            root=self.iati_203_XML_file,
        ).get_parser()

        # Version
        current_version = VersionFactory(code='2.03')

        # Related objects:
        self.activity = iati_factory.ActivityFactory.create(
            iati_standard_version=current_version
        )
        self.document_link = iati_factory.DocumentLinkFactory. \
            create(url='http://someuri.com')

        self.parser_203.register_model('DocumentLink', self.document_link)

    def test_activity_result_document_link_title(self):
        '''
        Test if title attribute in <document_link> XML element is correctly
        saved.
        '''

        dummy_file_format = codelist_factory. \
            FileFormatFactory(code='application/pdf')

        dummy_document_link = iati_factory. \
            DocumentLinkFactory(url='http://aasamannepal.org.np/')

        self.parser_203.codelist_cache = {}

        result_document_link_attr = {
            "url": dummy_document_link.url,
            "format": dummy_file_format.code

        }
        result_document_link_XML_element = E(
            'document-link',
            **result_document_link_attr
        )
        self.parser_203 \
            .iati_activities__iati_activity__result__document_link__title(
                result_document_link_XML_element)
        document_link_title = self.parser_203.get_model(
            'DocumentLinkTitle')

        self.assertEqual(self.document_link,
                         document_link_title.document_link)


class ActivityResultDocumentLinkCategoryTestCase(TestCase):
    """
    2.03: Added  (optional) <category> element of a <document-link> in a
    <result> element.
    """

    def setUp(self):
        # 'Main' XML file for instantiating parser:
        xml_file_attrs = {
            "generated-datetime": datetime.datetime.now().isoformat(),
            "version": '2.03',
        }
        self.iati_203_XML_file = E("iati-activities", **xml_file_attrs)

        dummy_source = synchroniser_factory.DatasetFactory.create()

        self.parser_203 = ParseManager(
            dataset=dummy_source,
            root=self.iati_203_XML_file,
        ).get_parser()

        # Related objects:
        self.document_link = iati_factory.DocumentLinkFactory.create()

        self.parser_203.register_model(
            'DocumentLink', self.document_link
        )

    def test_activity_result_document_link_document_category(self):

        """
        Test if <document_link> attribute in <documen_link_category> XML
        element is correctly saved.
        """

        # case 1: when code is missing

        document_link_category_attr = {
            # 'code': 'A04'

        }

        document_link_category_XML_element = E(
            'category',
            **document_link_category_attr
        )
        try:
            self.parser_203.iati_activities__iati_activity__result__document_link__category(  # NOQA: E501
                document_link_category_XML_element
            )
        except RequiredFieldError as inst:
            self.assertEqual(inst.field, 'code')
            self.assertEqual(inst.message,
                             'required attribute missing')

        # case 2: when category cannot be retrieved using the given code
        document_link_category_attr = {
            'code': 'A04'

        }

        document_link_category_XML_element = E(
            'document-category',
            **document_link_category_attr
        )
        try:
            self.parser_203.iati_activities__iati_activity__result__document_link__category(  # NOQA: E501
                document_link_category_XML_element
            )
        except FieldValidationError as inst:
            self.assertEqual(inst.field, 'code')
            self.assertEqual(inst.message, 'not found on the accompanying '
                                           'codelist')

        # case:  when all is good

        # Let's create dummy document_category
        document_category = codelist_factory.DocumentCategoryFactory(
            code='A04'
        )
        document_link_category_attr = {
            'code': document_category.code

        }

        document_link_category_XML_element = E(
            'category',
            **document_link_category_attr
        )

        self.parser_203.codelist_cache = {}

        self.parser_203\
            .iati_activities__iati_activity__result__document_link__category(
                document_link_category_XML_element
            )
        # get DocumentLinkCategory

        document_link_category = self.parser_203.get_model(
            'DocumentLinkCategory')

        self.assertEqual(document_link_category.document_link, self.
                         document_link)
        self.assertEqual(document_link_category.category, document_category)


class ActivityResultDocumentLinkDocumentDateTestCase(TestCase):
    '''
    2.03: Added new (optional) <document-link> element for <result>
    element
    '''

    def setUp(self):
        # 'Main' XML file for instantiating parser:
        xml_file_attrs = {
            "generated-datetime": datetime.datetime.now().isoformat(),
            "version": '2.03',
        }
        self.iati_203_XML_file = E("iati-activities", **xml_file_attrs)

        dummy_source = synchroniser_factory.DatasetFactory.create()

        self.parser_203 = ParseManager(
            dataset=dummy_source,
            root=self.iati_203_XML_file,
        ).get_parser()

        self.document_link = iati_factory.DocumentLinkFactory. \
            create(url='http://someuri.com')

        self.parser_203.register_model('DocumentLink', self.document_link)

    def test_activity_result_document_link_document_date(self):
        '''
        Test if iso-date attribute in <document_link> XML element is
        correctly saved.
        '''

        # case 1: 'iso-date' is missing

        document_date_attr = {
            # "iso-date": '25116600000'

        }
        document_date_XML_element = E(
            'document-date',
            **document_date_attr
        )

        try:
            self.date = self.parser_203 \
                 .iati_activities__iati_activity__result__document_link__document_date(  # NOQA: E501

                document_date_XML_element

            )
        except RequiredFieldError as inst:
            self.assertEqual(inst.field, 'iso-date')
            self.assertEqual(inst.message, 'required attribute missing')

        # case 2 : 'iso-date' is not valid
        document_date_attr = {

            "iso-date": '25116600000'

        }
        document_date_XML_element = E(
            'document-date',
            **document_date_attr
        )

        try:
            self.parser_203.iati_activities__iati_activity__result__document_link__document_date(  # NOQA: E501
                document_date_XML_element
            )
        except RequiredFieldError as inst:
            self.assertEqual(inst.field, 'iso-date')
            self.assertEqual(inst.message, 'Unspecified or invalid. Date '
                                           'should be of type xml:date.')

        # case 3: 'iso-date' is not in correct range
        document_date_attr = {

            "iso-date": '18200915'

        }
        document_date_XML_element = E(
            'document-date',
            **document_date_attr
        )
        try:
            self.parser_203.iati_activities__iati_activity__result__document_link__document_date(  # NOQA: E501
                document_date_XML_element
            )
        except FieldValidationError as inst:
            self.assertEqual(inst.field, 'iso-date')
            self.assertEqual(inst.message, 'iso-date not of type xsd:date')

        # all is good
        document_date_attr = {

            "iso-date": '2011-05-06'  # this is acceptable  iso-date

        }
        document_date_XML_element = E(
            'document-date',
            **document_date_attr
        )
        self.parser_203\
            .iati_activities__iati_activity__result__document_link__document_date(  # NOQA: E501
            document_date_XML_element
        )

        # Let's test date is saved

        date = dateutil.parser.parse('2011-05-06', ignoretz=True)

        document_link = self.parser_203.get_model('DocumentLink')
        self.assertEqual(date, document_link.iso_date)


class ActivityResultDocumentLinkLanguageTestCase(TestCase):
    '''
    2.03: Added new (optional) <document-link> element for <result>
    element
    '''

    def setUp(self):
        # 'Main' XML file for instantiating parser:
        xml_file_attrs = {
            "generated-datetime": datetime.datetime.now().isoformat(),
            "version": '2.03',
        }
        self.iati_203_XML_file = E("iati-activities", **xml_file_attrs)

        dummy_source = synchroniser_factory.DatasetFactory.create()

        self.parser_203 = ParseManager(
            dataset=dummy_source,
            root=self.iati_203_XML_file,
        ).get_parser()

        self.document_link = iati_factory.DocumentLinkFactory. \
            create(url='http://someuri.com')

        self.parser_203.register_model('DocumentLink', self.document_link)

    def test_activity_result_document_link_language(self):
        '''
        Test if language attribute in <document_link_language> XML element is
        correctly saved.
        '''

        # case 1: 'code' is missing

        document_language_attr = {
            # "code": 'en'

        }
        document_language_XML_element = E(
            'document-date',
            **document_language_attr
        )

        try:
            self.date = self.parser_203 \
                 .iati_activities__iati_activity__result__document_link__language(  # NOQA: E501

                document_language_XML_element

            )
        except RequiredFieldError as inst:
            self.assertEqual(inst.field, 'code')
            self.assertEqual(inst.message, 'required attribute missing')

        # case 2: 'language' is not found
        document_language_attr = {

            "code": 'ab'

        }
        document_language_XML_element = E(
            'language',
            **document_language_attr
        )
        try:
            self.parser_203.iati_activities__iati_activity__result__document_link__language(  # NOQA: E501
                document_language_XML_element
            )
        except FieldValidationError as inst:
            self.assertEqual(inst.field, 'code')
            self.assertEqual(inst.message,
                             'not found on the accompanying code list')

        # all is good
        language = codelist_factory.LanguageFactory()  # dummy language object
        document_language_attr = {

            "code": language.code

        }
        document_language_XML_element = E(
            'language',
            **document_language_attr
        )
        self.parser_203\
            .iati_activities__iati_activity__result__document_link__language(
                document_language_XML_element
            )

        # Let's test language is saved

        document_link = self.parser_203.get_model('DocumentLink')
        document_link_language = self.parser_203.get_model(
            'DocumentLinkLanguage')
        self.assertEqual(document_link, document_link_language.document_link)
        self.assertEqual(language, document_link_language.language)


class ActivityResultDocumentLinkDescriptionTestCase(TestCase):
    '''
    2.03: The optional <description> element of a <document-link> element was
    added.
    '''

    def setUp(self):
        # 'Main' XML file for instantiating parser:
        xml_file_attrs = {
            "generated-datetime": datetime.datetime.now().isoformat(),
            "version": '2.03',
        }
        self.iati_203_XML_file = E("iati-activities", **xml_file_attrs)

        dummy_source = synchroniser_factory.DatasetFactory.create()

        self.parser_203 = ParseManager(
            dataset=dummy_source,
            root=self.iati_203_XML_file,
        ).get_parser()
        self.document_link = iati_factory.DocumentLinkFactory. \
            create(url='http://someuri.com')

        self.parser_203.register_model('DocumentLink', self.document_link)

    def test_activity_result_document_link_description(self):
        '''test if <description> element for Result's <document-link> element
        is parsed and saved correctly
        '''

        document_link_description_attrs = {}

        result_document_link_XML_element = E(
            'description',
            **document_link_description_attrs
        )

        self.parser_203.\
            iati_activities__iati_activity__result__document_link__description(
                result_document_link_XML_element
            )

        document_link_description = self.parser_203.get_model(
            'DocumentLinkDescription'
        )

        self.assertEqual(
            document_link_description.document_link,
            self.document_link
        )


class ActivityResultIndicatorTestCase(TestCase):

    """
    2.03: The optional attribute 'aggregation-status' was added
    """

    def setUp(self):
        # 'Main' XML file for instantiating parser:
        xml_file_attrs = {
            "generated-datetime": datetime.datetime.now().isoformat(),
            "version": '2.03',
        }
        self.iati_203_XML_file = E("iati-activities", **xml_file_attrs)

        dummy_source = synchroniser_factory.DatasetFactory.create()

        self.parser_203 = ParseManager(
            dataset=dummy_source,
            root=self.iati_203_XML_file,
        ).get_parser()

        # Related objects:
        self.result = iati_factory.ResultFactory.create()
        self.activity = self.result.activity

        self.parser_203.register_model('Activity', self.activity)
        self.parser_203.register_model('Result', self.result)

    def test_activity_result_indicator(self):
        """test if <indicator> element inside <result> element is parsed
        properly
        """

        # 1) measure attribute is missing:
        result_indicator_attrs = {
            # "measure": "1",
            "ascending": "1",
            "aggregation-status": "1",

        }

        result_indicator_XML_element = E(
            'indicator',
            **result_indicator_attrs
        )

        try:
            self.parser_203.\
                iati_activities__iati_activity__result__indicator(
                    result_indicator_XML_element
                )
            self.assertFail()
        except RequiredFieldError as inst:
            self.assertEqual(inst.field, 'measure')
            self.assertEqual(inst.message, 'required attribute missing')

        # 2) IndicatorMeasure codelist is missing:

        result_indicator_attrs = {
            "measure": "1",
            "ascending": "1",
            "aggregation-status": "1",

        }

        result_indicator_XML_element = E(
            'indicator',
            **result_indicator_attrs
        )

        try:
            self.parser_203.\
                iati_activities__iati_activity__result__indicator(
                    result_indicator_XML_element
                )
            self.assertFail()
        except RequiredFieldError as inst:
            self.assertEqual(inst.field, 'measure')
            self.assertEqual(
                inst.message,
                'not found on the accompanying code list'
            )

        # 3) everything's OK:
        # let's create an IndicatorMeasure codelist object:

        self.parser_203.codelist_cache = {}

        result_indicator_attrs = {
            "measure": "1",
            "ascending": "1",
            "aggregation-status": "1",

        }

        indicator_measure = iati_factory.IndicatorMeasureFactory.create(
            code=result_indicator_attrs.get("measure")
        )

        result_indicator_XML_element = E(
            'indicator',
            **result_indicator_attrs
        )

        self.parser_203.\
            iati_activities__iati_activity__result__indicator(
                result_indicator_XML_element
            )

        result_indicator = self.parser_203.get_model('ResultIndicator')

        self.assertEqual(result_indicator.result, self.result)
        self.assertEqual(
            result_indicator.measure,
            indicator_measure
        )
        self.assertEqual(result_indicator.ascending, True)
        self.assertEqual(result_indicator.aggregation_status, True)


class ActivityResultIndicatorDocumentLinkTestCase(TestCase):

    """
    2.03: The optional document-link element was added.
    """

    def setUp(self):
        # 'Main' XML file for instantiating parser:
        xml_file_attrs = {
            "generated-datetime": datetime.datetime.now().isoformat(),
            "version": '2.03',
        }
        self.iati_203_XML_file = E("iati-activities", **xml_file_attrs)

        dummy_source = synchroniser_factory.DatasetFactory.create(
            name="dataset-2"
        )

        self.parser_203 = ParseManager(
            dataset=dummy_source,
            root=self.iati_203_XML_file,
        ).get_parser()

        self.parser_203.default_lang = "en"

        assert (isinstance(self.parser_203, Parser_203))

        # Related objects:
        self.result_indicator = iati_factory.ResultIndicatorFactory.create()
        self.activity = self.result_indicator.result.activity
        self.result = self.result_indicator.result

        self.parser_203.register_model('Activity', self.activity)
        self.parser_203.register_model('Result', self.result)
        self.parser_203.register_model(
            'ResultIndicator', self.result_indicator
        )

    def test_activity_result_indicator_document_link(self):

        # Case 1:
        #  'url is missing'

        result_indicator_document_link_attr = {
            # url = 'missing'

            "format": 'something'

            # 'format_code' will be got in the function

        }
        result_indicator_document_link_XML_element = E(
            'document-link',
            **result_indicator_document_link_attr
        )

        try:
            self.parser_203.\
                iati_activities__iati_activity__result__indicator__document_link(  # NOQA: E501
                    result_indicator_document_link_XML_element)
            self.assertFail()
        except RequiredFieldError as inst:
            self.assertEqual(inst.field, 'url')
            self.assertEqual(inst.message, 'required attribute missing')

        # Case 2:
        # 'file_format' is missing

        result_indicator_document_link_attr = {
            "url": 'www.google.com'

            # "format":
            # 'format_code' will be got in the function

        }
        result_indicator_document_link_XML_element = E(
            'document-link',
            **result_indicator_document_link_attr
        )
        try:
            self.parser_203.\
                iati_activities__iati_activity__result__indicator__document_link(  # NOQA: E501
                    result_indicator_document_link_XML_element
                )
            self.assertFail()
        except RequiredFieldError as inst:
            self.assertEqual(inst.field, 'format')
            self.assertEqual(inst.message, 'required attribute missing')

        # Case 3;
        # 'file_format_code' is missing

        result_indicator_document_link_attr = {
            "url": 'www.google.com',
            "format": 'something',
            # 'format_code will be got in the function

        }
        result_indicator_document_link_XML_element = E(
            'document-link',
            **result_indicator_document_link_attr
        )
        try:
            self.parser_203.\
                iati_activities__iati_activity__result__indicator__document_link(  # NOQA: E501
                    result_indicator_document_link_XML_element
                )
            self.assertFail()
        except FieldValidationError as inst:
            self.assertEqual(inst.field, 'format')
            self.assertEqual(inst.message, 'not found on the accompanying '
                                           'code list')

        # Case 4;
        # all is good

        # dummy document-link object
        dummy_file_format = codelist_factory.\
            FileFormatFactory(code='application/pdf')

        dummy_document_link = iati_factory.\
            DocumentLinkFactory(url='http://aasamannepal.org.np/')

        self.parser_203.codelist_cache = {}

        result_indicator_document_link_attr = {
            "url": dummy_document_link.url,
            "format": dummy_file_format.code

        }
        result_indicator_document_link_XML_element = E(
            'document-link',
            **result_indicator_document_link_attr
        )

        self.parser_203 \
            .iati_activities__iati_activity__result__indicator__document_link(
                result_indicator_document_link_XML_element
            )

        result_indicator_document_link = self.parser_203.get_model(
            'DocumentLink'
        )

        # checking if everything is saved

        self.assertEqual(
            result_indicator_document_link.url,
            dummy_document_link.url
        )
        self.assertEqual(
            result_indicator_document_link.file_format,
            dummy_document_link.file_format
        )
        self.assertEqual(
            result_indicator_document_link.activity,
            self.activity
        )
        self.assertEqual(
            result_indicator_document_link.result_indicator,
            self.result_indicator
        )


class ActivityResultIndicatorDocumentLinkDocumentDateTestCase(TestCase):

    """
    2.03: The optional document-date element of a document-link in a indicator
    in a result element was added.
    """

    def setUp(self):
        # 'Main' XML file for instantiating parser:
        xml_file_attrs = {
            "generated-datetime": datetime.datetime.now().isoformat(),
            "version": '2.03',
        }
        self.iati_203_XML_file = E("iati-activities", **xml_file_attrs)

        dummy_source = synchroniser_factory.DatasetFactory.create()

        self.parser_203 = ParseManager(
            dataset=dummy_source,
            root=self.iati_203_XML_file,
        ).get_parser()

        # Related objects:
        self.document_link = iati_factory.DocumentLinkFactory.create()

        self.parser_203.register_model(
            'DocumentLink', self.document_link
        )

    def test_activity_result_indicator_document_link_document_date(self):
        """
        Test if iso-date attribute in <document_link> XML element is correctly
        saved.
        """

        # Case 1: 'ido-date' attribute is missing:

        document_date_attr = {
            # 'iso-date': '2018-10-10',
        }

        document_date_XML_element = E(
            'document-date',
            **document_date_attr
        )

        try:
            self.parser_203.\
                iati_activities__iati_activity__result__indicator__document_link__document_date(  # NOQA: E501
                    document_date_XML_element)
            self.assertFail()
        except RequiredFieldError as inst:
            self.assertEqual(inst.field, 'iso-date')
            self.assertEqual(inst.message, 'required attribute missing')

        # Case 2:
        # ISO date is invalid:

        document_date_attr = {
            'iso-date': '2018-10-ab',
        }
        document_date_XML_element = E(
            'document-date',
            **document_date_attr
        )

        try:
            self.parser_203.\
                iati_activities__iati_activity__result__indicator__document_link__document_date(  # NOQA: E501
                    document_date_XML_element)
            self.assertFail()
        except RequiredFieldError as inst:
            self.assertEqual(inst.field, 'iso-date')
            self.assertEqual(
                inst.message,
                'Unspecified or invalid. Date should be of type xml:date.'
            )

        # Case 3:
        # all is good:

        document_date_attr = {
            'iso-date': '2018-10-10',
        }
        document_date_XML_element = E(
            'document-date',
            **document_date_attr
        )

        self.parser_203.\
            iati_activities__iati_activity__result__indicator__document_link__document_date(  # NOQA: E501
                document_date_XML_element
            )

        result_indicator_document_link = self.parser_203.get_model(
            'DocumentLink'
        )

        self.assertEqual(
            result_indicator_document_link.iso_date,
            datetime.datetime(2018, 10, 10, 0, 0)
        )


class ActivityResultIndicatorDocumentLinkTitleTestCase(TestCase):
    '''
    2.03: Added new (optional) <document-link> element for <indicator>
    element inside <result> element
    '''

    def setUp(self):
        # 'Main' XML file for instantiating parser:
        xml_file_attrs = {
            "generated-datetime": datetime.datetime.now().isoformat(),
            "version": '2.03',
        }
        self.iati_203_XML_file = E("iati-activities", **xml_file_attrs)

        dummy_source = synchroniser_factory.DatasetFactory.create()

        self.parser_203 = ParseManager(
            dataset=dummy_source,
            root=self.iati_203_XML_file,
        ).get_parser()

        # Related objects:
        self.document_link = iati_factory.DocumentLinkFactory. \
            create(url='http://someuri.com')

        self.parser_203.register_model('DocumentLink', self.document_link)

    def test_activity_result_indicator_document_link_title(self):
        '''
        Test if title attribute in <document_link> XML element for
        <indicator> element is correctly saved.
        '''

        dummy_file_format = codelist_factory. \
            FileFormatFactory(code='application/pdf')

        dummy_indicator_document_link = iati_factory. \
            DocumentLinkFactory(url='http://aasamannepal.org.np/')

        self.parser_203.codelist_cache = {}

        result_document_link_attr = {
            "url": dummy_indicator_document_link.url,
            "format": dummy_file_format.code

        }
        result_indicator_document_link_XML_element = E(
            'document-link',
            **result_document_link_attr
        )
        self.parser_203 \
            .iati_activities__iati_activity__result__indicator__document_link__title(  # NOQA: E501
            result_indicator_document_link_XML_element)

        document_link_title = self.parser_203.get_model(
            'DocumentLinkTitle')

        self.assertEqual(self.document_link,
                         document_link_title.document_link)


class ActivityResultIndicatorDocumentLinkCategoryTestCase(TestCase):
    """
    2.03: Added  (optional) <category> element of a <document-link> in a
    <result> element.
    """

    def setUp(self):
        # 'Main' XML file for instantiating parser:
        xml_file_attrs = {
            "generated-datetime": datetime.datetime.now().isoformat(),
            "version": '2.03',
        }
        self.iati_203_XML_file = E("iati-activities", **xml_file_attrs)

        dummy_source = synchroniser_factory.DatasetFactory.create()

        self.parser_203 = ParseManager(
            dataset=dummy_source,
            root=self.iati_203_XML_file,
        ).get_parser()

        # Related objects:
        self.document_link = iati_factory.DocumentLinkFactory.create()

        self.parser_203.register_model(
            'DocumentLink', self.document_link
        )

    def test_activity_result_indicator_document_link_document_category(self):

        """
        Test if <indicator_document_link> attribute in
        <document_link_category> XML element is correctly saved.
        """

        # case 1: when code is missing

        indicator_document_link_category_attr = {
            # 'code': 'A04'

        }

        indicator_document_link_category_XML_element = E(
            'category',
            **indicator_document_link_category_attr
        )
        try:
            self.parser_203.iati_activities__iati_activity__result__indicator__document_link__category(  # NOQA: E501
                indicator_document_link_category_XML_element
            )
        except RequiredFieldError as inst:
            self.assertEqual(inst.field, 'code')
            self.assertEqual(inst.message,
                             'required attribute missing')

        # case 2: when category cannot be retrieved using the given code
        indicator_document_link_category_attr = {
            'code': 'A04'

        }

        indicator_document_link_category_XML_element = E(
            'indicator-document-category',
            **indicator_document_link_category_attr
        )
        try:
            self.parser_203.iati_activities__iati_activity__result__indicator__document_link__category(  # NOQA: E501
                indicator_document_link_category_XML_element
            )
        except FieldValidationError as inst:
            self.assertEqual(inst.field, 'code')
            self.assertEqual(inst.message, 'not found on the accompanying '
                                           'code list')

        # case:  when all is good

        # Let's create dummy document_category
        indicator_document_category = \
            codelist_factory.DocumentCategoryFactory(
                code='A04'
            )
        indicator_document_link_category_attr = {
            'code': indicator_document_category.code

        }

        indicator_document_link_category_XML_element = E(
            'category',
            **indicator_document_link_category_attr
        )

        self.parser_203.codelist_cache = {}

        self.parser_203\
            .iati_activities__iati_activity__result__indicator__document_link__category(  # NOQA: E501
                indicator_document_link_category_XML_element
            )
        # get DocumentLinkCategory

        indicator_document_link_category = self.parser_203.get_model(
            'DocumentLinkCategory')

        self.assertEqual(indicator_document_link_category.document_link, self.
                         document_link)
        self.assertEqual(indicator_document_link_category.category,
                         indicator_document_category)


class ActivityResultIndicatorDocumentLinkLanguageTestCase(TestCase):
    '''
    2.03: Added new (optional) <document-link> element for <indicator>
    element
    '''

    def setUp(self):
        # 'Main' XML file for instantiating parser:
        xml_file_attrs = {
            "generated-datetime": datetime.datetime.now().isoformat(),
            "version": '2.03',
        }
        self.iati_203_XML_file = E("iati-activities", **xml_file_attrs)

        dummy_source = synchroniser_factory.DatasetFactory.create()

        self.parser_203 = ParseManager(
            dataset=dummy_source,
            root=self.iati_203_XML_file,
        ).get_parser()
        self.document_link = iati_factory.DocumentLinkFactory. \
            create(url='http://someuri.com')

        self.parser_203.register_model('DocumentLink',
                                       self.document_link)

    def test_activity_result_indicator_document_link_language(self):
        '''
        Test if <language> element in <document_link> XML element is
        correctly saved.
        '''

        # case 1: 'code' is missing

        language_attr = {
            # "code": 'en'

        }
        language_XML_element = E(
            'language',
            **language_attr
        )

        try:
            self.date = self.parser_203 \
                 .iati_activities__iati_activity__result__indicator__document_link__language(  # NOQA: E501

                language_XML_element

            )
        except RequiredFieldError as inst:
            self.assertEqual(inst.field, 'code')
            self.assertEqual(inst.message, 'required attribute missing')

        # case 2: 'language' is not found
        language_attr = {

            "code": 'ab'

        }
        language_XML_element = E(
            'language',
            **language_attr
        )
        try:
            self.parser_203.iati_activities__iati_activity__result__indicator__document_link__language(  # NOQA: E501
                language_XML_element
            )
        except FieldValidationError as inst:
            self.assertEqual(inst.field, 'code')
            self.assertEqual(inst.message,
                             'not found on the accompanying code list')

        # all is good
        language = codelist_factory.LanguageFactory()  # dummy language object
        language_attr = {

            "code": language.code

        }
        language_XML_element = E(
            'language',
            **language_attr
        )
        self.parser_203\
            .iati_activities__iati_activity__result__indicator__document_link__language(  # NOQA: E501
                language_XML_element
            )

        # Let's test language is saved

        document_link_language = self.parser_203.get_model(
            'DocumentLinkLanguage')
        self.assertEqual(self.document_link,
                         document_link_language.document_link)
        self.assertEqual(language, document_link_language.language)


class ActivityResultIndicatorDocumentLinkDescriptionTestCase(TestCase):
    '''
    2.03: The optional <description> element of a <document-link> element was
    added.
    '''

    def setUp(self):
        # 'Main' XML file for instantiating parser:
        xml_file_attrs = {
            "generated-datetime": datetime.datetime.now().isoformat(),
            "version": '2.03',
        }
        self.iati_203_XML_file = E("iati-activities", **xml_file_attrs)

        dummy_source = synchroniser_factory.DatasetFactory.create()

        self.parser_203 = ParseManager(
            dataset=dummy_source,
            root=self.iati_203_XML_file,
        ).get_parser()
        self.document_link = iati_factory.DocumentLinkFactory.\
            create(url='http://someuri.com')

        self.parser_203.register_model('DocumentLink', self.document_link)

    def test_activity_result_indicator_document_link_description(self):
        '''test if <description> element for Result Indicator's <document-link>
        element is parsed and saved correctly
        '''

        document_link_description_attrs = {}

        result_document_link_XML_element = E(
            'description',
            **document_link_description_attrs
        )

        self.parser_203.\
            iati_activities__iati_activity__result__indicator__document_link__description(  # NOQA: E501
                result_document_link_XML_element
            )

        document_link_description = self.parser_203.get_model(
            'DocumentLinkDescription'
        )

        self.assertEqual(
            document_link_description.document_link,
            self.document_link
        )


class ActivityResultIndicatorBaselineTestCase(TestCase):
    """
    2.03: The occurance rules of the baseline element were amended so that it
    can be reported multiple times.
    """

    def setUp(self):
        # 'Main' XML file for instantiating parser:
        xml_file_attrs = {
            "generated-datetime": datetime.datetime.now().isoformat(),
            "version": '2.03',
        }
        self.iati_203_XML_file = E("iati-activities", **xml_file_attrs)

        dummy_source = synchroniser_factory.DatasetFactory.create()

        self.parser_203 = ParseManager(
            dataset=dummy_source,
            root=self.iati_203_XML_file,
        ).get_parser()

        # Related objects:
        self.result_indicator = iati_factory.ResultIndicatorFactory()

        self.result_indicator_baseline = iati_factory.\
            ResultIndicatorBaselineFactory(
                result_indicator=self.result_indicator
            )

        self.parser_203.register_model(
            'ResultIndicatorBaseline', self.result_indicator_baseline
        )
        self.parser_203.register_model(
            'ResultIndicator', self.result_indicator
        )

    def test_activity_result_indicator_baseline(self):

        """
        test if <baseline> element in context of an indicator in a result
        element is parsed and saved correctly
        """

        # 1. year value is not provided:

        result_indicator_baseline_attrs = {
            'iso-date': '2018-11-13',
            # 'year': '2018',
            'value': '10',
        }

        result_indicator_baseline_XML_element = E(
            'baseline',
            **result_indicator_baseline_attrs
        )

        try:
            self.parser_203\
                .iati_activities__iati_activity__result__indicator__baseline(
                    result_indicator_baseline_XML_element
                )
            self.assertFail()
        except RequiredFieldError as inst:
            self.assertEqual(
                inst.message, 'required attribute missing (should be of type '
                              'xsd:positiveInteger with format (yyyy))'
            )

        # 2. year value is wrong:

        result_indicator_baseline_attrs = {
            'iso-date': '2018-11-13',
            'year': '1899',
            'value': '10',
        }

        result_indicator_baseline_XML_element = E(
            'baseline',
            **result_indicator_baseline_attrs
        )

        try:
            self.parser_203\
                .iati_activities__iati_activity__result__indicator__baseline(
                    result_indicator_baseline_XML_element
                )
            self.assertFail()
        except RequiredFieldError as inst:
            self.assertEqual(
                inst.message, 'required attribute missing (should be of type '
                              'xsd:positiveInteger with format (yyyy))'
            )

        # 3. all is good:
        result_indicator_baseline_attrs = {
            'iso-date': '2018-11-13',
            'year': '2018',
            'value': '10',
        }

        result_indicator_baseline_XML_element = E(
            'baseline',
            **result_indicator_baseline_attrs
        )

        self.parser_203\
            .iati_activities__iati_activity__result__indicator__baseline(
                result_indicator_baseline_XML_element
            )

        result_indicator_baseline = self.parser_203.get_model(
            'ResultIndicatorBaseline'
        )

        # Year
        self.assertEqual(
            result_indicator_baseline.year,
            int(result_indicator_baseline_attrs['year']),
        )

        # Value
        self.assertEqual(
            result_indicator_baseline.value,
            result_indicator_baseline_attrs['value'],
        )

        # ISO date
        self.assertEqual(
            result_indicator_baseline.iso_date,
            result_indicator_baseline_attrs['iso-date'],
        )

        # Result Indicator
        self.assertEqual(
            result_indicator_baseline.result_indicator,
            self.result_indicator,
        )


class ActivityResultIndicatorPeriodTargetTestCase(TestCase):

    """
    2.03: this element can now be reported multiple times
    """

    def setUp(self):
        # 'Main' XML file for instantiating parser:
        xml_file_attrs = {
            "generated-datetime": datetime.datetime.now().isoformat(),
            "version": '2.03',
        }
        self.iati_203_XML_file = E("iati-activities", **xml_file_attrs)

        dummy_source = synchroniser_factory.DatasetFactory.create()

        self.parser_203 = ParseManager(
            dataset=dummy_source,
            root=self.iati_203_XML_file,
        ).get_parser()
        # Related objects:
        self.result_indicator_period = iati_factory.\
            ResultIndicatorPeriodFactory()
        self.result_indicator = self.result_indicator_period.result_indicator
        self.activity = self.result_indicator.result.activity
        self.result = self.result_indicator.result

        self.parser_203.register_model('Activity', self.activity)
        self.parser_203.register_model('Result', self.result)
        self.parser_203.register_model(
            'ResultIndicator', self.result_indicator
        )
        self.parser_203.register_model(
            'ResultIndicatorPeriod', self.result_indicator_period
        )

    def test_activity_result_indicator_period_target(self):

        """
        test if <target> element within period, in context of an indicator in
        a result element is parsed and saved correctly
        """

        # 1) test if value is not provided:
        result_indicator_period_target_attrs = {
            # 'value': '11'
        }

        result_indicator_period_target_XML_element = E(
            'target',
            **result_indicator_period_target_attrs
        )

        self.parser_203\
            .iati_activities__iati_activity__result__indicator__period__target(  # NOQA: E501
                result_indicator_period_target_XML_element
            )

        result_indicator_period_target = self.parser_203.get_model(
            'ResultIndicatorPeriodTarget')

        self.assertEqual(
            result_indicator_period_target.value,
            ''
        )

        # 2) test if value is provided:
        result_indicator_period_target_attrs = {
            'value': '11'
        }

        result_indicator_period_target_XML_element = E(
            'target',
            **result_indicator_period_target_attrs
        )

        self.parser_203\
            .iati_activities__iati_activity__result__indicator__period__target(  # NOQA: E501
                result_indicator_period_target_XML_element
            )

        result_indicator_period_target = self.parser_203.get_model(
            'ResultIndicatorPeriodTarget')

        self.assertEqual(
            result_indicator_period_target.value,
            result_indicator_period_target_attrs['value']
        )

        # 3) test multiple target elements:

        # FIRST ResultIndicatorPeriodTarget:
        result_indicator_period_target_attrs = {
            'value': '20'
        }

        result_indicator_period_target_XML_element = E(
            'target',
            **result_indicator_period_target_attrs
        )

        self.parser_203\
            .iati_activities__iati_activity__result__indicator__period__target(  # NOQA: E501
                result_indicator_period_target_XML_element
            )

        # SECOND ResultIndicatorPeriodTarget:
        result_indicator_period_target_attrs2 = {
            'value': '21'
        }

        result_indicator_period_target_XML_element2 = E(
            'target',
            **result_indicator_period_target_attrs2
        )

        self.parser_203\
            .iati_activities__iati_activity__result__indicator__period__target(  # NOQA: E501
                result_indicator_period_target_XML_element2
            )

        # all unassigned FK relationships are assigned here:
        self.parser_203.save_all_models()

        self.result_indicator_period.refresh_from_db()

        # check ForeignKey assignments:
        result_indicator_period_target = self.parser_203.get_model(
            'ResultIndicatorPeriodTarget')

        self.assertEqual(
            result_indicator_period_target.result_indicator_period,
            self.result_indicator_period
        )

        # check 'value' attributes:

        # it's 4 because during the test we asigned 1) '', 2) 11, 3) 20 & 21:
        self.assertEqual(self.result_indicator_period.targets.count(), 4)

        self.assertListEqual(
            ['', '11', '20', '21'],
            list(self.result_indicator_period.targets.values_list(
                'value', flat=True
            ))
        )


<<<<<<< HEAD
class ActivityResultIndicatorPeriodTargetDocumentLinkTestCase(TestCase):
=======
class ActivityResultIndicatorPeriodTargetDocumentLinkCategoryTestCase(
    TestCase
):
>>>>>>> 54a1a656

    """
    2.03: The optional <document-link> element was added.
    """

    def setUp(self):
        # 'Main' XML file for instantiating parser:
        xml_file_attrs = {
            "generated-datetime": datetime.datetime.now().isoformat(),
            "version": '2.03',
        }
        self.iati_203_XML_file = E("iati-activities", **xml_file_attrs)

        dummy_source = synchroniser_factory.DatasetFactory.create()

        self.parser_203 = ParseManager(
            dataset=dummy_source,
            root=self.iati_203_XML_file,
        ).get_parser()

<<<<<<< HEAD
        current_version = VersionFactory(code='2.03')

        self.activity = iati_factory.ActivityFactory.create(
            iati_standard_version=current_version
        )
        self.result_indicator_period_target = iati_factory\
            .ResultIndicatorPeriodTargetFactory.create()

        self.parser_203.register_model('Activity', self.activity)
        self.parser_203.register_model(
            'ResultIndicatorPeriodTarget',
            self.result_indicator_period_target
        )

    def test_activity_result_indicatior_period_target_document_link(  # NOQA: E501
        self
    ):
        '''test if <document-link> element in a target in a period in a
        indicator in a result element is parsed and saved correctly
        '''

        # Case 1:
        #  'url is missing'

        result_indicator_period_target_document_link_attr = {
            # url = 'missing'
            "format": 'something'
            # 'format' will be got in the function

        }
        result_indicator_period_target_document_link_XML_element = E(
            'document_link',
            **result_indicator_period_target_document_link_attr
        )

        try:
            self.parser_203.\
                iati_activities__iati_activity__result__indicator__period__target__document_link(  # NOQA: E501
                    result_indicator_period_target_document_link_XML_element)
            self.assertFail()
        except RequiredFieldError as inst:
            self.assertEqual(inst.field, 'url')
            self.assertEqual(inst.message, 'required attribute missing')

        # Case 2:
        # 'file_format' is missing

        result_indicator_period_target_document_link_attr = {
            "url": 'www.google.com'

            # "format":
            # 'format_code' will be got in the function

        }
        result_indicator_period_target_document_link_XML_element = E(
            'document-link',
            **result_indicator_period_target_document_link_attr
        )
        try:
            self.parser_203.\
                iati_activities__iati_activity__result__indicator__period__target__document_link(  # NOQA: E501
                    result_indicator_period_target_document_link_XML_element
                )
            self.assertFail()
        except RequiredFieldError as inst:
            self.assertEqual(inst.field, 'format')
            self.assertEqual(inst.message, 'required attribute missing')

        # Case 3;
        # 'file_format_code' is missing

        result_indicator_period_target_document_link_attr = {
            "url": 'www.google.com',
            "format": 'something',
            # 'format_code will be got in the function

        }
        result_indicator_period_target_document_link_XML_element = E(
            'document-link',
            **result_indicator_period_target_document_link_attr
        )
        try:
            self.parser_203.\
                iati_activities__iati_activity__result__indicator__period__target__document_link(  # NOQA: E501
                    result_indicator_period_target_document_link_XML_element
                )
            self.assertFail()
        except FieldValidationError as inst:
            self.assertEqual(inst.field, 'format')
            self.assertEqual(inst.message, 'not found on the accompanying '
                                           'code list')

        # Case 4;
        # all is good

        # dummy document-link object
        dummy_file_format = codelist_factory.\
            FileFormatFactory(code='application/pdf')

        dummy_document_link = iati_factory.\
            DocumentLinkFactory(url='http://aasamannepal.org.np/')

        self.parser_203.codelist_cache = {}

        result_indicator_period_target_document_link_attr = {
            "url": dummy_document_link.url,
            "format": dummy_file_format.code

        }
        result_indicator_period_target_document_link_XML_element = E(
            'document-link',
            **result_indicator_period_target_document_link_attr
        )

        self.parser_203 \
            .iati_activities__iati_activity__result__indicator__period__target__document_link(  # NOQA: E501
                result_indicator_period_target_document_link_XML_element
            )

        result_indicator_period_target_document_link = self\
            .parser_203.get_model(
                'DocumentLink'
            )

        # checking if everything is saved

        self.assertEqual(
            result_indicator_period_target_document_link.url,
            dummy_document_link.url
        )
        self.assertEqual(
            result_indicator_period_target_document_link.file_format,
            dummy_document_link.file_format
        )
        self.assertEqual(
            result_indicator_period_target_document_link.activity,
            self.activity
        )
        self.assertEqual(
            result_indicator_period_target_document_link.result_indicator_period_target,  # NOQA: E501
            self.result_indicator_period_target
=======
        # Related objects:
        self.document_link = iati_factory.DocumentLinkFactory.create()

        self.parser_203.register_model(
            'DocumentLink', self.document_link
        )

    def test_activity_result_indicatior_period_target_document_link_category(  # NOQA: E501
        self
    ):
        '''test if <document-link>'s <category> element in a target in a period
        in an indicator in a result element is parsed and saved correctly
        '''

        # case 1: when code is missing

        result_indicator_period_target_document_link_category_attr = {
            # 'code': 'A04'

        }

        result_indicator_period_target_document_link_category_XML_element = E(
            'category',
            **result_indicator_period_target_document_link_category_attr
        )
        try:
            self\
            .parser_203\
            .iati_activities__iati_activity__result__indicator__period__target__document_link__category(  # NOQA: E501
                result_indicator_period_target_document_link_category_XML_element  # NOQA: E501
            )
        except RequiredFieldError as inst:
            self.assertEqual(inst.field, 'code')
            self.assertEqual(inst.message,
                             'required attribute missing')

        # case 2: when category cannot be retrieved using the given code
        result_indicator_period_target_document_link_category_attr = {
            'code': 'A04'

        }

        result_indicator_period_target_document_link_category_XML_element = E(
            'indicator-document-category',
            **result_indicator_period_target_document_link_category_attr
        )
        try:
            self\
            .parser_203\
            .iati_activities__iati_activity__result__indicator__period__target__document_link__category(  # NOQA: E501
                result_indicator_period_target_document_link_category_XML_element  # NOQA: E501
            )
        except FieldValidationError as inst:
            self.assertEqual(inst.field, 'code')
            self.assertEqual(inst.message, 'not found on the accompanying '
                                           'code list')

        # case:  when all is good

        # Let's create dummy document_category
        indicator_document_category = \
            codelist_factory.DocumentCategoryFactory(
                code='A04'
            )
        result_indicator_period_target_document_link_category_attr = {
            'code': indicator_document_category.code

        }

        result_indicator_period_target_document_link_category_XML_element = E(
            'category',
            **result_indicator_period_target_document_link_category_attr
        )

        self.parser_203.codelist_cache = {}

        self.parser_203\
            .iati_activities__iati_activity__result__indicator__period__target__document_link__category(  # NOQA: E501
                    result_indicator_period_target_document_link_category_XML_element  # NOQA: E501
            )

        # get DocumentLinkCategory
        result_indicator_period_target_document_link_category = self.\
            parser_203.get_model(
                'DocumentLinkCategory'
            )

        self.assertEqual(
            result_indicator_period_target_document_link_category.document_link,  # NOQA E501
            self.document_link
        )
        self.assertEqual(
            result_indicator_period_target_document_link_category.category,
            indicator_document_category
>>>>>>> 54a1a656
        )


class ActivityResultIndicatorPeriodTargetDocumentLinkDescriptionTestCase(
    TestCase
):

    """
    2.03: The optional <description> element of a <document-link> element was
    added.
    """

    def setUp(self):
        # 'Main' XML file for instantiating parser:
        xml_file_attrs = {
            "generated-datetime": datetime.datetime.now().isoformat(),
            "version": '2.03',
        }
        self.iati_203_XML_file = E("iati-activities", **xml_file_attrs)

        dummy_source = synchroniser_factory.DatasetFactory.create()

        self.parser_203 = ParseManager(
            dataset=dummy_source,
            root=self.iati_203_XML_file,
        ).get_parser()

        self.document_link = iati_factory.DocumentLinkFactory. \
            create(url='http://someuri.com')

        self.parser_203.register_model('DocumentLink', self.document_link)

    def test_activity_result_indicatior_period_target_document_link_description(  # NOQA: E501
        self
    ):
        '''test if <description> element for Activity Result Indicator Period
        Target's <document-link> element is parsed and saved correctly
        '''

        document_link_description_attrs = {}

        result_document_link_XML_element = E(
            'description',
            **document_link_description_attrs
        )

        self.parser_203.\
            iati_activities__iati_activity__result__indicator__period__target__document_link__description(  # NOQA: E501
                result_document_link_XML_element
            )

        document_link_description = self.parser_203.get_model(
            'DocumentLinkDescription'
        )

        self.assertEqual(
            document_link_description.document_link,
            self.document_link
        )


class ActivityResultIndicatorPeriodTargetDocumentLinkLanguageTestCase(
    TestCase
):

    """
    2.03: An optional language element of a document-link in a target in a
    period in a indicator in a result element was added
    """

    def setUp(self):
        # 'Main' XML file for instantiating parser:
        xml_file_attrs = {
            "generated-datetime": datetime.datetime.now().isoformat(),
            "version": '2.03',
        }
        self.iati_203_XML_file = E("iati-activities", **xml_file_attrs)

        dummy_source = synchroniser_factory.DatasetFactory.create()

        self.parser_203 = ParseManager(
            dataset=dummy_source,
            root=self.iati_203_XML_file,
        ).get_parser()

        self.document_link = iati_factory.DocumentLinkFactory. \
            create(url='http://someuri.com')

        self.parser_203.register_model('DocumentLink', self.document_link)

    def test_result_indicator_period_target_document_link_language_element(
            self):
        '''
        Test if <language> element in <document-link> XML element is
        correctly parsed and saved.
        '''

        # case 1: 'code' is missing

        document_language_attr = {
            # "code": 'en'

        }
        document_language_XML_element = E(
            'language',
            **document_language_attr
        )

        try:
            self.date = self.parser_203 \
                 .iati_activities__iati_activity__result__indicator__period__target__document_link__language(  # NOQA: E501

                document_language_XML_element

            )
        except RequiredFieldError as inst:
            self.assertEqual(inst.field, 'code')
            self.assertEqual(inst.message, 'required attribute missing')

        # case 2: 'language' is not found
        document_language_attr = {

            "code": 'ab'

        }
        document_language_XML_element = E(
            'language',
            **document_language_attr
        )
        try:
            self.parser_203.iati_activities__iati_activity__result__indicator__period__target__document_link__language(  # NOQA: E501
                document_language_XML_element
            )
        except FieldValidationError as inst:
            self.assertEqual(inst.field, 'code')
            self.assertEqual(inst.message,
                             'not found on the accompanying code list')

        # all is good
        language = codelist_factory.LanguageFactory()  # dummy language object
        document_language_attr = {

            "code": language.code

        }
        document_language_XML_element = E(
            'language',
            **document_language_attr
        )
        self.parser_203\
            .iati_activities__iati_activity__result__indicator__period__target__document_link__language(  # NOQA: E501
                document_language_XML_element
            )

        # Let's test language is saved

        document_link = self.parser_203.get_model('DocumentLink')
        document_link_language = self.parser_203.get_model(
            'DocumentLinkLanguage')
        self.assertEqual(document_link, document_link_language.document_link)
        self.assertEqual(language, document_link_language.language)


class ActivityResultIndicatorPeriodActualTestCase(TestCase):

    """
    2.03: this element can now be reported multiple times
    """

    def setUp(self):
        # 'Main' XML file for instantiating parser:
        xml_file_attrs = {
            "generated-datetime": datetime.datetime.now().isoformat(),
            "version": '2.03',
        }
        self.iati_203_XML_file = E("iati-activities", **xml_file_attrs)

        dummy_source = synchroniser_factory.DatasetFactory.create()

        self.parser_203 = ParseManager(
            dataset=dummy_source,
            root=self.iati_203_XML_file,
        ).get_parser()

        # Related objects:
        self.result_indicator_period = iati_factory.\
            ResultIndicatorPeriodFactory()
        self.result_indicator = self.result_indicator_period.result_indicator
        self.activity = self.result_indicator.result.activity
        self.result = self.result_indicator.result

        self.parser_203.register_model('Activity', self.activity)
        self.parser_203.register_model('Result', self.result)
        self.parser_203.register_model(
            'ResultIndicator', self.result_indicator
        )
        self.parser_203.register_model(
            'ResultIndicatorPeriod', self.result_indicator_period
        )

    def test_activity_result_indicator_period_actual(self):

        """
        test if <actual> element within period, in context of an indicator in
        a result element is parsed and saved correctly
        """

        # 1) test if value is not provided:
        result_indicator_period_actual_attrs = {
            # 'value': '11'
        }

        result_indicator_period_actual_XML_element = E(
            'actual',
            **result_indicator_period_actual_attrs
        )

        self.parser_203\
            .iati_activities__iati_activity__result__indicator__period__actual(  # NOQA: E501
                result_indicator_period_actual_XML_element
            )

        result_indicator_period_actual = self.parser_203.get_model(
            'ResultIndicatorPeriodActual')

        self.assertEqual(
            result_indicator_period_actual.value,
            ''
        )

        # 2) test if value is provided:
        result_indicator_period_actual_attrs = {
            'value': '11'
        }

        result_indicator_period_actual_XML_element = E(
            'actual',
            **result_indicator_period_actual_attrs
        )

        self.parser_203\
            .iati_activities__iati_activity__result__indicator__period__actual(  # NOQA: E501
                result_indicator_period_actual_XML_element
            )

        result_indicator_period_actual = self.parser_203.get_model(
            'ResultIndicatorPeriodActual')

        self.assertEqual(
            result_indicator_period_actual.value,
            result_indicator_period_actual_attrs['value']
        )

        # 3) test multiple actual elements:

        # FIRST ResultIndicatorPeriodActual:
        result_indicator_period_actual_attrs = {
            'value': '20'
        }

        result_indicator_period_actual_XML_element = E(
            'actual',
            **result_indicator_period_actual_attrs
        )

        self.parser_203\
            .iati_activities__iati_activity__result__indicator__period__actual(  # NOQA: E501
                result_indicator_period_actual_XML_element
            )

        # SECOND ResultIndicatorPeriodActual:
        result_indicator_period_actual_attrs2 = {
            'value': '21'
        }

        result_indicator_period_actual_XML_element2 = E(
            'actual',
            **result_indicator_period_actual_attrs2
        )

        self.parser_203\
            .iati_activities__iati_activity__result__indicator__period__actual(  # NOQA: E501
                result_indicator_period_actual_XML_element2
            )

        # all unassigned FK relationships are assigned here:
        self.parser_203.save_all_models()

        self.result_indicator_period.refresh_from_db()

        # check ForeignKey assignments:
        result_indicator_period_actual = self.parser_203.get_model(
            'ResultIndicatorPeriodActual')

        self.assertEqual(
            result_indicator_period_actual.result_indicator_period,
            self.result_indicator_period
        )

        # check 'value' attributes:

        # it's 4 because during the test we asigned 1) '', 2) 11, 3) 20 & 21:
        self.assertEqual(self.result_indicator_period.actuals.count(), 4)

        self.assertListEqual(
            ['', '11', '20', '21'],
            list(self.result_indicator_period.actuals.values_list(
                'value', flat=True
            ))
        )


class ActivityResultIndicatorPeriodActualDocumentLinkDescriptionTestCase(
    TestCase
):

    """
    2.03: The optional <description> element of a <document-link> element was
    added.
    """

    def setUp(self):
        # 'Main' XML file for instantiating parser:
        xml_file_attrs = {
            "generated-datetime": datetime.datetime.now().isoformat(),
            "version": '2.03',
        }
        self.iati_203_XML_file = E("iati-activities", **xml_file_attrs)

        dummy_source = synchroniser_factory.DatasetFactory.create()

        self.parser_203 = ParseManager(
            dataset=dummy_source,
            root=self.iati_203_XML_file,
        ).get_parser()

        self.document_link = iati_factory.DocumentLinkFactory. \
            create(url='http://someuri.com')

        self.parser_203.register_model('DocumentLink', self.document_link)

    def test_activity_result_indicatior_period_actual_document_link_description(  # NOQA: E501
        self
    ):
        '''test if <description> element for Activity Result Indicator Period
        Actual's <document-link> element is parsed and saved correctly
        '''

        document_link_description_attrs = {}

        result_document_link_XML_element = E(
            'description',
            **document_link_description_attrs
        )

        self.parser_203.\
            iati_activities__iati_activity__result__indicator__period__actual__document_link__description(  # NOQA: E501
                result_document_link_XML_element
            )

        document_link_description = self.parser_203.get_model(
            'DocumentLinkDescription'
        )

        self.assertEqual(
            document_link_description.document_link,
            self.document_link
        )


class ActivityResultReferenceTestCase(TestCase):

    '''
    2.03: Added new (optional) <reference> element for <result>
    element.
    '''

    def setUp(self):
        # 'Main' XML file for instantiating parser:
        xml_file_attrs = {
            "generated-datetime": datetime.datetime.now().isoformat(),
            "version": '2.03',
        }
        self.iati_203_XML_file = E("iati-activities", **xml_file_attrs)

        dummy_source = synchroniser_factory.DatasetFactory.create()

        self.parser_203 = ParseManager(
             dataset=dummy_source,
             root=self.iati_203_XML_file,
        ).get_parser()

        # Related objects:
        # create dummy object
        self.result_vocabulary = ResultVocabularyFactory(code='99')
        self.result = iati_factory.ResultFactory.create()

        self.parser_203.register_model('Result', self.result)

    def test_activity_result_reference(self):
        """
        Test if result, code, vocabulary_uri attributes in <reference> XML
        element is correctly saved.
        """

        # case 1: where 'vocabulary' is missing

        reference_attr = {
            # "vocabulary": result_vocabulary.code,
            "code": '01',
            "vocabulary-uri": 'www.example.com'

        }
        reference_XML_element = E(
            'reference',
            **reference_attr
        )
        try:
            self.parser_203 \
            .iati_activities__iati_activity__result__reference(  # NOQA: E501
            reference_XML_element
            )
        except RequiredFieldError as inst:
            self.assertEqual(inst.field, 'vocabulary')
            self.assertEqual(inst.message,
                             'required attribute missing')

        # case 2: where 'vocabulary' cannot be found because of non-existent
        #  vocabulary_code '100'

        reference_attr = {
            "vocabulary": '100',
            "code": '01',
            "vocabulary-uri": 'www.example.com'

        }
        reference_XML_element = E(
            'reference',
            **reference_attr
        )
        try:
            self.parser_203 \
                .iati_activities__iati_activity__result__reference(
                    reference_XML_element
                )
        except FieldValidationError as inst:
            self.assertEqual(inst.field, 'vocabulary')
            self.assertEqual(inst.message,
                             'not found on the accompanying code list')

        # case 3: where 'code' is missing

        reference_attr = {
            "vocabulary": self.result_vocabulary.code,
            # "code": '01',
            "vocabulary-uri": 'www.example.com'

        }
        reference_XML_element = E(
            'reference',
            **reference_attr
        )
        try:
            self.parser_203 \
                .iati_activities__iati_activity__result__reference(
                     reference_XML_element
                )
        except RequiredFieldError as inst:
            self.assertEqual(inst.field, 'code')
            self.assertEqual(inst.message,
                             'Unspecified or invalid.')

        # case 4: where 'vocabulary_uri' is missing. This case is not tested
        # because 'vocabulary_uri' is optional.

        # case 5: all is good
        reference_attr = {
            "vocabulary": self.result_vocabulary.code,
            "code": '01',
            "vocabulary-uri": 'www.example.com'

        }
        reference_XML_element = E(
            'reference',
            **reference_attr
        )
        self.parser_203 \
            .iati_activities__iati_activity__result__reference(  # NOQA: E501
                reference_XML_element
            )

        # get 'ResultReference to check if its attributes are correctly stored
        reference = self.parser_203.get_model('ResultReference')

        # check everything is correctly stored
        self.assertEqual(self.result, reference.result)
        self.assertEqual(reference_attr.get('code'),
                         reference.code)
        self.assertEqual(reference_attr.get('vocabulary-uri'),
                         reference.vocabulary_uri)<|MERGE_RESOLUTION|>--- conflicted
+++ resolved
@@ -3074,13 +3074,7 @@
         )
 
 
-<<<<<<< HEAD
 class ActivityResultIndicatorPeriodTargetDocumentLinkTestCase(TestCase):
-=======
-class ActivityResultIndicatorPeriodTargetDocumentLinkCategoryTestCase(
-    TestCase
-):
->>>>>>> 54a1a656
 
     """
     2.03: The optional <document-link> element was added.
@@ -3101,7 +3095,7 @@
             root=self.iati_203_XML_file,
         ).get_parser()
 
-<<<<<<< HEAD
+
         current_version = VersionFactory(code='2.03')
 
         self.activity = iati_factory.ActivityFactory.create(
@@ -3243,7 +3237,29 @@
         self.assertEqual(
             result_indicator_period_target_document_link.result_indicator_period_target,  # NOQA: E501
             self.result_indicator_period_target
-=======
+
+
+class ActivityResultIndicatorPeriodTargetDocumentLinkCategoryTestCase(
+    TestCase):
+
+    """
+    2.03: The optional <document-link> element was added.
+    """
+
+    def setUp(self):
+        # 'Main' XML file for instantiating parser:
+        xml_file_attrs = {
+            "generated-datetime": datetime.datetime.now().isoformat(),
+            "version": '2.03',
+        }
+        self.iati_203_XML_file = E("iati-activities", **xml_file_attrs)
+
+        dummy_source = synchroniser_factory.DatasetFactory.create()
+
+        self.parser_203 = ParseManager(
+            dataset=dummy_source,
+            root=self.iati_203_XML_file,
+        ).get_parser()
         # Related objects:
         self.document_link = iati_factory.DocumentLinkFactory.create()
 
@@ -3338,7 +3354,6 @@
         self.assertEqual(
             result_indicator_period_target_document_link_category.category,
             indicator_document_category
->>>>>>> 54a1a656
         )
 
 
