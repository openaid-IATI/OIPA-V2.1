--- conflicted
+++ resolved
@@ -2926,16 +2926,9 @@
         )
 
 
-<<<<<<< HEAD
-class ActivityResultIndicatorBaselineDocumentLinkDescriptionTestCase(TestCase):
-    """
-    2.03: The optional <description> element of a <document-link> element was
-    added.
-=======
 class ActivityResultIndicatorBaselineDocumentLinkTestCase(TestCase):
     """
     2.03: The optional <document-link> element was added.
->>>>>>> e488e40c
     """
 
     def setUp(self):
@@ -2953,8 +2946,6 @@
             root=self.iati_203_XML_file,
         ).get_parser()
 
-<<<<<<< HEAD
-=======
         current_version = VersionFactory(code='2.03')
 
         self.activity = iati_factory.ActivityFactory.create(
@@ -3119,41 +3110,11 @@
             root=self.iati_203_XML_file,
         ).get_parser()
 
->>>>>>> e488e40c
         self.document_link = iati_factory.DocumentLinkFactory. \
             create(url='http://someuri.com')
 
         self.parser_203.register_model('DocumentLink', self.document_link)
 
-<<<<<<< HEAD
-    def test_activity_result_indicatior_baseline_document_link_description(
-        self
-    ):
-        '''test if <description> element for Activity Result Indicator Baseline
-        <document-link> element is parsed and saved correctly
-        '''
-
-        document_link_description_attrs = {}
-
-        result_document_link_XML_element = E(
-            'description',
-            **document_link_description_attrs
-        )
-
-        self.parser_203.\
-            iati_activities__iati_activity__result__indicator__baseline__document_link__description(  # NOQA: E501
-                result_document_link_XML_element
-            )
-
-        document_link_description = self.parser_203.get_model(
-            'DocumentLinkDescription'
-        )
-
-        self.assertEqual(
-            document_link_description.document_link,
-            self.document_link
-        )
-=======
     def test_activity_result_indicator_baseline_document_link_document_date(
         self
     ):
@@ -3236,7 +3197,61 @@
 
         document_link = self.parser_203.get_model('DocumentLink')
         self.assertEqual(date, document_link.iso_date)
->>>>>>> e488e40c
+
+
+class ActivityResultIndicatorBaselineDocumentLinkDescriptionTestCase(TestCase):
+    """
+    2.03: The optional <description> element of a <document-link> element was
+    added.
+    """
+
+    def setUp(self):
+        # 'Main' XML file for instantiating parser:
+        xml_file_attrs = {
+            "generated-datetime": datetime.datetime.now().isoformat(),
+            "version": '2.03',
+        }
+        self.iati_203_XML_file = E("iati-activities", **xml_file_attrs)
+
+        dummy_source = synchroniser_factory.DatasetFactory.create()
+
+        self.parser_203 = ParseManager(
+            dataset=dummy_source,
+            root=self.iati_203_XML_file,
+        ).get_parser()
+
+        self.document_link = iati_factory.DocumentLinkFactory. \
+            create(url='http://someuri.com')
+
+        self.parser_203.register_model('DocumentLink', self.document_link)
+
+    def test_activity_result_indicatior_baseline_document_link_description(
+        self
+    ):
+        '''test if <description> element for Activity Result Indicator Baseline
+        <document-link> element is parsed and saved correctly
+        '''
+
+        document_link_description_attrs = {}
+
+        result_document_link_XML_element = E(
+            'description',
+            **document_link_description_attrs
+        )
+
+        self.parser_203.\
+            iati_activities__iati_activity__result__indicator__baseline__document_link__description(  # NOQA: E501
+                result_document_link_XML_element
+            )
+
+        document_link_description = self.parser_203.get_model(
+            'DocumentLinkDescription'
+        )
+
+        self.assertEqual(
+            document_link_description.document_link,
+            self.document_link
+        )
 
 
 class ActivityResultIndicatorPeriodTargetTestCase(TestCase):
