###########################################################
# Unit tests for new functionality in IATI v. 2.03 parser #
###########################################################

import datetime
from decimal import Decimal

import dateutil.parser
# Runs each test in a transaction and flushes database
from django.test import TestCase
from lxml.builder import E

from iati.factory import iati_factory
from iati.parser.exceptions import (
    FieldValidationError, IgnoredVocabularyError, ParserError,
    RequiredFieldError
)
from iati.parser.IATI_2_03 import Parse as Parser_203
from iati.parser.parse_manager import ParseManager
from iati.transaction.factories import TransactionFactory
from iati_codelists.factory import codelist_factory
from iati_codelists.factory.codelist_factory import VersionFactory
from iati_synchroniser.factory import synchroniser_factory
from iati_vocabulary.factory.vocabulary_factory import (
    AidTypeVocabularyFactory, RegionVocabularyFactory, ResultVocabularyFactory,
    SectorVocabularyFactory, TagVocabularyFactory
)


class AddNarrativeTestCase(TestCase):

    """
    2.03: add_narrative() method testing
    """

    def setUp(self):
        # 'Main' XML file for instantiating parser:
        xml_file_attrs = {
            "generated-datetime": datetime.datetime.now().isoformat(),
            "version": '2.03',
        }
        self.iati_203_XML_file = E("iati-activities", **xml_file_attrs)

        dummy_source = synchroniser_factory.DatasetFactory.create()

        self.parser_203 = ParseManager(
            dataset=dummy_source,
            root=self.iati_203_XML_file,
        ).get_parser()

        # related objects
        # We need to test for two different objects which are 'Activity' and
        # 'Organisation'

        self.title = iati_factory.TitleFactory.create()
        # we want to use actual elements that have narravtive attribute
        self.organisation = iati_factory.OrganisationFactory.create()
        self.activity = iati_factory.ActivityDummyFactory.create()
        self.organisation_reporting_organisation = iati_factory.\
            OrganisationReportingOrganisationFactory.create()

        self.parser_203.register_model('Title', self.title)
        self.parser_203.register_model('Organisation', self.organisation)
        self.parser_203.register_model('Activity', self.activity)
        self.parser_203.register_model('OrganisationReportingOrganisation',
                                       self.
                                       organisation_reporting_organisation)

    def test_add_narrrative(self):
        # Testing for parent = 'organisation_reporting_organisation'
        # Case 1 : parent is not passed
        narrative_attr = {
            '{http://www.w3.org/XML/1998/namespace}lang': 'fr'
        }
        narrative_XML_element = E(
            'narrative',
            **narrative_attr
        )

        try:
            self.parser_203.add_narrative(narrative_XML_element, None,
                                          is_organisation_narrative=True)
        except ParserError as inst:
            self.assertEqual(inst.field, 'narrative')
            self.assertEqual(inst.message, 'parent object must be passed')

        # Case 2 : 'lang' cannot be found

        narrative_attr = {
            '{http://www.w3.org/XML/1998/namespace}lang': 'fr'
        }
        narrative_XML_element = E(
            'narrative',
            **narrative_attr
        )

        try:
            self.parser_203.add_narrative(narrative_XML_element,
                                          self.
                                          organisation_reporting_organisation,
                                          is_organisation_narrative=True)
        except RequiredFieldError as inst:
            self.assertEqual(inst.field, 'xml:lang')
            self.assertEqual(inst.message, 'must specify xml:lang on '
                                           'iati-activity or xml:lang on the '
                                           'element itself')

        # Case 3 : 'text' is missing

        language = codelist_factory.LanguageFactory(code='en')
        narrative_attr = {
            '{http://www.w3.org/XML/1998/namespace}lang': language.code
        }
        narrative_XML_element = E(
            'narrative',
            **narrative_attr
        )

        try:
            self.parser_203.add_narrative(narrative_XML_element,
                                          self.
                                          organisation_reporting_organisation,
                                          is_organisation_narrative=True)
        except RequiredFieldError as inst:
            self.assertEqual(inst.field, 'text')
            self.assertEqual(inst.message, 'empty narrative')

        # All is ok

        narrative_XML_element.text = 'Hello world!!'

        self.parser_203.add_narrative(narrative_XML_element, self.
                                      organisation_reporting_organisation,
                                      is_organisation_narrative=True)

        # check all required things are saved

        register_name = self.organisation_reporting_organisation.\
            __class__.__name__ + "Narrative"
        narrative = self.parser_203.get_model(register_name)

        self.assertEqual(narrative.organisation, self.organisation)
        self.assertEqual(narrative.language, language)
        self.assertEqual(narrative.content, narrative_XML_element.text)
        self.assertEqual(narrative._related_object, self.
                         organisation_reporting_organisation)

        # Testing for 'parent' =  Title
        # we only have to test if TitleNarrative is correctly saved.

        narrative_XML_element.text = 'Hello world!!'

        self.parser_203.add_narrative(narrative_XML_element, self.title)

        # check all required things are saved

        register_name = self.title.__class__.__name__ + "Narrative"
        narrative = self.parser_203.get_model(register_name)

        self.assertEqual(narrative.activity, self.activity)
        self.assertEqual(narrative.language, language)
        self.assertEqual(narrative.content, narrative_XML_element.text)
        self.assertEqual(narrative._related_object, self.title)


class ActivityParticipatingOrganisationTestCase(TestCase):
    """
    2.03: A new, not-required attribute 'crs-channel-code' was added
    """

    def setUp(self):

        # 'Main' XML file for instantiating parser:
        xml_file_attrs = {
            "generated-datetime": datetime.datetime.now().isoformat(),
            "version": '2.03',
        }
        self.iati_203_XML_file = E("iati-activities", **xml_file_attrs)

        dummy_source = synchroniser_factory.DatasetFactory.create()

        self.parser_203 = ParseManager(
            dataset=dummy_source,
            root=self.iati_203_XML_file,
        ).get_parser()

        self.parser_203.default_lang = "en"

        assert (isinstance(self.parser_203, Parser_203))

        # Version
        current_version = VersionFactory(code='2.03')

        # Related objects:
        self.organisation_role = codelist_factory.OrganisationRoleFactory(
            code='1'
        )
        self.activity = iati_factory.ActivityFactory.create(
            iati_standard_version=current_version
        )

    def test_participating_organisation_crs_channel_code(self):
        """
        - Tests if 'crs-channel-code' attribute is parsed and added correctly
          for <participating-organisation> object.
        - Doesn't test if object is actually saved in the database (the final
          stage), because 'save_all_models()' parser's function is (probably)
          tested separately
        """

        # 1. Create specific XML elements for test case:
        participating_org_attributes = {
            "role": self.organisation_role.code,
            "activity-id": self.activity.iati_identifier,
            # code is invalid:
            'crs-channel-code': 'xxx'
        }

        participating_org_XML_element = E(
            'participating-org',
            **participating_org_attributes
        )

        # 2. Create ParticipatingOrganisation object:
        test_organisation = iati_factory \
            .ParticipatingOrganisationFactory.create(
                ref="Gd-COH-123-participating-org",
                    activity=self.activity,
             )

        self.parser_203.register_model('Organisation', test_organisation)

        # crs-channel-code is invalid:
        try:
            self.parser_203.iati_activities__iati_activity__participating_org(
                participating_org_XML_element)
            self.assertFail()
        except RequiredFieldError as inst:
            self.assertEqual(inst.message, 'code is invalid')

        # crs-channel-code not found:
        participating_org_attributes['crs-channel-code'] = '123'

        participating_org_XML_element = E(
            'participating-org',
            **participating_org_attributes
        )

        try:
            self.parser_203.iati_activities__iati_activity__participating_org(
                participating_org_XML_element)
            self.assertFail()
        except FieldValidationError as inst:
            self.assertEqual(
                inst.message, 'not found on the accompanying code list'
            )

        # crs-channel-code is correct:
        crs_object_instance = codelist_factory.CRSChannelCodeFactory(
            code='12345'
        )
        participating_org_attributes[
            'crs-channel-code'
        ] = crs_object_instance.code

        participating_org_XML_element = E(
            'participating-org',
            **participating_org_attributes
        )
        self.parser_203.iati_activities__iati_activity__participating_org(
            participating_org_XML_element)

        participating_organisation = self.parser_203.get_model(
            'ActivityParticipatingOrganisation')

        # Check if CRSChannelCode object is assigned to the participating org
        # (model is not yet saved at this point):
        self.assertEqual(
            participating_organisation.crs_channel_code, crs_object_instance
        )

        # Saving models is not tested here:
        self.assertEqual(participating_organisation.pk, None)


class ActivityTagTestCase(TestCase):
    """
    2.03: A new, xml element 'tag' was added for Activity
    """

    def setUp(self):

        # 'Main' XML file for instantiating parser:
        xml_file_attrs = {
            "generated-datetime": datetime.datetime.now().isoformat(),
            "version": '2.03',
        }
        self.iati_203_XML_file = E("iati-activities", **xml_file_attrs)

        dummy_source = synchroniser_factory.DatasetFactory.create()

        self.parser_203 = ParseManager(
            dataset=dummy_source,
            root=self.iati_203_XML_file,
        ).get_parser()

        self.parser_203.default_lang = "en"

        assert (isinstance(self.parser_203, Parser_203))

        # Version
        current_version = VersionFactory(code='2.03')

        # Related objects:
        self.activity = iati_factory.ActivityFactory.create(
            iati_standard_version=current_version
        )

        self.parser_203.register_model('Activity', self.activity)

    def test_activity_tag(self):
        """
        - Tests if '<tag>' xml element is parsed and saved correctly with
          proper attributes and narratives
        - Doesn't test if object is actually saved in the database (the final
          stage), because 'save_all_models()' parser's function is (probably)
          tested separately
        """

        # Create specific XML elements for test case:
        activity_tag_attributes = {
            # Vocabulary is missing:

            # "vocabulary": '1',
            "code": '1',
            'vocabulary-uri': 'http://example.com/vocab.html',
        }

        activity_tag_XML_element = E(
            'tag',
            **activity_tag_attributes
        )

        # CASE 1:
        # 'vocabulary' attr is missing:
        try:
            self.parser_203.iati_activities__iati_activity__tag(
                activity_tag_XML_element)
            self.assertFail()
        except RequiredFieldError as inst:
            self.assertEqual(inst.field, 'vocabulary')
            self.assertEqual(inst.message, 'required attribute missing')

        # 'code' attr is missing:
        activity_tag_attributes['vocabulary'] = '1'
        activity_tag_attributes.pop('code')

        activity_tag_XML_element = E(
            'tag',
            **activity_tag_attributes
        )

        try:
            self.parser_203.iati_activities__iati_activity__tag(
                activity_tag_XML_element)
            self.assertFail()
        except RequiredFieldError as inst:
            self.assertEqual(inst.field, 'code')
            self.assertEqual(inst.message, 'required attribute missing')

        # CASE 2:
        # such TagVocabulary doesn't exist (is not yet created for our tests)
        # AND it's not 99:
        activity_tag_attributes['vocabulary'] = '88'
        activity_tag_attributes['code'] = '1'

        activity_tag_XML_element = E(
            'tag',
            **activity_tag_attributes
        )

        try:
            self.parser_203.iati_activities__iati_activity__tag(
                activity_tag_XML_element)
            self.assertFail()
        except FieldValidationError as inst:
            self.assertEqual(inst.field, 'vocabulary')
            self.assertEqual(inst.message, 'If a vocabulary is not on the '
                                           'TagVocabulary codelist, then the '
                                           'value of 99 (Reporting '
                                           'Organisation) should be declared')

        # CASE 3:
        # our system is missing such TagVocabulary object (but vocabulary attr
        # is correct (99)):
        activity_tag_attributes['vocabulary'] = '99'
        activity_tag_attributes['code'] = '1'

        activity_tag_XML_element = E(
            'tag',
            **activity_tag_attributes
        )

        try:
            self.parser_203.iati_activities__iati_activity__tag(
                activity_tag_XML_element)
            self.asseritFail()
        except FieldValidationError as inst:
            self.assertEqual(inst.field, 'vocabulary')
            self.assertEqual(inst.message, 'not found on the accompanying '
                                           'code list')

        # CASE 4:
        # Create a Vocabulary and remove vocabulary-uri attr:
        fresh_tag_vicabulary = TagVocabularyFactory(code='99')

        # Clear codelist cache (from memory):
        self.parser_203.codelist_cache = {}

        activity_tag_attributes['vocabulary'] = '99'
        activity_tag_attributes['code'] = '1'
        activity_tag_attributes.pop('vocabulary-uri')

        activity_tag_XML_element = E(
            'tag',
            **activity_tag_attributes
        )

        try:
            self.parser_203.iati_activities__iati_activity__tag(
                activity_tag_XML_element)
            self.assertFail()
        except FieldValidationError as inst:
            # self.assertEqual(inst.field, 'vocabulary-uri')
            self.assertEqual(inst.message, "If a publisher uses a vocabulary "
                                           "of 99 (i.e. ‘Reporting "
                                           "Organisation’), then the "
                                           "@vocabulary-uri attribute should "
                                           "also be used")

        # CASE 5:
        # ALL IS GOOD:
        activity_tag_attributes[
            'vocabulary-uri'
        ] = 'http://example.com/vocab.html'

        activity_tag_XML_element = E(
            'tag',
            **activity_tag_attributes
        )

        self.parser_203.iati_activities__iati_activity__tag(
            activity_tag_XML_element)

        activity_tag = self.parser_203.get_model(
            'ActivityTag')

        # Check if CRSChannelCode object is assigned to the participating org
        # (model is not yet saved at this point):
        self.assertEqual(
            activity_tag.activity, self.activity
        )
        self.assertEqual(
            activity_tag.code, activity_tag_attributes['code']
        )
        self.assertEqual(
            activity_tag.vocabulary, fresh_tag_vicabulary
        )
        self.assertEqual(
            activity_tag.vocabulary_uri,
            activity_tag_attributes['vocabulary-uri']
        )

        # Saving models is not tested here:
        self.assertEqual(activity_tag.pk, None)


class RecipientCountryTestCase(TestCase):
    """
    2.03: 'percentage' attribute must be a decimal number between 0 and 100
    inclusive, WITH NO PERCENTAGE SIGN
    """

    def setUp(self):

        # 'Main' XML file for instantiating parser:
        xml_file_attrs = {
            "generated-datetime": datetime.datetime.now().isoformat(),
            "version": '2.03',
        }
        self.iati_203_XML_file = E("iati-activities", **xml_file_attrs)

        dummy_source = synchroniser_factory.DatasetFactory.create()

        self.parser_203 = ParseManager(
            dataset=dummy_source,
            root=self.iati_203_XML_file,
        ).get_parser()

        self.parser_203.default_lang = "en"

        assert (isinstance(self.parser_203, Parser_203))

        # Version
        current_version = VersionFactory(code='2.03')

        # Related objects:
        self.activity = iati_factory.ActivityFactory.create(
            iati_standard_version=current_version
        )

        self.parser_203.register_model('Activity', self.activity)

    def test_recipient_country(self):
        """
        - Tests if '<recipient-country>' xml element is parsed and saved
          correctly with proper attributes and narratives
        - Doesn't test if object is actually saved in the database (the final
          stage), because 'save_all_models()' parser's function is (probably)
          tested separately
        """

        recipient_country_attributes = {
            # "code": '1',
            "country": '1',
            "percentage": '50',
        }

        recipient_country_XML_element = E(
            'recipient-country',
            **recipient_country_attributes
        )

        # CASE 1:
        # 'Code' attr is missing:
        try:
            self.parser_203.iati_activities__iati_activity__recipient_country(
                recipient_country_XML_element)
            self.assertFail()
        except RequiredFieldError as inst:
            self.assertEqual(inst.field, 'code')
            self.assertEqual(inst.message, 'required attribute missing')

        # CASE 2:
        # 'Country' attr is missing:

        recipient_country_attributes = {
            "code": '1',
            # "country": '1',
            "percentage": '50',
        }

        recipient_country_XML_element = E(
            'recipient-country',
            **recipient_country_attributes
        )

        try:
            self.parser_203.iati_activities__iati_activity__recipient_country(
                recipient_country_XML_element)
            self.assertFail()
        except FieldValidationError as inst:
            self.assertEqual(inst.field, 'code')
            self.assertEqual(
                inst.message,
                'not found on the accompanying code list'
            )

        # CASE 3:
        # 'percentage' attr is wrong:

        # let's create Country object so parser doesn't complain anymore:
        country = iati_factory.CountryFactory(code='LTU')

        # Clear cache (from memory):
        self.parser_203.codelist_cache = {}

        recipient_country_attributes = {
            "code": country.code,
            "country": '1',
            "percentage": '50%',
        }

        recipient_country_XML_element = E(
            'recipient-country',
            **recipient_country_attributes
        )

        try:
            self.parser_203.iati_activities__iati_activity__recipient_country(
                recipient_country_XML_element)
            self.assertFail()
        except FieldValidationError as inst:
            self.assertEqual(inst.field, 'percentage')
            self.assertEqual(
                inst.message,
                'percentage value is not valid'
            )

        # CASE 4:
        # all is good:

        recipient_country_attributes = {
            "code": country.code,
            "country": '1',
            "percentage": '50',
        }

        recipient_country_XML_element = E(
            'recipient-country',
            **recipient_country_attributes
        )

        self.parser_203.iati_activities__iati_activity__recipient_country(
            recipient_country_XML_element)

        recipient_country = self.parser_203.get_model(
            'ActivityRecipientCountry')

        # check if everything's saved:

        self.assertEqual(
            recipient_country.country, country
        )
        self.assertEqual(
            recipient_country.activity, self.activity
        )
        self.assertEqual(
            recipient_country.percentage,
            Decimal(recipient_country_attributes['percentage'])
        )

        # Saving models is not tested here:
        self.assertEqual(recipient_country.pk, None)


class RecipientRegionTestCase(TestCase):
    """
    2.03: 'percentage' attribute must be a decimal number between 0 and 100
    inclusive, WITH NO PERCENTAGE SIGN
    """

    def setUp(self):

        # 'Main' XML file for instantiating parser:
        xml_file_attrs = {
            "generated-datetime": datetime.datetime.now().isoformat(),
            "version": '2.03',
        }
        self.iati_203_XML_file = E("iati-activities", **xml_file_attrs)

        dummy_source = synchroniser_factory.DatasetFactory.create()

        self.parser_203 = ParseManager(
            dataset=dummy_source,
            root=self.iati_203_XML_file,
        ).get_parser()

        self.parser_203.default_lang = "en"

        assert (isinstance(self.parser_203, Parser_203))

        # Version
        current_version = VersionFactory(code='2.03')

        # Related objects:
        self.activity = iati_factory.ActivityFactory.create(
            iati_standard_version=current_version
        )

        self.parser_203.register_model('Activity', self.activity)

    def test_recipient_region(self):
        """
        - Tests if '<recipient-region>' xml element is parsed and saved
          correctly with proper attributes and narratives
        - Doesn't test if object is actually saved in the database (the final
          stage), because 'save_all_models()' parser's function is (probably)
          tested separately
        """

        recipient_region_attributes = {
            # "code": '1',
        }

        recipient_region_XML_element = E(
            'recipient-region',
            **recipient_region_attributes
        )

        # CASE 1:
        # 'Code' attr is missing:
        try:
            self.parser_203.iati_activities__iati_activity__recipient_region(
                recipient_region_XML_element)
            self.assertFail()
        except RequiredFieldError as inst:
            self.assertEqual(inst.model, 'recipient-region')
            self.assertEqual(inst.field, 'code')
            self.assertEqual(inst.message, 'code is unspecified or invalid')

        # CASE 2:
        # Vocabulary not found:

        recipient_region_attributes = {
            "code": '222',
        }

        recipient_region_XML_element = E(
            'recipient-region',
            **recipient_region_attributes
        )

        try:
            self.parser_203.iati_activities__iati_activity__recipient_region(
                recipient_region_XML_element)
            self.assertFail()
        except RequiredFieldError as inst:
            self.assertEqual(inst.model, 'recipient-region')
            self.assertEqual(inst.field, 'vocabulary')
            self.assertEqual(
                inst.message, 'not found on the accompanying code list'
            )

        # CASE 3:
        # Region not found (when code attr == 1):

        # Create Vocabulary obj:
        vocabulary = RegionVocabularyFactory(code=1)

        # Clear codelist cache (from memory):
        self.parser_203.codelist_cache = {}

        recipient_region_attributes = {
            "code": '1',
            "vocabulary": str(vocabulary.code),
        }

        recipient_region_XML_element = E(
            'recipient-region',
            **recipient_region_attributes
        )

        try:
            self.parser_203.iati_activities__iati_activity__recipient_region(
                recipient_region_XML_element)
            self.assertFail()
        except FieldValidationError as inst:
            self.assertEqual(inst.model, 'recipient-region')
            self.assertEqual(inst.field, 'code')
            self.assertEqual(
                inst.message,
                "not found on the accompanying code list"
            )

        # CASE 4:
        # Region not found (when code attr is differnt):

        # Update Vocabulary obj:
        vocabulary.code = 222
        vocabulary.save()

        # Clear codelist cache (from memory):
        self.parser_203.codelist_cache = {}

        recipient_region_attributes = {
            "code": '1',
            "vocabulary": str(vocabulary.code),
        }

        recipient_region_XML_element = E(
            'recipient-region',
            **recipient_region_attributes
        )

        try:
            self.parser_203.iati_activities__iati_activity__recipient_region(
                recipient_region_XML_element)
            self.assertFail()
        except IgnoredVocabularyError as inst:
            self.assertEqual(inst.model, 'recipient-region')
            self.assertEqual(inst.field, 'code')
            self.assertEqual(
                inst.message, 'code is unspecified or invalid'
            )

        # CASE 5:
        # percentage is wrong:

        # Update Vocabulary obj:
        vocabulary.code = 1
        vocabulary.save()

        # Create Region obj:
        region = iati_factory.RegionFactory()

        # Clear codelist cache (from memory):
        self.parser_203.codelist_cache = {}

        recipient_region_attributes = {
            "code": region.code,
            "vocabulary": str(vocabulary.code),
            "percentage": '100%'
        }

        recipient_region_XML_element = E(
            'recipient-region',
            **recipient_region_attributes
        )

        try:
            self.parser_203.iati_activities__iati_activity__recipient_region(
                recipient_region_XML_element)
            self.assertFail()
        except FieldValidationError as inst:
            # self.assertEqual(inst.field, 'percentage')
            self.assertEqual(
                inst.message,
                'percentage value is not valid'
            )

        # CASE 6:
        # All is good:

        # Refresh related object so old one doesn't get assigned:
        vocabulary.refresh_from_db()

        recipient_region_attributes = {
            "code": region.code,
            "vocabulary": str(vocabulary.code),
            "percentage": '100',
            "vocabulary-uri": "http://www.google.lt",
        }

        recipient_region_XML_element = E(
            'recipient-region',
            **recipient_region_attributes
        )

        self.parser_203.iati_activities__iati_activity__recipient_region(
            recipient_region_XML_element)

        recipient_region = self.parser_203.get_model(
            'ActivityRecipientRegion')

        self.assertEqual(
            recipient_region.region, region
        )

        self.assertEqual(
            recipient_region.activity, self.activity
        )

        self.assertEqual(
            recipient_region.percentage,
            Decimal(recipient_region_attributes['percentage'])
        )

        self.assertEqual(
            recipient_region.vocabulary_uri,
            recipient_region_attributes['vocabulary-uri']
        )

        self.assertEqual(recipient_region.vocabulary, vocabulary)

        # Saving models is not tested here:
        self.assertEqual(recipient_region.pk, None)


class ActivitySectorTestCase(TestCase):
    """
    2.03: 'percentage' attribute must be a decimal number between 0 and 100
    inclusive, WITH NO PERCENTAGE SIGN
    """

    def setUp(self):

        # 'Main' XML file for instantiating parser:
        xml_file_attrs = {
            "generated-datetime": datetime.datetime.now().isoformat(),
            "version": '2.03',
        }
        self.iati_203_XML_file = E("iati-activities", **xml_file_attrs)

        dummy_source = synchroniser_factory.DatasetFactory.create()

        self.parser_203 = ParseManager(
            dataset=dummy_source,
            root=self.iati_203_XML_file,
        ).get_parser()

        self.parser_203.default_lang = "en"

        assert (isinstance(self.parser_203, Parser_203))

        # Version
        current_version = VersionFactory(code='2.03')

        # Related objects:
        self.activity = iati_factory.ActivityFactory.create(
            iati_standard_version=current_version
        )

        self.parser_203.register_model('Activity', self.activity)

    def test_activity_sector(self):
        """
        - Tests if '<sector>' xml element is parsed and saved
          correctly with proper attributes and narratives
        - Doesn't test if object is actually saved in the database (the final
          stage), because 'save_all_models()' parser's function is (probably)
          tested separately
        """

        sector_attributes = {
            # "code": '1',
        }

        sector_XML_element = E(
            'sector',
            **sector_attributes
        )

        # CASE 1:
        # 'Code' attr is missing:
        try:
            self.parser_203.iati_activities__iati_activity__sector(
                sector_XML_element)
            self.assertFail()
        except RequiredFieldError as inst:
            self.assertEqual(inst.model, 'sector')
            self.assertEqual(inst.field, 'code')
            self.assertEqual(inst.message, 'required attribute missing')

        # CASE 2:
        # Vocabulary not found:

        sector_attributes = {
            "code": '1',
            "vocabulary": '222',
        }

        sector_XML_element = E(
            'sector',
            **sector_attributes
        )

        try:
            self.parser_203.iati_activities__iati_activity__sector(
                sector_XML_element)
            self.assertFail()
        except FieldValidationError as inst:
            self.assertEqual(inst.model, 'sector')
            self.assertEqual(inst.field, 'vocabulary')
            self.assertEqual(
                inst.message,
                "not found on the accompanying code list"
            )

        # CASE 3:
        # Region not found (when code attr == 1):

        # Create Vocabulary obj:
        vocabulary = SectorVocabularyFactory(code=1)

        # Clear codelist cache (from memory):
        self.parser_203.codelist_cache = {}

        # Clear codelist cache (from memory):
        self.parser_203.codelist_cache = {}

        sector_attributes = {
            "code": '1',
            "vocabulary": str(vocabulary.code),
        }

        sector_XML_element = E(
            'sector',
            **sector_attributes
        )

        try:
            self.parser_203.iati_activities__iati_activity__sector(
                sector_XML_element)
            self.assertFail()
        except FieldValidationError as inst:
            self.assertEqual(inst.model, 'sector')
            self.assertEqual(inst.field, 'code')
            self.assertEqual(
                inst.message,
                "not found on the accompanying code list"
            )

        # CASE 4:
        # Sector not found (when code attr is differnt):

        # Update Vocabulary obj:
        vocabulary.code = 222
        vocabulary.save()

        # Clear codelist cache (from memory):
        self.parser_203.codelist_cache = {}

        sector_attributes = {
            "code": '1',
            "vocabulary": str(vocabulary.code),
        }

        sector_XML_element = E(
            'sector',
            **sector_attributes
        )

        try:
            self.parser_203.iati_activities__iati_activity__sector(
                sector_XML_element)
            self.assertFail()
        except IgnoredVocabularyError as inst:
            self.assertEqual(inst.model, 'sector')
            self.assertEqual(inst.field, 'vocabulary')
            self.assertEqual(
                inst.message, 'non implemented vocabulary'
            )

        # CASE 5:
        # percentage is wrong:

        # Update Vocabulary obj:
        vocabulary.code = 1
        vocabulary.save()

        sector = iati_factory.SectorFactory()

        # Clear codelist cache (from memory):
        self.parser_203.codelist_cache = {}

        sector_attributes = {
            "code": sector.code,
            "vocabulary": str(vocabulary.code),
            "percentage": '100%'
        }

        sector_XML_element = E(
            'sector',
            **sector_attributes
        )

        try:
            self.parser_203.iati_activities__iati_activity__sector(
                sector_XML_element)
            self.assertFail()
        except FieldValidationError as inst:
            self.assertEqual(inst.model, 'sector')
            self.assertEqual(inst.field, 'percentage')
            self.assertEqual(
                inst.message,
                'percentage value is not valid'
            )

        # CASE 6:
        # All is good:

        # Refresh related object so old one doesn't get assigned:
        sector.refresh_from_db()
        vocabulary.refresh_from_db()

        sector_attributes = {
            "code": sector.code,
            "vocabulary": str(vocabulary.code),
            "percentage": '100',
            "vocabulary-uri": "http://www.google.lt",
        }

        sector_XML_element = E(
            'sector',
            **sector_attributes
        )

        self.parser_203.iati_activities__iati_activity__sector(
            sector_XML_element)

        activity_sector = self.parser_203.get_model(
            'ActivitySector')

        self.assertEqual(
            activity_sector.sector, sector
        )

        self.assertEqual(
            activity_sector.activity, self.activity
        )

        self.assertEqual(
            activity_sector.percentage,
            Decimal(sector_attributes['percentage'])
        )

        self.assertEqual(
            activity_sector.vocabulary_uri,
            sector_attributes['vocabulary-uri']
        )

        self.assertEqual(activity_sector.vocabulary, vocabulary)

        # Saving models is not tested here:
        self.assertEqual(activity_sector.pk, None)


class AidTypeTestCase(TestCase):
    """
    2.03: Added new @vocabulary attributes for elements relating to aid-type
    """

    def setUp(self):

        AidTypeVocabularyFactory(name='OECD DAC')

        # 'Main' XML file for instantiating parser:
        xml_file_attrs = {
            "generated-datetime": datetime.datetime.now().isoformat(),
            "version": '2.03',
        }
        self.iati_203_XML_file = E("iati-activities", **xml_file_attrs)

        dummy_source = synchroniser_factory.DatasetFactory.create()

        self.parser_203 = ParseManager(
            dataset=dummy_source,
            root=self.iati_203_XML_file,
        ).get_parser()

        self.parser_203.default_lang = "en"

        assert (isinstance(self.parser_203, Parser_203))

        # Version
        current_version = VersionFactory(code='2.03')

        # Related objects:
        self.activity = iati_factory.ActivityFactory.create(
            iati_standard_version=current_version,
            default_aid_type=None,
        )

        self.transaction = TransactionFactory(
            activity=self.activity
        )

        self.parser_203.register_model('Transaction', self.transaction)
        self.parser_203.register_model('Activity', self.activity)

    def test_transaction_aid_type(self):
        """
        - Tests if '<aid-type>' xml element is parsed and saved
          correctly with proper attributes and narratives
        - Doesn't test if object is actually saved in the database (the final
          stage), because 'save_all_models()' parser's function is (probably)
          tested separately
        """

        aid_type_attributes = {
            # "code": '1',
        }

        aid_type_XML_element = E(
            'aid-type',
            **aid_type_attributes
        )

        # CASE 1:
        # 'Code' attr is missing:
        try:
            self.parser_203.\
                iati_activities__iati_activity__transaction__aid_type(
                # NOQA: E501
                aid_type_XML_element)
            self.assertFail()
        except RequiredFieldError as inst:
            self.assertEqual(inst.model, 'iati-activity/transaction/aid-type')
            self.assertEqual(inst.field, 'code')
            self.assertEqual(inst.message, 'required attribute missing')

        # CASE 2:
        # 'AidType' codelist not found:
        aid_type_attributes = {
            "code": '1',
        }

        aid_type_XML_element = E(
            'aid-type',
            **aid_type_attributes
        )

        try:
            self.parser_203.\
                iati_activities__iati_activity__transaction__aid_type(
                # NOQA: E501
                aid_type_XML_element)
            self.assertFail()
        except FieldValidationError as inst:
            self.assertEqual(inst.model, 'transaction/aid-type')
            self.assertEqual(inst.field, 'code')
            self.assertEqual(
                inst.message,
                "not found on the accompanying code list. Note, that custom "
                "AidType Vocabularies currently are not supported"
            )

        # CASE 3: All is good
        # let's create an AidTypeVocabulary and AidType elements (so the
        # parser doesn't complain):
        aid_type_vocabulary = AidTypeVocabularyFactory(code='3')
        aid_type = codelist_factory.AidTypeFactory(
            code='3',
            vocabulary=aid_type_vocabulary
        )

        # Clear codelist cache (from memory):
        self.parser_203.codelist_cache = {}

        aid_type_attributes = {
            "code": aid_type.code,
            'vocabulary': aid_type_vocabulary.code,
        }

        aid_type_XML_element = E(
            'aid-type',
            **aid_type_attributes
        )

        self.parser_203.iati_activities__iati_activity__transaction__aid_type(
            # NOQA: E501
            aid_type_XML_element)

        transaction = self.parser_203.get_model('Transaction')

        transaction_aid_type = self.parser_203.get_model('TransactionAidType')

        self.assertEqual(
            transaction_aid_type.transaction, transaction
        )
        self.assertEqual(
            transaction_aid_type.aid_type, aid_type
        )


class ActivityDefaultAidTypeTestCase(TestCase):
    """
    2.03: 'The default-aid-type' element can be reported multiple times within
    an iati-activity element. The 'code' attribute definition was updated.
    The 'vocabulary' attribute was added.
    """
    def setUp(self):
        # 'Main' XML file for instantiating parser:
        xml_file_attrs = {
            "generated-datetime": datetime.datetime.now().isoformat(),
            "version": '2.03',
        }
        self.iati_203_XML_file = E("iati-activities", **xml_file_attrs)

        dummy_source = synchroniser_factory.DatasetFactory.create()

        self.parser_203 = ParseManager(
            dataset=dummy_source,
            root=self.iati_203_XML_file,
        ).get_parser()

        # Version
        current_version = VersionFactory(code='2.03')

        # Related objects:
        self.activity = iati_factory.ActivityFactory.create(
            iati_standard_version=current_version
        )
        self.parser_203.register_model('Activity', self.activity)

    def test_activity_default_aid_type(self):

        # 1) code attribute is missing:
        activity_default_aid_type_attrs = {
            # 'code': 'A01',
            'vocabulary': '1',
        }

        activity_default_aid_type_XML_element = E(
            'default-aid-type',
            **activity_default_aid_type_attrs
        )

        try:
            self.parser_203.\
                iati_activities__iati_activity__default_aid_type(
                    activity_default_aid_type_XML_element
                )
            self.assertFail()
        except RequiredFieldError as inst:
            self.assertEqual(inst.field, 'code')
            self.assertEqual(inst.message, 'required attribute missing')

        # let's create DEFAULT AidTypeVocabulary:

        default_aid_type_vocabulary = AidTypeVocabularyFactory(
            code='1',
            name='OECD DAC',
        )

        # 2) case with custom (currently not supported) AidTypeVocabulary
        # codelist:
        activity_default_aid_type_attrs = {
            'code': 'A01',
            'vocabulary': '4',  # this is custom vocabulary
        }

        activity_default_aid_type_XML_element = E(
            'default-aid-type',
            **activity_default_aid_type_attrs
        )

        try:
            self.parser_203.\
                iati_activities__iati_activity__default_aid_type(
                    activity_default_aid_type_XML_element
                )
            self.assertFail()
        except FieldValidationError as inst:
            self.assertEqual(inst.field, 'code')
            self.assertEqual(
                inst.message,
                'not found on the accompanying AidTypeVocabulary code list. '
                'Note, that custom AidType Vocabularies currently are not '
                'supported'
            )

        # 3) case with invalid code from default AidTypeVocabulary:
        activity_default_aid_type_attrs = {
            'code': '2',  # this is invalid code
            'vocabulary': '1',
        }

        activity_default_aid_type_XML_element = E(
            'default-aid-type',
            **activity_default_aid_type_attrs
        )

        try:
            self.parser_203.\
                iati_activities__iati_activity__default_aid_type(
                    activity_default_aid_type_XML_element
                )
            self.assertFail()
        except FieldValidationError as inst:
            self.assertEqual(inst.field, 'code')
            self.assertEqual(
                inst.message,
                'not found on the accompanying AidType code list. '
                'Note, that custom AidType Vocabularies currently are not '
                'supported'
            )

        # 4) all is good:
        # create default AidType codelist entry:
        first_default_aid_type = codelist_factory.AidTypeFactory(
            vocabulary=default_aid_type_vocabulary,
            code='H02'
        )

        activity_default_aid_type_attrs = {
            'code': 'H02',
            'vocabulary': '1',
        }

        activity_default_aid_type_XML_element = E(
            'default-aid-type',
            **activity_default_aid_type_attrs
        )

        self.parser_203.\
            iati_activities__iati_activity__default_aid_type(
                activity_default_aid_type_XML_element
            )

        activity_default_aid_type = self.parser_203.get_model(
            'ActivityDefaultAidType'
        )

        self.assertEqual(activity_default_aid_type.activity, self.activity)
        self.assertEqual(
            activity_default_aid_type.aid_type,
            first_default_aid_type
        )

        # 5) multiple default_aid_types for activity:

        # create 2nd default AidType codelist entry:
        second_default_aid_type = codelist_factory.AidTypeFactory(
            vocabulary=default_aid_type_vocabulary,
            code='H03'
        )

        activity_default_aid_type_attrs = {
            'code': 'H03',
            'vocabulary': '1',
        }

        activity_default_aid_type_XML_element = E(
            'default-aid-type',
            **activity_default_aid_type_attrs
        )

        self.parser_203.\
            iati_activities__iati_activity__default_aid_type(
                activity_default_aid_type_XML_element
            )

        self.activity.refresh_from_db()

        # all unassigned FK relationships are assigned here:
        self.parser_203.save_all_models()

        # Test if multiple default_aid_types are assigned for Activity:
        self.assertEqual(self.activity.default_aid_types.count(), 2)

        self.assertEqual(
            self.activity.default_aid_types.first().aid_type,
            first_default_aid_type,
        )
        self.assertEqual(
            self.activity.default_aid_types.last().aid_type,
            second_default_aid_type
        )


class ActivityDocumentLinkDescriptionTestCase(TestCase):
    '''
    2.03: The optional description element of a document-link element was
    added.
    '''
    def setUp(self):
        # 'Main' XML file for instantiating parser:
        xml_file_attrs = {
            "generated-datetime": datetime.datetime.now().isoformat(),
            "version": '2.03',
        }
        self.iati_203_XML_file = E("iati-activities", **xml_file_attrs)

        dummy_source = synchroniser_factory.DatasetFactory.create()

        self.parser_203 = ParseManager(
            dataset=dummy_source,
            root=self.iati_203_XML_file,
        ).get_parser()

        # Version
        current_version = VersionFactory(code='2.03')

        # Related objects:
        self.activity = iati_factory.ActivityFactory.create(
            iati_standard_version=current_version
        )

        self.document_link = iati_factory.DocumentLinkFactory. \
            create(url='http://someuri.com')

        self.parser_203.register_model('DocumentLink', self.document_link)

    def test_activity_document_link_description(self):
        '''test if <description> element for Activity's <document-limk> element
        is parsed and saved correctly
        '''

        document_link_description_attrs = {}

        result_document_link_XML_element = E(
            'description',
            **document_link_description_attrs
        )

        self.parser_203.\
            iati_activities__iati_activity__document_link__description(
                result_document_link_XML_element
            )

        document_link_description = self.parser_203.get_model(
            'DocumentLinkDescription'
        )

        self.assertEqual(
            document_link_description.document_link,
            self.document_link

        )


class ActivityResultDocumentLinkTestCase(TestCase):
    '''
    2.03: Added new (optional) <document-link> element for <result>
    element
    '''
    def setUp(self):
        # 'Main' XML file for instantiating parser:
        xml_file_attrs = {
            "generated-datetime": datetime.datetime.now().isoformat(),
            "version": '2.03',
        }
        self.iati_203_XML_file = E("iati-activities", **xml_file_attrs)

        dummy_source = synchroniser_factory.DatasetFactory.create()

        self.parser_203 = ParseManager(
            dataset=dummy_source,
            root=self.iati_203_XML_file,
        ).get_parser()

        # Version
        current_version = VersionFactory(code='2.03')

        # Related objects:
        self.activity = iati_factory.ActivityFactory.create(
            iati_standard_version=current_version
        )
        self.result = iati_factory.ResultFactory.create()

        self.parser_203.register_model('Activity', self.activity)
        self.parser_203.register_model('Result', self.result)

    def test_activity_result_document_link(self):
        """
        - Tests if '<result_document_link>' xml element is parsed and saved
          correctly with proper attributes.
        - Doesn't test if object is actually saved in the database (the final
          stage), because 'save_all_models()' parser's function is (probably)
          tested separately
        """

        # Case 1:
        #  'url is missing'

        result_document_link_attr = {
            # url = 'missing'

            "format": 'something'

            # 'format_code' will be got in the function

        }
        result_document_link_XML_element = E(
            'document_link',
            **result_document_link_attr
        )

        try:
            self.parser_203.\
                iati_activities__iati_activity__result__document_link(
                    result_document_link_XML_element)
            self.assertFail()
        except RequiredFieldError as inst:
            self.assertEqual(inst.field, 'url')
            self.assertEqual(inst.message, 'required attribute missing')

        # Case 2:
        # 'file_format' is missing

        result_document_link_attr = {
            "url": 'www.google.com'

            # "format":
            # 'format_code' will be got in the function

        }
        result_document_link_XML_element = E(
            'document-link',
            **result_document_link_attr
        )
        try:
            self.parser_203.\
                iati_activities__iati_activity__result__document_link(
                    result_document_link_XML_element
                )
            self.assertFail()
        except RequiredFieldError as inst:
            self.assertEqual(inst.field, 'format')
            self.assertEqual(inst.message, 'required attribute missing')

        # Case 3;
        # 'file_format_code' is missing

        result_document_link_attr = {
            "url": 'www.google.com',
            "format": 'something',
            # 'format_code will be got in the function

        }
        result_document_link_XML_element = E(
            'document-link',
            **result_document_link_attr
        )
        try:
            self.parser_203.\
                iati_activities__iati_activity__result__document_link(
                    result_document_link_XML_element
                )
            self.assertFail()
        except FieldValidationError as inst:
            self.assertEqual(inst.field, 'format')
            self.assertEqual(inst.message, 'not found on the accompanying '
                                           'code list')

        # Case 4;
        # all is good

        # dummy document-link object
        dummy_file_format = codelist_factory.\
            FileFormatFactory(code='application/pdf')

        dummy_document_link = iati_factory.\
            DocumentLinkFactory(url='http://aasamannepal.org.np/')

        self.parser_203.codelist_cache = {}

        result_document_link_attr = {
            "url": dummy_document_link.url,
            "format": dummy_file_format.code

        }
        result_document_link_XML_element = E(
            'document-link',
            **result_document_link_attr
        )

        self.parser_203 \
            .iati_activities__iati_activity__result__document_link(
                result_document_link_XML_element
            )

        document_link = self.parser_203.get_model('DocumentLink')

        # checking if everything is saved

        self.assertEqual(document_link.url, dummy_document_link.url)
        self.assertEqual(document_link.file_format,
                         dummy_document_link.file_format)
        self.assertEqual(document_link.activity, self.activity)
        self.assertEqual(document_link.result, self.result)


class ActivityResultDocumentLinkTitleTestCase(TestCase):
    '''
    2.03: Added new (optional) <document-link> element for <result>
    element
    '''

    def setUp(self):
        # 'Main' XML file for instantiating parser:
        xml_file_attrs = {
            "generated-datetime": datetime.datetime.now().isoformat(),
            "version": '2.03',
        }
        self.iati_203_XML_file = E("iati-activities", **xml_file_attrs)

        dummy_source = synchroniser_factory.DatasetFactory.create()

        self.parser_203 = ParseManager(
            dataset=dummy_source,
            root=self.iati_203_XML_file,
        ).get_parser()

        # Version
        current_version = VersionFactory(code='2.03')

        # Related objects:
        self.activity = iati_factory.ActivityFactory.create(
            iati_standard_version=current_version
        )
        self.document_link = iati_factory.DocumentLinkFactory. \
            create(url='http://someuri.com')

        self.parser_203.register_model('DocumentLink', self.document_link)

    def test_activity_result_document_link_title(self):
        '''
        Test if title attribute in <document_link> XML element is correctly
        saved.
        '''

        dummy_file_format = codelist_factory. \
            FileFormatFactory(code='application/pdf')

        dummy_document_link = iati_factory. \
            DocumentLinkFactory(url='http://aasamannepal.org.np/')

        self.parser_203.codelist_cache = {}

        result_document_link_attr = {
            "url": dummy_document_link.url,
            "format": dummy_file_format.code

        }
        result_document_link_XML_element = E(
            'document-link',
            **result_document_link_attr
        )
        self.parser_203 \
            .iati_activities__iati_activity__result__document_link__title(
                result_document_link_XML_element)
        document_link_title = self.parser_203.get_model(
            'DocumentLinkTitle')

        self.assertEqual(self.document_link,
                         document_link_title.document_link)


class ActivityResultDocumentLinkCategoryTestCase(TestCase):
    """
    2.03: Added  (optional) <category> element of a <document-link> in a
    <result> element.
    """

    def setUp(self):
        # 'Main' XML file for instantiating parser:
        xml_file_attrs = {
            "generated-datetime": datetime.datetime.now().isoformat(),
            "version": '2.03',
        }
        self.iati_203_XML_file = E("iati-activities", **xml_file_attrs)

        dummy_source = synchroniser_factory.DatasetFactory.create()

        self.parser_203 = ParseManager(
            dataset=dummy_source,
            root=self.iati_203_XML_file,
        ).get_parser()

        # Related objects:
        self.document_link = iati_factory.DocumentLinkFactory.create()

        self.parser_203.register_model(
            'DocumentLink', self.document_link
        )

    def test_activity_result_document_link_document_category(self):

        """
        Test if <document_link> attribute in <documen_link_category> XML
        element is correctly saved.
        """

        # case 1: when code is missing

        document_link_category_attr = {
            # 'code': 'A04'

        }

        document_link_category_XML_element = E(
            'document-link-category',
            **document_link_category_attr
        )
        try:
            self.parser_203.iati_activities__iati_activity__result__document_link__category(  # NOQA: E501
                document_link_category_XML_element
            )
        except RequiredFieldError as inst:
            self.assertEqual(inst.field, 'code')
            self.assertEqual(inst.message,
                             'required attribute missing')

        # case 2: when category cannot be retrieved using the given code
        document_link_category_attr = {
            'code': 'A04'

        }

        document_link_category_XML_element = E(
            'document-category',
            **document_link_category_attr
        )
        try:
            self.parser_203.iati_activities__iati_activity__result__document_link__category(  # NOQA: E501
                document_link_category_XML_element
            )
        except FieldValidationError as inst:
            self.assertEqual(inst.field, 'code')
            self.assertEqual(inst.message, 'not found on the accompanying '
                                           'codelist')

        # case:  when all is good

        # Let's create dummy document_category
        document_category = codelist_factory.DocumentCategoryFactory(
            code='A04'
        )
        document_link_category_attr = {
            'code': document_category.code

        }

        document_link_category_XML_element = E(
            'document-link-category',
            **document_link_category_attr
        )

        self.parser_203.codelist_cache = {}

        self.parser_203\
            .iati_activities__iati_activity__result__document_link__category(
                document_link_category_XML_element
            )
        # get DocumentLinkCategory

        document_link_category = self.parser_203.get_model(
            'DocumentLinkCategory')

        self.assertEqual(document_link_category.document_link, self.
                         document_link)
        self.assertEqual(document_link_category.category, document_category)


class ActivityResultDocumentLinkDocumentDateTestCase(TestCase):
    '''
    2.03: Added new (optional) <document-link> element for <result>
    element
    '''

    def setUp(self):
        # 'Main' XML file for instantiating parser:
        xml_file_attrs = {
            "generated-datetime": datetime.datetime.now().isoformat(),
            "version": '2.03',
        }
        self.iati_203_XML_file = E("iati-activities", **xml_file_attrs)

        dummy_source = synchroniser_factory.DatasetFactory.create()

        self.parser_203 = ParseManager(
            dataset=dummy_source,
            root=self.iati_203_XML_file,
        ).get_parser()

        self.document_link = iati_factory.DocumentLinkFactory. \
            create(url='http://someuri.com')

        self.parser_203.register_model('DocumentLink', self.document_link)

    def test_activity_result_document_link_document_date(self):
        '''
        Test if iso-date attribute in <document_link> XML element is
        correctly saved.
        '''

        # case 1: 'iso-date' is missing

        document_date_attr = {
            # "iso-date": '25116600000'

        }
        document_date_XML_element = E(
            'document-date',
            **document_date_attr
        )

        try:
            self.date = self.parser_203 \
                 .iati_activities__iati_activity__result__document_link__document_date(  # NOQA: E501

                document_date_XML_element

            )
        except RequiredFieldError as inst:
            self.assertEqual(inst.field, 'iso-date')
            self.assertEqual(inst.message, 'required attribute missing')

        # case 2 : 'iso-date' is not valid
        document_date_attr = {

            "iso-date": '25116600000'

        }
        document_date_XML_element = E(
            'document-date',
            **document_date_attr
        )

        try:
            self.parser_203.iati_activities__iati_activity__result__document_link__document_date(  # NOQA: E501
                document_date_XML_element
            )
        except RequiredFieldError as inst:
            self.assertEqual(inst.field, 'iso-date')
            self.assertEqual(inst.message, 'Unspecified or invalid. Date '
                                           'should be of type xml:date.')

        # case 3: 'iso-date' is not in correct range
        document_date_attr = {

            "iso-date": '18200915'

        }
        document_date_XML_element = E(
            'document-date',
            **document_date_attr
        )
        try:
            self.parser_203.iati_activities__iati_activity__result__document_link__document_date(  # NOQA: E501
                document_date_XML_element
            )
        except FieldValidationError as inst:
            self.assertEqual(inst.field, 'iso-date')
            self.assertEqual(inst.message, 'iso-date not of type xsd:date')

        # all is good
        document_date_attr = {

            "iso-date": '2011-05-06'  # this is acceptable  iso-date

        }
        document_date_XML_element = E(
            'document-date',
            **document_date_attr
        )
        self.parser_203\
            .iati_activities__iati_activity__result__document_link__document_date(  # NOQA: E501
            document_date_XML_element
        )

        # Let's test date is saved

        date = dateutil.parser.parse('2011-05-06', ignoretz=True)

        document_link = self.parser_203.get_model('DocumentLink')
        self.assertEqual(date, document_link.iso_date)


class ActivityResultDocumentLinkLanguageTestCase(TestCase):
    '''
    2.03: Added new (optional) <document-link> element for <result>
    element
    '''

    def setUp(self):
        # 'Main' XML file for instantiating parser:
        xml_file_attrs = {
            "generated-datetime": datetime.datetime.now().isoformat(),
            "version": '2.03',
        }
        self.iati_203_XML_file = E("iati-activities", **xml_file_attrs)

        dummy_source = synchroniser_factory.DatasetFactory.create()

        self.parser_203 = ParseManager(
            dataset=dummy_source,
            root=self.iati_203_XML_file,
        ).get_parser()

        self.document_link = iati_factory.DocumentLinkFactory. \
            create(url='http://someuri.com')

        self.parser_203.register_model('DocumentLink', self.document_link)

    def test_activity_result_document_link_language(self):
        '''
        Test if language attribute in <document_link_language> XML element is
        correctly saved.
        '''

        # case 1: 'code' is missing

        document_language_attr = {
            # "code": 'en'

        }
        document_language_XML_element = E(
            'document-date',
            **document_language_attr
        )

        try:
            self.date = self.parser_203 \
                 .iati_activities__iati_activity__result__document_link__language(  # NOQA: E501

                document_language_XML_element

            )
        except RequiredFieldError as inst:
            self.assertEqual(inst.field, 'code')
            self.assertEqual(inst.message, 'required attribute missing')

        # case 2: 'language' is not found
        document_language_attr = {

            "code": 'ab'

        }
        document_language_XML_element = E(
            'document-language',
            **document_language_attr
        )
        try:
            self.parser_203.iati_activities__iati_activity__result__document_link__language(  # NOQA: E501
                document_language_XML_element
            )
        except FieldValidationError as inst:
            self.assertEqual(inst.field, 'code')
            self.assertEqual(inst.message,
                             'not found on the accompanying code list')

        # all is good
        language = codelist_factory.LanguageFactory()  # dummy language object
        document_language_attr = {

            "code": language.code

        }
        document_language_XML_element = E(
            'document-language',
            **document_language_attr
        )
        self.parser_203\
            .iati_activities__iati_activity__result__document_link__language(
                document_language_XML_element
            )

        # Let's test language is saved

        document_link = self.parser_203.get_model('DocumentLink')
        document_link_language = self.parser_203.get_model(
            'DocumentLinkLanguage')
        self.assertEqual(document_link, document_link_language.document_link)
        self.assertEqual(language, document_link_language.language)


class ActivityResultDocumentLinkDescriptionTestCase(TestCase):
    '''
    2.03: The optional <description> element of a <document-link> element was
    added.
    '''

    def setUp(self):
        # 'Main' XML file for instantiating parser:
        xml_file_attrs = {
            "generated-datetime": datetime.datetime.now().isoformat(),
            "version": '2.03',
        }
        self.iati_203_XML_file = E("iati-activities", **xml_file_attrs)

        dummy_source = synchroniser_factory.DatasetFactory.create()

        self.parser_203 = ParseManager(
            dataset=dummy_source,
            root=self.iati_203_XML_file,
        ).get_parser()
        self.document_link = iati_factory.DocumentLinkFactory. \
            create(url='http://someuri.com')

        self.parser_203.register_model('DocumentLink', self.document_link)

    def test_activity_result_document_link_description(self):
        '''test if <description> element for Result's <document-link> element
        is parsed and saved correctly
        '''

        document_link_description_attrs = {}

        result_document_link_XML_element = E(
            'description',
            **document_link_description_attrs
        )

        self.parser_203.\
            iati_activities__iati_activity__result__document_link__description(
                result_document_link_XML_element
            )

        document_link_description = self.parser_203.get_model(
            'DocumentLinkDescription'
        )

        self.assertEqual(
            document_link_description.document_link,
            self.document_link
        )


class ActivityResultIndicatorTestCase(TestCase):

    """
    2.03: The optional attribute 'aggregation-status' was added
    """

    def setUp(self):
        # 'Main' XML file for instantiating parser:
        xml_file_attrs = {
            "generated-datetime": datetime.datetime.now().isoformat(),
            "version": '2.03',
        }
        self.iati_203_XML_file = E("iati-activities", **xml_file_attrs)

        dummy_source = synchroniser_factory.DatasetFactory.create()

        self.parser_203 = ParseManager(
            dataset=dummy_source,
            root=self.iati_203_XML_file,
        ).get_parser()

        # Related objects:
        self.result = iati_factory.ResultFactory.create()
        self.activity = self.result.activity

        self.parser_203.register_model('Activity', self.activity)
        self.parser_203.register_model('Result', self.result)

    def test_activity_result_indicator(self):
        """test if <indicator> element inside <result> element is parsed
        properly
        """

        # 1) measure attribute is missing:
        result_indicator_attrs = {
            # "measure": "1",
            "ascending": "1",
            "aggregation-status": "1",

        }

        result_indicator_XML_element = E(
            'indicator',
            **result_indicator_attrs
        )

        try:
            self.parser_203.\
                iati_activities__iati_activity__result__indicator(
                    result_indicator_XML_element
                )
            self.assertFail()
        except RequiredFieldError as inst:
            self.assertEqual(inst.field, 'measure')
            self.assertEqual(inst.message, 'required attribute missing')

        # 2) IndicatorMeasure codelist is missing:

        result_indicator_attrs = {
            "measure": "1",
            "ascending": "1",
            "aggregation-status": "1",

        }

        result_indicator_XML_element = E(
            'indicator',
            **result_indicator_attrs
        )

        try:
            self.parser_203.\
                iati_activities__iati_activity__result__indicator(
                    result_indicator_XML_element
                )
            self.assertFail()
        except RequiredFieldError as inst:
            self.assertEqual(inst.field, 'measure')
            self.assertEqual(
                inst.message,
                'not found on the accompanying code list'
            )

        # 3) everything's OK:
        # let's create an IndicatorMeasure codelist object:

        self.parser_203.codelist_cache = {}

        result_indicator_attrs = {
            "measure": "1",
            "ascending": "1",
            "aggregation-status": "1",

        }

        indicator_measure = iati_factory.IndicatorMeasureFactory.create(
            code=result_indicator_attrs.get("measure")
        )

        result_indicator_XML_element = E(
            'indicator',
            **result_indicator_attrs
        )

        self.parser_203.\
            iati_activities__iati_activity__result__indicator(
                result_indicator_XML_element
            )

        result_indicator = self.parser_203.get_model('ResultIndicator')

        self.assertEqual(result_indicator.result, self.result)
        self.assertEqual(
            result_indicator.measure,
            indicator_measure
        )
        self.assertEqual(result_indicator.ascending, True)
        self.assertEqual(result_indicator.aggregation_status, True)


class ActivityResultIndicatorDocumentLinkTestCase(TestCase):

    """
    2.03: The optional document-link element was added.
    """

    def setUp(self):
        # 'Main' XML file for instantiating parser:
        xml_file_attrs = {
            "generated-datetime": datetime.datetime.now().isoformat(),
            "version": '2.03',
        }
        self.iati_203_XML_file = E("iati-activities", **xml_file_attrs)

        dummy_source = synchroniser_factory.DatasetFactory.create(
            name="dataset-2"
        )

        self.parser_203 = ParseManager(
            dataset=dummy_source,
            root=self.iati_203_XML_file,
        ).get_parser()

        self.parser_203.default_lang = "en"

        assert (isinstance(self.parser_203, Parser_203))

        # Related objects:
        self.result_indicator = iati_factory.ResultIndicatorFactory.create()
        self.activity = self.result_indicator.result.activity
        self.result = self.result_indicator.result

        self.parser_203.register_model('Activity', self.activity)
        self.parser_203.register_model('Result', self.result)
        self.parser_203.register_model(
            'ResultIndicator', self.result_indicator
        )

    def test_activity_result_indicator_document_link(self):

        # Case 1:
        #  'url is missing'

        result_indicator_document_link_attr = {
            # url = 'missing'

            "format": 'something'

            # 'format_code' will be got in the function

        }
        result_indicator_document_link_XML_element = E(
            'document_link',
            **result_indicator_document_link_attr
        )

        try:
            self.parser_203.\
                iati_activities__iati_activity__result__indicator__document_link(  # NOQA: E501
                    result_indicator_document_link_XML_element)
            self.assertFail()
        except RequiredFieldError as inst:
            self.assertEqual(inst.field, 'url')
            self.assertEqual(inst.message, 'required attribute missing')

        # Case 2:
        # 'file_format' is missing

        result_indicator_document_link_attr = {
            "url": 'www.google.com'

            # "format":
            # 'format_code' will be got in the function

        }
        result_indicator_document_link_XML_element = E(
            'document-link',
            **result_indicator_document_link_attr
        )
        try:
            self.parser_203.\
                iati_activities__iati_activity__result__indicator__document_link(  # NOQA: E501
                    result_indicator_document_link_XML_element
                )
            self.assertFail()
        except RequiredFieldError as inst:
            self.assertEqual(inst.field, 'format')
            self.assertEqual(inst.message, 'required attribute missing')

        # Case 3;
        # 'file_format_code' is missing

        result_indicator_document_link_attr = {
            "url": 'www.google.com',
            "format": 'something',
            # 'format_code will be got in the function

        }
        result_indicator_document_link_XML_element = E(
            'document-link',
            **result_indicator_document_link_attr
        )
        try:
            self.parser_203.\
                iati_activities__iati_activity__result__indicator__document_link(  # NOQA: E501
                    result_indicator_document_link_XML_element
                )
            self.assertFail()
        except FieldValidationError as inst:
            self.assertEqual(inst.field, 'format')
            self.assertEqual(inst.message, 'not found on the accompanying '
                                           'code list')

        # Case 4;
        # all is good

        # dummy document-link object
        dummy_file_format = codelist_factory.\
            FileFormatFactory(code='application/pdf')

        dummy_document_link = iati_factory.\
            DocumentLinkFactory(url='http://aasamannepal.org.np/')

        self.parser_203.codelist_cache = {}

        result_indicator_document_link_attr = {
            "url": dummy_document_link.url,
            "format": dummy_file_format.code

        }
        result_indicator_document_link_XML_element = E(
            'document-link',
            **result_indicator_document_link_attr
        )

        self.parser_203 \
            .iati_activities__iati_activity__result__indicator__document_link(
                result_indicator_document_link_XML_element
            )

        result_indicator_document_link = self.parser_203.get_model(
            'DocumentLink'
        )

        # checking if everything is saved

        self.assertEqual(
            result_indicator_document_link.url,
            dummy_document_link.url
        )
        self.assertEqual(
            result_indicator_document_link.file_format,
            dummy_document_link.file_format
        )
        self.assertEqual(
            result_indicator_document_link.activity,
            self.activity
        )
        self.assertEqual(
            result_indicator_document_link.result_indicator,
            self.result_indicator
        )


class ActivityResultIndicatorDocumentLinkDocumentDateTestCase(TestCase):

    """
    2.03: The optional document-date element of a document-link in a indicator
    in a result element was added.
    """

    def setUp(self):
        # 'Main' XML file for instantiating parser:
        xml_file_attrs = {
            "generated-datetime": datetime.datetime.now().isoformat(),
            "version": '2.03',
        }
        self.iati_203_XML_file = E("iati-activities", **xml_file_attrs)

        dummy_source = synchroniser_factory.DatasetFactory.create()

        self.parser_203 = ParseManager(
            dataset=dummy_source,
            root=self.iati_203_XML_file,
        ).get_parser()

        # Related objects:
        self.document_link = iati_factory.DocumentLinkFactory.create()

        self.parser_203.register_model(
            'DocumentLink', self.document_link
        )

    def test_activity_result_indicator_document_link_document_date(self):
        """
        Test if iso-date attribute in <document_link> XML element is correctly
        saved.
        """

        # Case 1: 'ido-date' attribute is missing:

        document_date_attr = {
            # 'iso-date': '2018-10-10',
        }

        document_date_XML_element = E(
            'document-date',
            **document_date_attr
        )

        try:
            self.parser_203.\
                iati_activities__iati_activity__result__indicator__document_link__document_date(  # NOQA: E501
                    document_date_XML_element)
            self.assertFail()
        except RequiredFieldError as inst:
            self.assertEqual(inst.field, 'iso-date')
            self.assertEqual(inst.message, 'required attribute missing')

        # Case 2:
        # ISO date is invalid:

        document_date_attr = {
            'iso-date': '2018-10-ab',
        }
        document_date_XML_element = E(
            'document-date',
            **document_date_attr
        )

        try:
            self.parser_203.\
                iati_activities__iati_activity__result__indicator__document_link__document_date(  # NOQA: E501
                    document_date_XML_element)
            self.assertFail()
        except RequiredFieldError as inst:
            self.assertEqual(inst.field, 'iso-date')
            self.assertEqual(
                inst.message,
                'Unspecified or invalid. Date should be of type xml:date.'
            )

        # Case 3:
        # all is good:

        document_date_attr = {
            'iso-date': '2018-10-10',
        }
        document_date_XML_element = E(
            'document-date',
            **document_date_attr
        )

        self.parser_203.\
            iati_activities__iati_activity__result__indicator__document_link__document_date(  # NOQA: E501
                document_date_XML_element
            )

        result_indicator_document_link = self.parser_203.get_model(
            'DocumentLink'
        )

        self.assertEqual(
            result_indicator_document_link.iso_date,
            datetime.datetime(2018, 10, 10, 0, 0)
        )


class ActivityResultIndicatorDocumentLinkTitleTestCase(TestCase):
    '''
    2.03: Added new (optional) <document-link> element for <indicator>
    element inside <result> element
    '''

    def setUp(self):
        # 'Main' XML file for instantiating parser:
        xml_file_attrs = {
            "generated-datetime": datetime.datetime.now().isoformat(),
            "version": '2.03',
        }
        self.iati_203_XML_file = E("iati-activities", **xml_file_attrs)

        dummy_source = synchroniser_factory.DatasetFactory.create()

        self.parser_203 = ParseManager(
            dataset=dummy_source,
            root=self.iati_203_XML_file,
        ).get_parser()

        # Related objects:
        self.document_link = iati_factory.DocumentLinkFactory. \
            create(url='http://someuri.com')

        self.parser_203.register_model('DocumentLink', self.document_link)

    def test_activity_result_indicator_document_link_title(self):
        '''
        Test if title attribute in <document_link> XML element for
        <indicator> element is correctly saved.
        '''

        dummy_file_format = codelist_factory. \
            FileFormatFactory(code='application/pdf')

        dummy_indicator_document_link = iati_factory. \
            DocumentLinkFactory(url='http://aasamannepal.org.np/')

        self.parser_203.codelist_cache = {}

        result_document_link_attr = {
            "url": dummy_indicator_document_link.url,
            "format": dummy_file_format.code

        }
        result_indicator_document_link_XML_element = E(
            'document-link',
            **result_document_link_attr
        )
        self.parser_203 \
            .iati_activities__iati_activity__result__indicator__document_link__title(  # NOQA: E501
            result_indicator_document_link_XML_element)

        document_link_title = self.parser_203.get_model(
            'DocumentLinkTitle')

        self.assertEqual(self.document_link,
                         document_link_title.document_link)


class ActivityResultIndicatorDocumentLinkCategoryTestCase(TestCase):
    """
    2.03: Added  (optional) <category> element of a <document-link> in a
    <result> element.
    """

    def setUp(self):
        # 'Main' XML file for instantiating parser:
        xml_file_attrs = {
            "generated-datetime": datetime.datetime.now().isoformat(),
            "version": '2.03',
        }
        self.iati_203_XML_file = E("iati-activities", **xml_file_attrs)

        dummy_source = synchroniser_factory.DatasetFactory.create()

        self.parser_203 = ParseManager(
            dataset=dummy_source,
            root=self.iati_203_XML_file,
        ).get_parser()

        # Related objects:
        self.document_link = iati_factory.DocumentLinkFactory.create()

        self.parser_203.register_model(
            'DocumentLink', self.document_link
        )

    def test_activity_result_indicator_document_link_document_category(self):

        """
        Test if <indicator_document_link> attribute in
        <document_link_category> XML element is correctly saved.
        """

        # case 1: when code is missing

        indicator_document_link_category_attr = {
            # 'code': 'A04'

        }

        indicator_document_link_category_XML_element = E(
            'indicator-document-link-category',
            **indicator_document_link_category_attr
        )
        try:
            self.parser_203.iati_activities__iati_activity__result__indicator__document_link__category(  # NOQA: E501
                indicator_document_link_category_XML_element
            )
        except RequiredFieldError as inst:
            self.assertEqual(inst.field, 'code')
            self.assertEqual(inst.message,
                             'required attribute missing')

        # case 2: when category cannot be retrieved using the given code
        indicator_document_link_category_attr = {
            'code': 'A04'

        }

        indicator_document_link_category_XML_element = E(
            'indicator-document-category',
            **indicator_document_link_category_attr
        )
        try:
            self.parser_203.iati_activities__iati_activity__result__indicator__document_link__category(  # NOQA: E501
                indicator_document_link_category_XML_element
            )
        except FieldValidationError as inst:
            self.assertEqual(inst.field, 'code')
            self.assertEqual(inst.message, 'not found on the accompanying '
                                           'code list')

        # case:  when all is good

        # Let's create dummy document_category
        indicator_document_category = \
            codelist_factory.DocumentCategoryFactory(
                code='A04'
            )
        indicator_document_link_category_attr = {
            'code': indicator_document_category.code

        }

        indicator_document_link_category_XML_element = E(
            'indicator-document-link-category',
            **indicator_document_link_category_attr
        )

        self.parser_203.codelist_cache = {}

        self.parser_203\
            .iati_activities__iati_activity__result__indicator__document_link__category(  # NOQA: E501
                indicator_document_link_category_XML_element
            )
        # get DocumentLinkCategory

        indicator_document_link_category = self.parser_203.get_model(
            'DocumentLinkCategory')

        self.assertEqual(indicator_document_link_category.document_link, self.
                         document_link)
        self.assertEqual(indicator_document_link_category.category,
                         indicator_document_category)


<<<<<<< HEAD
class ActivityResultReferenceTestCase(TestCase):

    '''
    2.03: Added new (optional) <reference> element for <result>
    element.
    '''

=======
class ActivityResultIndicatorDocumentLinkLanguageTestCase(TestCase):
    '''
    2.03: Added new (optional) <document-link> element for <indicator>
    element
    '''
>>>>>>> dc3e187a
    def setUp(self):
        # 'Main' XML file for instantiating parser:
        xml_file_attrs = {
            "generated-datetime": datetime.datetime.now().isoformat(),
            "version": '2.03',
        }
        self.iati_203_XML_file = E("iati-activities", **xml_file_attrs)

        dummy_source = synchroniser_factory.DatasetFactory.create()

        self.parser_203 = ParseManager(
<<<<<<< HEAD
             dataset=dummy_source,
             root=self.iati_203_XML_file,
        ).get_parser()

        # Related objects:
        # create dummy object
        self.result_vocabulary = ResultVocabularyFactory(code='99')
        self.result = iati_factory.ResultFactory.create()

        self.parser_203.register_model('Result', self.result)

    def test_activity_result_reference(self):
        """
        Test if result, code, vocabulary_uri attributes in <reference> XML
        element is correctly saved.
        """

        # case 1: where 'vocabulary' is missing

        reference_attr = {
            # "vocabulary": result_vocabulary.code,
            "code": '01',
            "vocabulary-uri": 'www.example.com'

        }
        reference_XML_element = E(
            'reference',
            **reference_attr
        )
        try:
            self.parser_203 \
            .iati_activities__iati_activity__result__reference(  # NOQA: E501
            reference_XML_element
            )
        except RequiredFieldError as inst:
            self.assertEqual(inst.field, 'vocabulary')
            self.assertEqual(inst.message,
                             'required attribute missing')

        # case 2: where 'vocabulary' cannot be found because of non-existent
        #  vocabulary_code '100'

        reference_attr = {
            "vocabulary": '100',
            "code": '01',
            "vocabulary-uri": 'www.example.com'

        }
        reference_XML_element = E(
            'reference',
            **reference_attr
        )
        try:
            self.parser_203 \
                .iati_activities__iati_activity__result__reference(
                    reference_XML_element
                )
        except FieldValidationError as inst:
            self.assertEqual(inst.field, 'vocabulary')
            self.assertEqual(inst.message,
                             'not found on the accompanying code list')

        # case 3: where 'code' is missing

        reference_attr = {
            "vocabulary": self.result_vocabulary.code,
            # "code": '01',
            "vocabulary-uri": 'www.example.com'

        }
        reference_XML_element = E(
            'reference',
            **reference_attr
        )
        try:
            self.parser_203 \
                .iati_activities__iati_activity__result__reference(
                     reference_XML_element
                )
        except RequiredFieldError as inst:
            self.assertEqual(inst.field, 'code')
            self.assertEqual(inst.message,
                             'Unspecified or invalid.')

        # case 4: where 'vocabulary_uri' is missing. This case is not tested
        # because 'vocabulary_uri' is optional.

        # case 5: all is good
        reference_attr = {
            "vocabulary": self.result_vocabulary.code,
            "code": '01',
            "vocabulary-uri": 'www.example.com'

        }
        reference_XML_element = E(
            'reference',
            **reference_attr
        )
        self.parser_203 \
            .iati_activities__iati_activity__result__reference(  # NOQA: E501
                reference_XML_element
            )

        # get 'ResultReference to check if its attributes are correctly stored
        reference = self.parser_203.get_model('ResultReference')

        # check everything is correctly stored
        self.assertEqual(self.result, reference.result)
        self.assertEqual(reference_attr.get('code'),
                         reference.code)
        self.assertEqual(reference_attr.get('vocabulary-uri'),
                         reference.vocabulary_uri)
=======
            dataset=dummy_source,
            root=self.iati_203_XML_file,
        ).get_parser()
        self.document_link = iati_factory.DocumentLinkFactory. \
            create(url='http://someuri.com')

        self.parser_203.register_model('DocumentLink',
                                       self.document_link)

    def test_activity_result_indicator_document_link_language(self):
        '''
        Test if <language> element in <document_link> XML element is
        correctly saved.
        '''

        # case 1: 'code' is missing

        language_attr = {
            # "code": 'en'

        }
        language_XML_element = E(
            'language',
            **language_attr
        )

        try:
            self.date = self.parser_203 \
                 .iati_activities__iati_activity__result__indicator__document_link__language(  # NOQA: E501

                language_XML_element

            )
        except RequiredFieldError as inst:
            self.assertEqual(inst.field, 'code')
            self.assertEqual(inst.message, 'required attribute missing')

        # case 2: 'language' is not found
        language_attr = {

            "code": 'ab'

        }
        language_XML_element = E(
            'language',
            **language_attr
        )
        try:
            self.parser_203.iati_activities__iati_activity__result__indicator__document_link__language(  # NOQA: E501
                language_XML_element
            )
        except FieldValidationError as inst:
            self.assertEqual(inst.field, 'code')
            self.assertEqual(inst.message,
                             'not found on the accompanying code list')

        # all is good
        language = codelist_factory.LanguageFactory()  # dummy language object
        language_attr = {

            "code": language.code

        }
        language_XML_element = E(
            'language',
            **language_attr
        )
        self.parser_203\
            .iati_activities__iati_activity__result__indicator__document_link__language(  # NOQA: E501
                language_XML_element
            )

        # Let's test language is saved

        document_link_language = self.parser_203.get_model(
            'DocumentLinkLanguage')
        self.assertEqual(self.document_link,
                         document_link_language.document_link)
        self.assertEqual(language, document_link_language.language)
>>>>>>> dc3e187a


class ActivityResultIndicatorDocumentLinkDescriptionTestCase(TestCase):
    '''
    2.03: The optional <description> element of a <document-link> element was
    added.
    '''

    def setUp(self):
        # 'Main' XML file for instantiating parser:
        xml_file_attrs = {
            "generated-datetime": datetime.datetime.now().isoformat(),
            "version": '2.03',
        }
        self.iati_203_XML_file = E("iati-activities", **xml_file_attrs)

        dummy_source = synchroniser_factory.DatasetFactory.create()

        self.parser_203 = ParseManager(
            dataset=dummy_source,
            root=self.iati_203_XML_file,
        ).get_parser()
        self.document_link = iati_factory.DocumentLinkFactory.\
            create(url='http://someuri.com')

        self.parser_203.register_model('DocumentLink', self.document_link)

    def test_activity_result_indicator_document_link_description(self):
        '''test if <description> element for Result Indicator's <document-link>
        element is parsed and saved correctly
        '''

        document_link_description_attrs = {}

        result_document_link_XML_element = E(
            'description',
            **document_link_description_attrs
        )

        self.parser_203.\
            iati_activities__iati_activity__result__indicator__document_link__description(  # NOQA: E501
                result_document_link_XML_element
            )

        document_link_description = self.parser_203.get_model(
            'DocumentLinkDescription'
        )

        self.assertEqual(
            document_link_description.document_link,
            self.document_link
        )


class ActivityResultIndicatorPeriodTargetTestCase(TestCase):

    """
    2.03: this element can now be reported multiple times
    """

    def setUp(self):
        # 'Main' XML file for instantiating parser:
        xml_file_attrs = {
            "generated-datetime": datetime.datetime.now().isoformat(),
            "version": '2.03',
        }
        self.iati_203_XML_file = E("iati-activities", **xml_file_attrs)

        dummy_source = synchroniser_factory.DatasetFactory.create()

        self.parser_203 = ParseManager(
            dataset=dummy_source,
            root=self.iati_203_XML_file,
        ).get_parser()
        # Related objects:
        self.result_indicator_period = iati_factory.\
            ResultIndicatorPeriodFactory()
        self.result_indicator = self.result_indicator_period.result_indicator
        self.activity = self.result_indicator.result.activity
        self.result = self.result_indicator.result

        self.parser_203.register_model('Activity', self.activity)
        self.parser_203.register_model('Result', self.result)
        self.parser_203.register_model(
            'ResultIndicator', self.result_indicator
        )
        self.parser_203.register_model(
            'ResultIndicatorPeriod', self.result_indicator_period
        )

    def test_activity_result_indicator_period_target(self):

        """
        test if <target> element within period, in context of an indicator in
        a result element is parsed and saved correctly
        """

        # 1) test if value is not provided:
        result_indicator_period_target_attrs = {
            # 'value': '11'
        }

        result_indicator_period_target_XML_element = E(
            'target',
            **result_indicator_period_target_attrs
        )

        self.parser_203\
            .iati_activities__iati_activity__result__indicator__period__target(  # NOQA: E501
                result_indicator_period_target_XML_element
            )

        result_indicator_period_target = self.parser_203.get_model(
            'ResultIndicatorPeriodTarget')

        self.assertEqual(
            result_indicator_period_target.value,
            ''
        )

        # 2) test if value is provided:
        result_indicator_period_target_attrs = {
            'value': '11'
        }

        result_indicator_period_target_XML_element = E(
            'target',
            **result_indicator_period_target_attrs
        )

        self.parser_203\
            .iati_activities__iati_activity__result__indicator__period__target(  # NOQA: E501
                result_indicator_period_target_XML_element
            )

        result_indicator_period_target = self.parser_203.get_model(
            'ResultIndicatorPeriodTarget')

        self.assertEqual(
            result_indicator_period_target.value,
            result_indicator_period_target_attrs['value']
        )

        # 3) test multiple target elements:

        # FIRST ResultIndicatorPeriodTarget:
        result_indicator_period_target_attrs = {
            'value': '20'
        }

        result_indicator_period_target_XML_element = E(
            'target',
            **result_indicator_period_target_attrs
        )

        self.parser_203\
            .iati_activities__iati_activity__result__indicator__period__target(  # NOQA: E501
                result_indicator_period_target_XML_element
            )

        # SECOND ResultIndicatorPeriodTarget:
        result_indicator_period_target_attrs2 = {
            'value': '21'
        }

        result_indicator_period_target_XML_element2 = E(
            'target',
            **result_indicator_period_target_attrs2
        )

        self.parser_203\
            .iati_activities__iati_activity__result__indicator__period__target(  # NOQA: E501
                result_indicator_period_target_XML_element2
            )

        # all unassigned FK relationships are assigned here:
        self.parser_203.save_all_models()

        self.result_indicator_period.refresh_from_db()

        # check ForeignKey assignments:
        result_indicator_period_target = self.parser_203.get_model(
            'ResultIndicatorPeriodTarget')

        self.assertEqual(
            result_indicator_period_target.result_indicator_period,
            self.result_indicator_period
        )

        # check 'value' attributes:

        # it's 4 because during the test we asigned 1) '', 2) 11, 3) 20 & 21:
        self.assertEqual(self.result_indicator_period.targets.count(), 4)

        self.assertListEqual(
            ['', '11', '20', '21'],
            list(self.result_indicator_period.targets.values_list(
                'value', flat=True
            ))
        )


class ActivityResultIndicatorPeriodTargetDocumentLinkDescriptionTestCase(
    TestCase
):

    """
    2.03: The optional <description> element of a <document-link> element was
    added.
    """

    def setUp(self):
        # 'Main' XML file for instantiating parser:
        xml_file_attrs = {
            "generated-datetime": datetime.datetime.now().isoformat(),
            "version": '2.03',
        }
        self.iati_203_XML_file = E("iati-activities", **xml_file_attrs)

        dummy_source = synchroniser_factory.DatasetFactory.create()

        self.parser_203 = ParseManager(
            dataset=dummy_source,
            root=self.iati_203_XML_file,
        ).get_parser()

        self.document_link = iati_factory.DocumentLinkFactory. \
            create(url='http://someuri.com')

        self.parser_203.register_model('DocumentLink', self.document_link)

    def test_activity_result_indicatior_period_target_document_link_description(  # NOQA: E501
        self
    ):
        '''test if <description> element for Activity Result Indicator Period
        Target's <document-link> element is parsed and saved correctly
        '''

        document_link_description_attrs = {}

        result_document_link_XML_element = E(
            'description',
            **document_link_description_attrs
        )

        self.parser_203.\
            iati_activities__iati_activity__result__indicator__period__target__document_link__description(  # NOQA: E501
                result_document_link_XML_element
            )

        document_link_description = self.parser_203.get_model(
            'DocumentLinkDescription'
        )

        self.assertEqual(
            document_link_description.document_link,
            self.document_link
        )


class ActivityResultIndicatorPeriodActualTestCase(TestCase):

    """
    2.03: this element can now be reported multiple times
    """

    def setUp(self):
        # 'Main' XML file for instantiating parser:
        xml_file_attrs = {
            "generated-datetime": datetime.datetime.now().isoformat(),
            "version": '2.03',
        }
        self.iati_203_XML_file = E("iati-activities", **xml_file_attrs)

        dummy_source = synchroniser_factory.DatasetFactory.create()

        self.parser_203 = ParseManager(
            dataset=dummy_source,
            root=self.iati_203_XML_file,
        ).get_parser()

        # Related objects:
        self.result_indicator_period = iati_factory.\
            ResultIndicatorPeriodFactory()
        self.result_indicator = self.result_indicator_period.result_indicator
        self.activity = self.result_indicator.result.activity
        self.result = self.result_indicator.result

        self.parser_203.register_model('Activity', self.activity)
        self.parser_203.register_model('Result', self.result)
        self.parser_203.register_model(
            'ResultIndicator', self.result_indicator
        )
        self.parser_203.register_model(
            'ResultIndicatorPeriod', self.result_indicator_period
        )

    def test_activity_result_indicator_period_actual(self):

        """
        test if <actual> element within period, in context of an indicator in
        a result element is parsed and saved correctly
        """

        # 1) test if value is not provided:
        result_indicator_period_actual_attrs = {
            # 'value': '11'
        }

        result_indicator_period_actual_XML_element = E(
            'actual',
            **result_indicator_period_actual_attrs
        )

        self.parser_203\
            .iati_activities__iati_activity__result__indicator__period__actual(  # NOQA: E501
                result_indicator_period_actual_XML_element
            )

        result_indicator_period_actual = self.parser_203.get_model(
            'ResultIndicatorPeriodActual')

        self.assertEqual(
            result_indicator_period_actual.value,
            ''
        )

        # 2) test if value is provided:
        result_indicator_period_actual_attrs = {
            'value': '11'
        }

        result_indicator_period_actual_XML_element = E(
            'actual',
            **result_indicator_period_actual_attrs
        )

        self.parser_203\
            .iati_activities__iati_activity__result__indicator__period__actual(  # NOQA: E501
                result_indicator_period_actual_XML_element
            )

        result_indicator_period_actual = self.parser_203.get_model(
            'ResultIndicatorPeriodActual')

        self.assertEqual(
            result_indicator_period_actual.value,
            result_indicator_period_actual_attrs['value']
        )

        # 3) test multiple actual elements:

        # FIRST ResultIndicatorPeriodActual:
        result_indicator_period_actual_attrs = {
            'value': '20'
        }

        result_indicator_period_actual_XML_element = E(
            'actual',
            **result_indicator_period_actual_attrs
        )

        self.parser_203\
            .iati_activities__iati_activity__result__indicator__period__actual(  # NOQA: E501
                result_indicator_period_actual_XML_element
            )

        # SECOND ResultIndicatorPeriodActual:
        result_indicator_period_actual_attrs2 = {
            'value': '21'
        }

        result_indicator_period_actual_XML_element2 = E(
            'actual',
            **result_indicator_period_actual_attrs2
        )

        self.parser_203\
            .iati_activities__iati_activity__result__indicator__period__actual(  # NOQA: E501
                result_indicator_period_actual_XML_element2
            )

        # all unassigned FK relationships are assigned here:
        self.parser_203.save_all_models()

        self.result_indicator_period.refresh_from_db()

        # check ForeignKey assignments:
        result_indicator_period_actual = self.parser_203.get_model(
            'ResultIndicatorPeriodActual')

        self.assertEqual(
            result_indicator_period_actual.result_indicator_period,
            self.result_indicator_period
        )

        # check 'value' attributes:

        # it's 4 because during the test we asigned 1) '', 2) 11, 3) 20 & 21:
        self.assertEqual(self.result_indicator_period.actuals.count(), 4)

        self.assertListEqual(
            ['', '11', '20', '21'],
            list(self.result_indicator_period.actuals.values_list(
                'value', flat=True
            ))
        )


class ActivityResultIndicatorPeriodActualDocumentLinkDescriptionTestCase(
    TestCase
):

    """
    2.03: The optional <description> element of a <document-link> element was
    added.
    """

    def setUp(self):
        # 'Main' XML file for instantiating parser:
        xml_file_attrs = {
            "generated-datetime": datetime.datetime.now().isoformat(),
            "version": '2.03',
        }
        self.iati_203_XML_file = E("iati-activities", **xml_file_attrs)

        dummy_source = synchroniser_factory.DatasetFactory.create()

        self.parser_203 = ParseManager(
            dataset=dummy_source,
            root=self.iati_203_XML_file,
        ).get_parser()

        self.document_link = iati_factory.DocumentLinkFactory. \
            create(url='http://someuri.com')

        self.parser_203.register_model('DocumentLink', self.document_link)

    def test_activity_result_indicatior_period_actual_document_link_description(  # NOQA: E501
        self
    ):
        '''test if <description> element for Activity Result Indicator Period
        Actual's <document-link> element is parsed and saved correctly
        '''

        document_link_description_attrs = {}

        result_document_link_XML_element = E(
            'description',
            **document_link_description_attrs
        )

        self.parser_203.\
            iati_activities__iati_activity__result__indicator__period__actual__document_link__description(  # NOQA: E501
                result_document_link_XML_element
            )

        document_link_description = self.parser_203.get_model(
            'DocumentLinkDescription'
        )

        self.assertEqual(
            document_link_description.document_link,
            self.document_link
        )<|MERGE_RESOLUTION|>--- conflicted
+++ resolved
@@ -2637,7 +2637,6 @@
                          indicator_document_category)
 
 
-<<<<<<< HEAD
 class ActivityResultReferenceTestCase(TestCase):
 
     '''
@@ -2645,13 +2644,6 @@
     element.
     '''
 
-=======
-class ActivityResultIndicatorDocumentLinkLanguageTestCase(TestCase):
-    '''
-    2.03: Added new (optional) <document-link> element for <indicator>
-    element
-    '''
->>>>>>> dc3e187a
     def setUp(self):
         # 'Main' XML file for instantiating parser:
         xml_file_attrs = {
@@ -2663,7 +2655,6 @@
         dummy_source = synchroniser_factory.DatasetFactory.create()
 
         self.parser_203 = ParseManager(
-<<<<<<< HEAD
              dataset=dummy_source,
              root=self.iati_203_XML_file,
         ).get_parser()
@@ -2776,7 +2767,25 @@
                          reference.code)
         self.assertEqual(reference_attr.get('vocabulary-uri'),
                          reference.vocabulary_uri)
-=======
+
+
+class ActivityResultIndicatorDocumentLinkLanguageTestCase(TestCase):
+    '''
+    2.03: Added new (optional) <document-link> element for <indicator>
+    element
+    '''
+
+    def setUp(self):
+        # 'Main' XML file for instantiating parser:
+        xml_file_attrs = {
+            "generated-datetime": datetime.datetime.now().isoformat(),
+            "version": '2.03',
+        }
+        self.iati_203_XML_file = E("iati-activities", **xml_file_attrs)
+
+        dummy_source = synchroniser_factory.DatasetFactory.create()
+
+        self.parser_203 = ParseManager(
             dataset=dummy_source,
             root=self.iati_203_XML_file,
         ).get_parser()
@@ -2856,7 +2865,6 @@
         self.assertEqual(self.document_link,
                          document_link_language.document_link)
         self.assertEqual(language, document_link_language.language)
->>>>>>> dc3e187a
 
 
 class ActivityResultIndicatorDocumentLinkDescriptionTestCase(TestCase):
