--- conflicted
+++ resolved
@@ -1723,19 +1723,111 @@
         )
 
 
-<<<<<<< HEAD
 class ActivityResultDocumentLinkCategoryTestCase(TestCase):
     """
     2.03: The optional category element of a document-link in a result
     element was added.
     """
-=======
+
+    def setUp(self):
+        # 'Main' XML file for instantiating parser:
+        xml_file_attrs = {
+            "generated-datetime": datetime.datetime.now().isoformat(),
+            "version": '2.03',
+        }
+        self.iati_203_XML_file = E("iati-activities", **xml_file_attrs)
+
+        dummy_source = synchroniser_factory.DatasetFactory.create()
+
+        self.parser_203 = ParseManager(
+            dataset=dummy_source,
+            root=self.iati_203_XML_file,
+        ).get_parser()
+
+        # Related objects:
+        self.document_link = iati_factory.DocumentLinkFactory.create()
+
+        self.parser_203.register_model(
+            'DocumentLink', self.document_link
+        )
+
+    def test_activity_result_document_link_document_category(self):
+
+        # case 1: when code is missing
+
+        document_link_category_attr = {
+            # 'code': 'A04'
+
+        }
+
+        document_link_category_XML_element = E(
+            'document-link-category',
+            **document_link_category_attr
+        )
+        try:
+            self.parser_203.iati_activities__iati_activity__result__document_link__category(  # NOQA: E501
+                document_link_category_XML_element
+            )
+        except RequiredFieldError as inst:
+            self.assertEqual(inst.field, 'code')
+            self.assertEqual(inst.message,
+                             'required attribute missing')
+
+        # case 2: when category cannot be retrieved using the given code
+        document_link_category_attr = {
+            'code': 'A04'
+
+        }
+
+        document_link_category_XML_element = E(
+            'document-category',
+            **document_link_category_attr
+        )
+        try:
+            self.parser_203.iati_activities__iati_activity__result__document_link__category(  # NOQA: E501
+                document_link_category_XML_element
+            )
+        except FieldValidationError as inst:
+            self.assertEqual(inst.field, 'code')
+            self.assertEqual(inst.message, 'not found on the accompanying '
+                                           'code list')
+
+        # case:  when all is good
+
+        # Let's create dummy document_category
+        document_link_category = codelist_factory.DocumentCategoryFactory(
+            code='A04'
+        )
+        document_category_attr = {
+            'code': document_link_category.code
+
+        }
+
+        document_link_category_XML_element = E(
+            'document-link-category',
+            **document_link_category_attr
+        )
+
+        self.parser_203.codelist_cache = {}
+
+        self.parser_203\
+            .iati_activities__iati_activity__result__document_link__category(
+                document_link_category_XML_element
+            )
+        # get DocumentLinkCategory
+
+        document_link_category = self.parser_203.get_model(
+            'DocumentLinkCategory')
+
+        self.assertEqual(document_link_category.document_link, self.
+                         document_link)
+
+
 class ActivityResultIndicatorDocumentLinkTitleTestCase(TestCase):
     '''
     2.03: Added new (optional) <document-link> element for <indicator>
     element inside <result> element
     '''
->>>>>>> 02831eb7
 
     def setUp(self):
         # 'Main' XML file for instantiating parser:
@@ -1745,13 +1837,9 @@
         }
         self.iati_203_XML_file = E("iati-activities", **xml_file_attrs)
 
-<<<<<<< HEAD
-        dummy_source = synchroniser_factory.DatasetFactory.create()
-=======
         dummy_source = synchroniser_factory.DatasetFactory.create(
             name="dataset-2"
         )
->>>>>>> 02831eb7
 
         self.parser_203 = ParseManager(
             dataset=dummy_source,
@@ -1759,84 +1847,6 @@
         ).get_parser()
 
         # Related objects:
-<<<<<<< HEAD
-        self.document_link = iati_factory.DocumentLinkFactory.create()
-
-        self.parser_203.register_model(
-            'DocumentLink', self.document_link
-        )
-
-    def test_activity_result_document_link_document_category(self):
-
-        # case 1: when code is missing
-
-        document_link_category_attr = {
-            # 'code': 'A04'
-
-        }
-
-        document_link_category_XML_element = E(
-            'document-link-category',
-            **document_link_category_attr
-        )
-        try:
-            self.parser_203.iati_activities__iati_activity__result__document_link__category(  # NOQA: E501
-                document_link_category_XML_element
-            )
-        except RequiredFieldError as inst:
-            self.assertEqual(inst.field, 'code')
-            self.assertEqual(inst.message,
-                             'required attribute missing')
-
-        # case 2: when category cannot be retrieved using the given code
-        document_link_category_attr = {
-            'code': 'A04'
-
-        }
-
-        document_link_category_XML_element = E(
-            'document-category',
-            **document_link_category_attr
-        )
-        try:
-            self.parser_203.iati_activities__iati_activity__result__document_link__category(  # NOQA: E501
-                document_link_category_XML_element
-            )
-        except FieldValidationError as inst:
-            self.assertEqual(inst.field, 'code')
-            self.assertEqual(inst.message, 'not found on the accompanying '
-                                           'code list')
-
-        # case:  when all is good
-
-        # Let's create dummy document_category
-        document_link_category = codelist_factory.DocumentCategoryFactory(
-            code='A04'
-        )
-        document_category_attr = {
-            'code': document_link_category.code
-
-        }
-
-        document_link_category_XML_element = E(
-            'document-link-category',
-            **document_link_category_attr
-        )
-
-        self.parser_203.codelist_cache = {}
-
-        self.parser_203\
-            .iati_activities__iati_activity__result__document_link__category(
-                document_link_category_XML_element
-            )
-        # get DocumentLinkCategory
-
-        document_link_category = self.parser_203.get_model(
-            'DocumentLinkCategory')
-
-        self.assertEqual(document_link_category.document_link, self.
-                         document_link)
-=======
         self.document_link = iati_factory.DocumentLinkFactory. \
             create(url='http://someuri.com')
 
@@ -1873,5 +1883,4 @@
             'DocumentLinkTitle')
 
         self.assertEqual(self.document_link,
-                         document_link_title.document_link)
->>>>>>> 02831eb7
+                         document_link_title.document_link)