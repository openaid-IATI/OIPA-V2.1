###########################################################
# Unit tests for new functionality in IATI v. 2.03 parser #
###########################################################

import datetime
from decimal import Decimal

import dateutil.parser
# Runs each test in a transaction and flushes database
from django.test import TestCase
from lxml.builder import E

from iati.factory import iati_factory
from iati.parser.exceptions import (
    FieldValidationError, IgnoredVocabularyError, RequiredFieldError
)
from iati.parser.IATI_2_03 import Parse as Parser_203
from iati.parser.parse_manager import ParseManager
from iati.transaction.factories import TransactionFactory
from iati_codelists.factory import codelist_factory
from iati_codelists.factory.codelist_factory import VersionFactory
from iati_synchroniser.factory import synchroniser_factory
from iati_vocabulary.factory.vocabulary_factory import (
    AidTypeVocabularyFactory, RegionVocabularyFactory, ResultVocabularyFactory,
    SectorVocabularyFactory, TagVocabularyFactory
)


class ActivityParticipatingOrganisationTestCase(TestCase):
    """
    2.03: A new, not-required attribute 'crs-channel-code' was added
    """

    def setUp(self):

        # 'Main' XML file for instantiating parser:
        xml_file_attrs = {
            "generated-datetime": datetime.datetime.now().isoformat(),
            "version": '2.03',
        }
        self.iati_203_XML_file = E("iati-activities", **xml_file_attrs)

        dummy_source = synchroniser_factory.DatasetFactory.create()

        self.parser_203 = ParseManager(
            dataset=dummy_source,
            root=self.iati_203_XML_file,
        ).get_parser()

        self.parser_203.default_lang = "en"

        assert (isinstance(self.parser_203, Parser_203))

        # Version
        current_version = VersionFactory(code='2.03')

        # Related objects:
        self.organisation_role = codelist_factory.OrganisationRoleFactory(
            code='1'
        )
        self.activity = iati_factory.ActivityFactory.create(
            iati_standard_version=current_version
        )

    def test_participating_organisation_crs_channel_code(self):
        """
        - Tests if 'crs-channel-code' attribute is parsed and added correctly
          for <participating-organisation> object.
        - Doesn't test if object is actually saved in the database (the final
          stage), because 'save_all_models()' parser's function is (probably)
          tested separately
        """

        # 1. Create specific XML elements for test case:
        participating_org_attributes = {
            "role": self.organisation_role.code,
            "activity-id": self.activity.iati_identifier,
            # code is invalid:
            'crs-channel-code': 'xxx'
        }

        participating_org_XML_element = E(
            'participating-org',
            **participating_org_attributes
        )

        # 2. Create ParticipatingOrganisation object:
        test_organisation = iati_factory \
            .ParticipatingOrganisationFactory.create(
                ref="Gd-COH-123-participating-org",
                    activity=self.activity,
             )

        self.parser_203.register_model('Organisation', test_organisation)

        # crs-channel-code is invalid:
        try:
            self.parser_203.iati_activities__iati_activity__participating_org(
                participating_org_XML_element)
            self.assertFail()
        except RequiredFieldError as inst:
            self.assertEqual(inst.message, 'code is invalid')

        # crs-channel-code not found:
        participating_org_attributes['crs-channel-code'] = '123'

        participating_org_XML_element = E(
            'participating-org',
            **participating_org_attributes
        )

        try:
            self.parser_203.iati_activities__iati_activity__participating_org(
                participating_org_XML_element)
            self.assertFail()
        except FieldValidationError as inst:
            self.assertEqual(
                inst.message, 'not found on the accompanying code list'
            )

        # crs-channel-code is correct:
        crs_object_instance = codelist_factory.CRSChannelCodeFactory(
            code='12345'
        )
        participating_org_attributes[
            'crs-channel-code'
        ] = crs_object_instance.code

        participating_org_XML_element = E(
            'participating-org',
            **participating_org_attributes
        )
        self.parser_203.iati_activities__iati_activity__participating_org(
            participating_org_XML_element)

        participating_organisation = self.parser_203.get_model(
            'ActivityParticipatingOrganisation')

        # Check if CRSChannelCode object is assigned to the participating org
        # (model is not yet saved at this point):
        self.assertEqual(
            participating_organisation.crs_channel_code, crs_object_instance
        )

        # Saving models is not tested here:
        self.assertEqual(participating_organisation.pk, None)


class ActivityTagTestCase(TestCase):
    """
    2.03: A new, xml element 'tag' was added for Activity
    """

    def setUp(self):

        # 'Main' XML file for instantiating parser:
        xml_file_attrs = {
            "generated-datetime": datetime.datetime.now().isoformat(),
            "version": '2.03',
        }
        self.iati_203_XML_file = E("iati-activities", **xml_file_attrs)

        dummy_source = synchroniser_factory.DatasetFactory.create()

        self.parser_203 = ParseManager(
            dataset=dummy_source,
            root=self.iati_203_XML_file,
        ).get_parser()

        self.parser_203.default_lang = "en"

        assert (isinstance(self.parser_203, Parser_203))

        # Version
        current_version = VersionFactory(code='2.03')

        # Related objects:
        self.activity = iati_factory.ActivityFactory.create(
            iati_standard_version=current_version
        )

        self.parser_203.register_model('Activity', self.activity)

    def test_activity_tag(self):
        """
        - Tests if '<tag>' xml element is parsed and saved correctly with
          proper attributes and narratives
        - Doesn't test if object is actually saved in the database (the final
          stage), because 'save_all_models()' parser's function is (probably)
          tested separately
        """

        # Create specific XML elements for test case:
        activity_tag_attributes = {
            # Vocabulary is missing:

            # "vocabulary": '1',
            "code": '1',
            'vocabulary-uri': 'http://example.com/vocab.html',
        }

        activity_tag_XML_element = E(
            'tag',
            **activity_tag_attributes
        )

        # CASE 1:
        # 'vocabulary' attr is missing:
        try:
            self.parser_203.iati_activities__iati_activity__tag(
                activity_tag_XML_element)
            self.assertFail()
        except RequiredFieldError as inst:
            self.assertEqual(inst.field, 'vocabulary')
            self.assertEqual(inst.message, 'required attribute missing')

        # 'code' attr is missing:
        activity_tag_attributes['vocabulary'] = '1'
        activity_tag_attributes.pop('code')

        activity_tag_XML_element = E(
            'tag',
            **activity_tag_attributes
        )

        try:
            self.parser_203.iati_activities__iati_activity__tag(
                activity_tag_XML_element)
            self.assertFail()
        except RequiredFieldError as inst:
            self.assertEqual(inst.field, 'code')
            self.assertEqual(inst.message, 'required attribute missing')

        # CASE 2:
        # such TagVocabulary doesn't exist (is not yet created for our tests)
        # AND it's not 99:
        activity_tag_attributes['vocabulary'] = '88'
        activity_tag_attributes['code'] = '1'

        activity_tag_XML_element = E(
            'tag',
            **activity_tag_attributes
        )

        try:
            self.parser_203.iati_activities__iati_activity__tag(
                activity_tag_XML_element)
            self.assertFail()
        except FieldValidationError as inst:
            self.assertEqual(inst.field, 'vocabulary')
            self.assertEqual(inst.message, 'If a vocabulary is not on the '
                                           'TagVocabulary codelist, then the '
                                           'value of 99 (Reporting '
                                           'Organisation) should be declared')

        # CASE 3:
        # our system is missing such TagVocabulary object (but vocabulary attr
        # is correct (99)):
        activity_tag_attributes['vocabulary'] = '99'
        activity_tag_attributes['code'] = '1'

        activity_tag_XML_element = E(
            'tag',
            **activity_tag_attributes
        )

        try:
            self.parser_203.iati_activities__iati_activity__tag(
                activity_tag_XML_element)
            self.asseritFail()
        except FieldValidationError as inst:
            self.assertEqual(inst.field, 'vocabulary')
            self.assertEqual(inst.message, 'not found on the accompanying '
                                           'code list')

        # CASE 4:
        # Create a Vocabulary and remove vocabulary-uri attr:
        fresh_tag_vicabulary = TagVocabularyFactory(code='99')

        # Clear codelist cache (from memory):
        self.parser_203.codelist_cache = {}

        activity_tag_attributes['vocabulary'] = '99'
        activity_tag_attributes['code'] = '1'
        activity_tag_attributes.pop('vocabulary-uri')

        activity_tag_XML_element = E(
            'tag',
            **activity_tag_attributes
        )

        try:
            self.parser_203.iati_activities__iati_activity__tag(
                activity_tag_XML_element)
            self.assertFail()
        except FieldValidationError as inst:
            # self.assertEqual(inst.field, 'vocabulary-uri')
            self.assertEqual(inst.message, "If a publisher uses a vocabulary "
                                           "of 99 (i.e. ‘Reporting "
                                           "Organisation’), then the "
                                           "@vocabulary-uri attribute should "
                                           "also be used")

        # CASE 5:
        # ALL IS GOOD:
        activity_tag_attributes[
            'vocabulary-uri'
        ] = 'http://example.com/vocab.html'

        activity_tag_XML_element = E(
            'tag',
            **activity_tag_attributes
        )

        self.parser_203.iati_activities__iati_activity__tag(
            activity_tag_XML_element)

        activity_tag = self.parser_203.get_model(
            'ActivityTag')

        # Check if CRSChannelCode object is assigned to the participating org
        # (model is not yet saved at this point):
        self.assertEqual(
            activity_tag.activity, self.activity
        )
        self.assertEqual(
            activity_tag.code, activity_tag_attributes['code']
        )
        self.assertEqual(
            activity_tag.vocabulary, fresh_tag_vicabulary
        )
        self.assertEqual(
            activity_tag.vocabulary_uri,
            activity_tag_attributes['vocabulary-uri']
        )

        # Saving models is not tested here:
        self.assertEqual(activity_tag.pk, None)


class RecipientCountryTestCase(TestCase):
    """
    2.03: 'percentage' attribute must be a decimal number between 0 and 100
    inclusive, WITH NO PERCENTAGE SIGN
    """

    def setUp(self):

        # 'Main' XML file for instantiating parser:
        xml_file_attrs = {
            "generated-datetime": datetime.datetime.now().isoformat(),
            "version": '2.03',
        }
        self.iati_203_XML_file = E("iati-activities", **xml_file_attrs)

        dummy_source = synchroniser_factory.DatasetFactory.create()

        self.parser_203 = ParseManager(
            dataset=dummy_source,
            root=self.iati_203_XML_file,
        ).get_parser()

        self.parser_203.default_lang = "en"

        assert (isinstance(self.parser_203, Parser_203))

        # Version
        current_version = VersionFactory(code='2.03')

        # Related objects:
        self.activity = iati_factory.ActivityFactory.create(
            iati_standard_version=current_version
        )

        self.parser_203.register_model('Activity', self.activity)

    def test_recipient_country(self):
        """
        - Tests if '<recipient-country>' xml element is parsed and saved
          correctly with proper attributes and narratives
        - Doesn't test if object is actually saved in the database (the final
          stage), because 'save_all_models()' parser's function is (probably)
          tested separately
        """

        recipient_country_attributes = {
            # "code": '1',
            "country": '1',
            "percentage": '50',
        }

        recipient_country_XML_element = E(
            'recipient-country',
            **recipient_country_attributes
        )

        # CASE 1:
        # 'Code' attr is missing:
        try:
            self.parser_203.iati_activities__iati_activity__recipient_country(
                recipient_country_XML_element)
            self.assertFail()
        except RequiredFieldError as inst:
            self.assertEqual(inst.field, 'code')
            self.assertEqual(inst.message, 'required attribute missing')

        # CASE 2:
        # 'Country' attr is missing:

        recipient_country_attributes = {
            "code": '1',
            # "country": '1',
            "percentage": '50',
        }

        recipient_country_XML_element = E(
            'recipient-country',
            **recipient_country_attributes
        )

        try:
            self.parser_203.iati_activities__iati_activity__recipient_country(
                recipient_country_XML_element)
            self.assertFail()
        except FieldValidationError as inst:
            self.assertEqual(inst.field, 'code')
            self.assertEqual(
                inst.message,
                'not found on the accompanying code list'
            )

        # CASE 3:
        # 'percentage' attr is wrong:

        # let's create Country object so parser doesn't complain anymore:
        country = iati_factory.CountryFactory(code='LTU')

        # Clear cache (from memory):
        self.parser_203.codelist_cache = {}

        recipient_country_attributes = {
            "code": country.code,
            "country": '1',
            "percentage": '50%',
        }

        recipient_country_XML_element = E(
            'recipient-country',
            **recipient_country_attributes
        )

        try:
            self.parser_203.iati_activities__iati_activity__recipient_country(
                recipient_country_XML_element)
            self.assertFail()
        except FieldValidationError as inst:
            self.assertEqual(inst.field, 'percentage')
            self.assertEqual(
                inst.message,
                'percentage value is not valid'
            )

        # CASE 4:
        # all is good:

        recipient_country_attributes = {
            "code": country.code,
            "country": '1',
            "percentage": '50',
        }

        recipient_country_XML_element = E(
            'recipient-country',
            **recipient_country_attributes
        )

        self.parser_203.iati_activities__iati_activity__recipient_country(
            recipient_country_XML_element)

        recipient_country = self.parser_203.get_model(
            'ActivityRecipientCountry')

        # check if everything's saved:

        self.assertEqual(
            recipient_country.country, country
        )
        self.assertEqual(
            recipient_country.activity, self.activity
        )
        self.assertEqual(
            recipient_country.percentage,
            Decimal(recipient_country_attributes['percentage'])
        )

        # Saving models is not tested here:
        self.assertEqual(recipient_country.pk, None)


class RecipientRegionTestCase(TestCase):
    """
    2.03: 'percentage' attribute must be a decimal number between 0 and 100
    inclusive, WITH NO PERCENTAGE SIGN
    """

    def setUp(self):

        # 'Main' XML file for instantiating parser:
        xml_file_attrs = {
            "generated-datetime": datetime.datetime.now().isoformat(),
            "version": '2.03',
        }
        self.iati_203_XML_file = E("iati-activities", **xml_file_attrs)

        dummy_source = synchroniser_factory.DatasetFactory.create()

        self.parser_203 = ParseManager(
            dataset=dummy_source,
            root=self.iati_203_XML_file,
        ).get_parser()

        self.parser_203.default_lang = "en"

        assert (isinstance(self.parser_203, Parser_203))

        # Version
        current_version = VersionFactory(code='2.03')

        # Related objects:
        self.activity = iati_factory.ActivityFactory.create(
            iati_standard_version=current_version
        )

        self.parser_203.register_model('Activity', self.activity)

    def test_recipient_region(self):
        """
        - Tests if '<recipient-region>' xml element is parsed and saved
          correctly with proper attributes and narratives
        - Doesn't test if object is actually saved in the database (the final
          stage), because 'save_all_models()' parser's function is (probably)
          tested separately
        """

        recipient_region_attributes = {
            # "code": '1',
        }

        recipient_region_XML_element = E(
            'recipient-region',
            **recipient_region_attributes
        )

        # CASE 1:
        # 'Code' attr is missing:
        try:
            self.parser_203.iati_activities__iati_activity__recipient_region(
                recipient_region_XML_element)
            self.assertFail()
        except RequiredFieldError as inst:
            self.assertEqual(inst.model, 'recipient-region')
            self.assertEqual(inst.field, 'code')
            self.assertEqual(inst.message, 'code is unspecified or invalid')

        # CASE 2:
        # Vocabulary not found:

        recipient_region_attributes = {
            "code": '222',
        }

        recipient_region_XML_element = E(
            'recipient-region',
            **recipient_region_attributes
        )

        try:
            self.parser_203.iati_activities__iati_activity__recipient_region(
                recipient_region_XML_element)
            self.assertFail()
        except RequiredFieldError as inst:
            self.assertEqual(inst.model, 'recipient-region')
            self.assertEqual(inst.field, 'vocabulary')
            self.assertEqual(
                inst.message, 'not found on the accompanying code list'
            )

        # CASE 3:
        # Region not found (when code attr == 1):

        # Create Vocabulary obj:
        vocabulary = RegionVocabularyFactory(code=1)

        # Clear codelist cache (from memory):
        self.parser_203.codelist_cache = {}

        recipient_region_attributes = {
            "code": '1',
            "vocabulary": str(vocabulary.code),
        }

        recipient_region_XML_element = E(
            'recipient-region',
            **recipient_region_attributes
        )

        try:
            self.parser_203.iati_activities__iati_activity__recipient_region(
                recipient_region_XML_element)
            self.assertFail()
        except FieldValidationError as inst:
            self.assertEqual(inst.model, 'recipient-region')
            self.assertEqual(inst.field, 'code')
            self.assertEqual(
                inst.message,
                "not found on the accompanying code list"
            )

        # CASE 4:
        # Region not found (when code attr is differnt):

        # Update Vocabulary obj:
        vocabulary.code = 222
        vocabulary.save()

        # Clear codelist cache (from memory):
        self.parser_203.codelist_cache = {}

        recipient_region_attributes = {
            "code": '1',
            "vocabulary": str(vocabulary.code),
        }

        recipient_region_XML_element = E(
            'recipient-region',
            **recipient_region_attributes
        )

        try:
            self.parser_203.iati_activities__iati_activity__recipient_region(
                recipient_region_XML_element)
            self.assertFail()
        except IgnoredVocabularyError as inst:
            self.assertEqual(inst.model, 'recipient-region')
            self.assertEqual(inst.field, 'code')
            self.assertEqual(
                inst.message, 'code is unspecified or invalid'
            )

        # CASE 5:
        # percentage is wrong:

        # Update Vocabulary obj:
        vocabulary.code = 1
        vocabulary.save()

        # Create Region obj:
        region = iati_factory.RegionFactory()

        # Clear codelist cache (from memory):
        self.parser_203.codelist_cache = {}

        recipient_region_attributes = {
            "code": region.code,
            "vocabulary": str(vocabulary.code),
            "percentage": '100%'
        }

        recipient_region_XML_element = E(
            'recipient-region',
            **recipient_region_attributes
        )

        try:
            self.parser_203.iati_activities__iati_activity__recipient_region(
                recipient_region_XML_element)
            self.assertFail()
        except FieldValidationError as inst:
            # self.assertEqual(inst.field, 'percentage')
            self.assertEqual(
                inst.message,
                'percentage value is not valid'
            )

        # CASE 6:
        # All is good:

        # Refresh related object so old one doesn't get assigned:
        vocabulary.refresh_from_db()

        recipient_region_attributes = {
            "code": region.code,
            "vocabulary": str(vocabulary.code),
            "percentage": '100',
            "vocabulary-uri": "http://www.google.lt",
        }

        recipient_region_XML_element = E(
            'recipient-region',
            **recipient_region_attributes
        )

        self.parser_203.iati_activities__iati_activity__recipient_region(
            recipient_region_XML_element)

        recipient_region = self.parser_203.get_model(
            'ActivityRecipientRegion')

        self.assertEqual(
            recipient_region.region, region
        )

        self.assertEqual(
            recipient_region.activity, self.activity
        )

        self.assertEqual(
            recipient_region.percentage,
            Decimal(recipient_region_attributes['percentage'])
        )

        self.assertEqual(
            recipient_region.vocabulary_uri,
            recipient_region_attributes['vocabulary-uri']
        )

        self.assertEqual(recipient_region.vocabulary, vocabulary)

        # Saving models is not tested here:
        self.assertEqual(recipient_region.pk, None)


class ActivitySectorTestCase(TestCase):
    """
    2.03: 'percentage' attribute must be a decimal number between 0 and 100
    inclusive, WITH NO PERCENTAGE SIGN
    """

    def setUp(self):

        # 'Main' XML file for instantiating parser:
        xml_file_attrs = {
            "generated-datetime": datetime.datetime.now().isoformat(),
            "version": '2.03',
        }
        self.iati_203_XML_file = E("iati-activities", **xml_file_attrs)

        dummy_source = synchroniser_factory.DatasetFactory.create()

        self.parser_203 = ParseManager(
            dataset=dummy_source,
            root=self.iati_203_XML_file,
        ).get_parser()

        self.parser_203.default_lang = "en"

        assert (isinstance(self.parser_203, Parser_203))

        # Version
        current_version = VersionFactory(code='2.03')

        # Related objects:
        self.activity = iati_factory.ActivityFactory.create(
            iati_standard_version=current_version
        )

        self.parser_203.register_model('Activity', self.activity)

    def test_activity_sector(self):
        """
        - Tests if '<sector>' xml element is parsed and saved
          correctly with proper attributes and narratives
        - Doesn't test if object is actually saved in the database (the final
          stage), because 'save_all_models()' parser's function is (probably)
          tested separately
        """

        sector_attributes = {
            # "code": '1',
        }

        sector_XML_element = E(
            'sector',
            **sector_attributes
        )

        # CASE 1:
        # 'Code' attr is missing:
        try:
            self.parser_203.iati_activities__iati_activity__sector(
                sector_XML_element)
            self.assertFail()
        except RequiredFieldError as inst:
            self.assertEqual(inst.model, 'sector')
            self.assertEqual(inst.field, 'code')
            self.assertEqual(inst.message, 'required attribute missing')

        # CASE 2:
        # Vocabulary not found:

        sector_attributes = {
            "code": '1',
            "vocabulary": '222',
        }

        sector_XML_element = E(
            'sector',
            **sector_attributes
        )

        try:
            self.parser_203.iati_activities__iati_activity__sector(
                sector_XML_element)
            self.assertFail()
        except FieldValidationError as inst:
            self.assertEqual(inst.model, 'sector')
            self.assertEqual(inst.field, 'vocabulary')
            self.assertEqual(
                inst.message,
                "not found on the accompanying code list"
            )

        # CASE 3:
        # Region not found (when code attr == 1):

        # Create Vocabulary obj:
        vocabulary = SectorVocabularyFactory(code=1)

        # Clear codelist cache (from memory):
        self.parser_203.codelist_cache = {}

        # Clear codelist cache (from memory):
        self.parser_203.codelist_cache = {}

        sector_attributes = {
            "code": '1',
            "vocabulary": str(vocabulary.code),
        }

        sector_XML_element = E(
            'sector',
            **sector_attributes
        )

        try:
            self.parser_203.iati_activities__iati_activity__sector(
                sector_XML_element)
            self.assertFail()
        except FieldValidationError as inst:
            self.assertEqual(inst.model, 'sector')
            self.assertEqual(inst.field, 'code')
            self.assertEqual(
                inst.message,
                "not found on the accompanying code list"
            )

        # CASE 4:
        # Sector not found (when code attr is differnt):

        # Update Vocabulary obj:
        vocabulary.code = 222
        vocabulary.save()

        # Clear codelist cache (from memory):
        self.parser_203.codelist_cache = {}

        sector_attributes = {
            "code": '1',
            "vocabulary": str(vocabulary.code),
        }

        sector_XML_element = E(
            'sector',
            **sector_attributes
        )

        try:
            self.parser_203.iati_activities__iati_activity__sector(
                sector_XML_element)
            self.assertFail()
        except IgnoredVocabularyError as inst:
            self.assertEqual(inst.model, 'sector')
            self.assertEqual(inst.field, 'vocabulary')
            self.assertEqual(
                inst.message, 'non implemented vocabulary'
            )

        # CASE 5:
        # percentage is wrong:

        # Update Vocabulary obj:
        vocabulary.code = 1
        vocabulary.save()

        sector = iati_factory.SectorFactory()

        # Clear codelist cache (from memory):
        self.parser_203.codelist_cache = {}

        sector_attributes = {
            "code": sector.code,
            "vocabulary": str(vocabulary.code),
            "percentage": '100%'
        }

        sector_XML_element = E(
            'sector',
            **sector_attributes
        )

        try:
            self.parser_203.iati_activities__iati_activity__sector(
                sector_XML_element)
            self.assertFail()
        except FieldValidationError as inst:
            self.assertEqual(inst.model, 'sector')
            self.assertEqual(inst.field, 'percentage')
            self.assertEqual(
                inst.message,
                'percentage value is not valid'
            )

        # CASE 6:
        # All is good:

        # Refresh related object so old one doesn't get assigned:
        sector.refresh_from_db()
        vocabulary.refresh_from_db()

        sector_attributes = {
            "code": sector.code,
            "vocabulary": str(vocabulary.code),
            "percentage": '100',
            "vocabulary-uri": "http://www.google.lt",
        }

        sector_XML_element = E(
            'sector',
            **sector_attributes
        )

        self.parser_203.iati_activities__iati_activity__sector(
            sector_XML_element)

        activity_sector = self.parser_203.get_model(
            'ActivitySector')

        self.assertEqual(
            activity_sector.sector, sector
        )

        self.assertEqual(
            activity_sector.activity, self.activity
        )

        self.assertEqual(
            activity_sector.percentage,
            Decimal(sector_attributes['percentage'])
        )

        self.assertEqual(
            activity_sector.vocabulary_uri,
            sector_attributes['vocabulary-uri']
        )

        self.assertEqual(activity_sector.vocabulary, vocabulary)

        # Saving models is not tested here:
        self.assertEqual(activity_sector.pk, None)


class AidTypeTestCase(TestCase):
    """
    2.03: Added new @vocabulary attributes for elements relating to aid-type
    """

    def setUp(self):

        AidTypeVocabularyFactory(name='OECD DAC')

        # 'Main' XML file for instantiating parser:
        xml_file_attrs = {
            "generated-datetime": datetime.datetime.now().isoformat(),
            "version": '2.03',
        }
        self.iati_203_XML_file = E("iati-activities", **xml_file_attrs)

        dummy_source = synchroniser_factory.DatasetFactory.create()

        self.parser_203 = ParseManager(
            dataset=dummy_source,
            root=self.iati_203_XML_file,
        ).get_parser()

        self.parser_203.default_lang = "en"

        assert (isinstance(self.parser_203, Parser_203))

        # Version
        current_version = VersionFactory(code='2.03')

        # Related objects:
        self.activity = iati_factory.ActivityFactory.create(
            iati_standard_version=current_version,
            default_aid_type=None,
        )

        self.transaction = TransactionFactory(
            activity=self.activity
        )

        self.parser_203.register_model('Transaction', self.transaction)
        self.parser_203.register_model('Activity', self.activity)

    def test_transaction_aid_type(self):
        """
        - Tests if '<aid-type>' xml element is parsed and saved
          correctly with proper attributes and narratives
        - Doesn't test if object is actually saved in the database (the final
          stage), because 'save_all_models()' parser's function is (probably)
          tested separately
        """

        aid_type_attributes = {
            # "code": '1',
        }

        aid_type_XML_element = E(
            'aid-type',
            **aid_type_attributes
        )

        # CASE 1:
        # 'Code' attr is missing:
        try:
            self.parser_203.\
                iati_activities__iati_activity__transaction__aid_type(
                # NOQA: E501
                aid_type_XML_element)
            self.assertFail()
        except RequiredFieldError as inst:
            self.assertEqual(inst.model, 'iati-activity/transaction/aid-type')
            self.assertEqual(inst.field, 'code')
            self.assertEqual(inst.message, 'required attribute missing')

        # CASE 2:
        # 'AidType' codelist not found:
        aid_type_attributes = {
            "code": '1',
        }

        aid_type_XML_element = E(
            'aid-type',
            **aid_type_attributes
        )

        try:
            self.parser_203.\
                iati_activities__iati_activity__transaction__aid_type(
                # NOQA: E501
                aid_type_XML_element)
            self.assertFail()
        except FieldValidationError as inst:
            self.assertEqual(inst.model, 'transaction/aid-type')
            self.assertEqual(inst.field, 'code')
            self.assertEqual(
                inst.message,
                "not found on the accompanying code list. Note, that custom "
                "AidType Vocabularies currently are not supported"
            )

        # CASE 3: All is good
        # let's create an AidTypeVocabulary and AidType elements (so the
        # parser doesn't complain):
        aid_type_vocabulary = AidTypeVocabularyFactory(code='3')
        aid_type = codelist_factory.AidTypeFactory(
            code='3',
            vocabulary=aid_type_vocabulary
        )

        # Clear codelist cache (from memory):
        self.parser_203.codelist_cache = {}

        aid_type_attributes = {
            "code": aid_type.code,
            'vocabulary': aid_type_vocabulary.code,
        }

        aid_type_XML_element = E(
            'aid-type',
            **aid_type_attributes
        )

        self.parser_203.iati_activities__iati_activity__transaction__aid_type(
            # NOQA: E501
            aid_type_XML_element)

        transaction = self.parser_203.get_model('Transaction')

        transaction_aid_type = self.parser_203.get_model('TransactionAidType')

        self.assertEqual(
            transaction_aid_type.transaction, transaction
        )
        self.assertEqual(
            transaction_aid_type.aid_type, aid_type
        )


class ActivityDefaultAidTypeTestCase(TestCase):
    """
    2.03: 'The default-aid-type' element can be reported multiple times within
    an iati-activity element. The 'code' attribute definition was updated.
    The 'vocabulary' attribute was added.
    """
    def setUp(self):
        # 'Main' XML file for instantiating parser:
        xml_file_attrs = {
            "generated-datetime": datetime.datetime.now().isoformat(),
            "version": '2.03',
        }
        self.iati_203_XML_file = E("iati-activities", **xml_file_attrs)

        dummy_source = synchroniser_factory.DatasetFactory.create()

        self.parser_203 = ParseManager(
            dataset=dummy_source,
            root=self.iati_203_XML_file,
        ).get_parser()

        # Version
        current_version = VersionFactory(code='2.03')

        # Related objects:
        self.activity = iati_factory.ActivityFactory.create(
            iati_standard_version=current_version
        )
        self.parser_203.register_model('Activity', self.activity)

    def test_activity_default_aid_type(self):

        # 1) code attribute is missing:
        activity_default_aid_type_attrs = {
            # 'code': 'A01',
            'vocabulary': '1',
        }

        activity_default_aid_type_XML_element = E(
            'default-aid-type',
            **activity_default_aid_type_attrs
        )

        try:
            self.parser_203.\
                iati_activities__iati_activity__default_aid_type(
                    activity_default_aid_type_XML_element
                )
            self.assertFail()
        except RequiredFieldError as inst:
            self.assertEqual(inst.field, 'code')
            self.assertEqual(inst.message, 'required attribute missing')

        # let's create DEFAULT AidTypeVocabulary:

        default_aid_type_vocabulary = AidTypeVocabularyFactory(
            code='1',
            name='OECD DAC',
        )

        # 2) case with custom (currently not supported) AidTypeVocabulary
        # codelist:
        activity_default_aid_type_attrs = {
            'code': 'A01',
            'vocabulary': '4',  # this is custom vocabulary
        }

        activity_default_aid_type_XML_element = E(
            'default-aid-type',
            **activity_default_aid_type_attrs
        )

        try:
            self.parser_203.\
                iati_activities__iati_activity__default_aid_type(
                    activity_default_aid_type_XML_element
                )
            self.assertFail()
        except FieldValidationError as inst:
            self.assertEqual(inst.field, 'code')
            self.assertEqual(
                inst.message,
                'not found on the accompanying AidTypeVocabulary code list. '
                'Note, that custom AidType Vocabularies currently are not '
                'supported'
            )

        # 3) case with invalid code from default AidTypeVocabulary:
        activity_default_aid_type_attrs = {
            'code': '2',  # this is invalid code
            'vocabulary': '1',
        }

        activity_default_aid_type_XML_element = E(
            'default-aid-type',
            **activity_default_aid_type_attrs
        )

        try:
            self.parser_203.\
                iati_activities__iati_activity__default_aid_type(
                    activity_default_aid_type_XML_element
                )
            self.assertFail()
        except FieldValidationError as inst:
            self.assertEqual(inst.field, 'code')
            self.assertEqual(
                inst.message,
                'not found on the accompanying AidType code list. '
                'Note, that custom AidType Vocabularies currently are not '
                'supported'
            )

        # 4) all is good:
        # create default AidType codelist entry:
        first_default_aid_type = codelist_factory.AidTypeFactory(
            vocabulary=default_aid_type_vocabulary,
            code='H02'
        )

        activity_default_aid_type_attrs = {
            'code': 'H02',
            'vocabulary': '1',
        }

        activity_default_aid_type_XML_element = E(
            'default-aid-type',
            **activity_default_aid_type_attrs
        )

        self.parser_203.\
            iati_activities__iati_activity__default_aid_type(
                activity_default_aid_type_XML_element
            )

        activity_default_aid_type = self.parser_203.get_model(
            'ActivityDefaultAidType'
        )

        self.assertEqual(activity_default_aid_type.activity, self.activity)
        self.assertEqual(
            activity_default_aid_type.aid_type,
            first_default_aid_type
        )

        # 5) multiple default_aid_types for activity:

        # create 2nd default AidType codelist entry:
        second_default_aid_type = codelist_factory.AidTypeFactory(
            vocabulary=default_aid_type_vocabulary,
            code='H03'
        )

        activity_default_aid_type_attrs = {
            'code': 'H03',
            'vocabulary': '1',
        }

        activity_default_aid_type_XML_element = E(
            'default-aid-type',
            **activity_default_aid_type_attrs
        )

        self.parser_203.\
            iati_activities__iati_activity__default_aid_type(
                activity_default_aid_type_XML_element
            )

        self.activity.refresh_from_db()

        # all unassigned FK relationships are assigned here:
        self.parser_203.save_all_models()

        # Test if multiple default_aid_types are assigned for Activity:
        self.assertEqual(self.activity.default_aid_types.count(), 2)

        self.assertEqual(
            self.activity.default_aid_types.first().aid_type,
            first_default_aid_type,
        )
        self.assertEqual(
            self.activity.default_aid_types.last().aid_type,
            second_default_aid_type
        )


class ActivityDocumentLinkDescriptionTestCase(TestCase):
    '''
    2.03: The optional description element of a document-link element was
    added.
    '''
    def setUp(self):
        # 'Main' XML file for instantiating parser:
        xml_file_attrs = {
            "generated-datetime": datetime.datetime.now().isoformat(),
            "version": '2.03',
        }
        self.iati_203_XML_file = E("iati-activities", **xml_file_attrs)

        dummy_source = synchroniser_factory.DatasetFactory.create()

        self.parser_203 = ParseManager(
            dataset=dummy_source,
            root=self.iati_203_XML_file,
        ).get_parser()

        # Version
        current_version = VersionFactory(code='2.03')

        # Related objects:
        self.activity = iati_factory.ActivityFactory.create(
            iati_standard_version=current_version
        )

        self.document_link = iati_factory.DocumentLinkFactory. \
            create(url='http://someuri.com')

        self.parser_203.register_model('DocumentLink', self.document_link)

    def test_activity_document_link_description(self):
        '''test if <description> element for Activity's <document-limk> element
        is parsed and saved correctly
        '''

        document_link_description_attrs = {}

        result_document_link_XML_element = E(
            'description',
            **document_link_description_attrs
        )

        self.parser_203.\
            iati_activities__iati_activity__document_link__description(
                result_document_link_XML_element
            )

        document_link_description = self.parser_203.get_model(
            'DocumentLinkDescription'
        )

        self.assertEqual(
            document_link_description.document_link,
            self.document_link

        )


class ActivityResultDocumentLinkTestCase(TestCase):
    '''
    2.03: Added new (optional) <document-link> element for <result>
    element
    '''
    def setUp(self):
        # 'Main' XML file for instantiating parser:
        xml_file_attrs = {
            "generated-datetime": datetime.datetime.now().isoformat(),
            "version": '2.03',
        }
        self.iati_203_XML_file = E("iati-activities", **xml_file_attrs)

        dummy_source = synchroniser_factory.DatasetFactory.create()

        self.parser_203 = ParseManager(
            dataset=dummy_source,
            root=self.iati_203_XML_file,
        ).get_parser()

        # Version
        current_version = VersionFactory(code='2.03')

        # Related objects:
        self.activity = iati_factory.ActivityFactory.create(
            iati_standard_version=current_version
        )
        self.result = iati_factory.ResultFactory.create()

        self.parser_203.register_model('Activity', self.activity)
        self.parser_203.register_model('Result', self.result)

    def test_activity_result_document_link(self):
        """
        - Tests if '<result_document_link>' xml element is parsed and saved
          correctly with proper attributes.
        - Doesn't test if object is actually saved in the database (the final
          stage), because 'save_all_models()' parser's function is (probably)
          tested separately
        """

        # Case 1:
        #  'url is missing'

        result_document_link_attr = {
            # url = 'missing'

            "format": 'something'

            # 'format_code' will be got in the function

        }
        result_document_link_XML_element = E(
            'document_link',
            **result_document_link_attr
        )

        try:
            self.parser_203.\
                iati_activities__iati_activity__result__document_link(
                    result_document_link_XML_element)
            self.assertFail()
        except RequiredFieldError as inst:
            self.assertEqual(inst.field, 'url')
            self.assertEqual(inst.message, 'required attribute missing')

        # Case 2:
        # 'file_format' is missing

        result_document_link_attr = {
            "url": 'www.google.com'

            # "format":
            # 'format_code' will be got in the function

        }
        result_document_link_XML_element = E(
            'document-link',
            **result_document_link_attr
        )
        try:
            self.parser_203.\
                iati_activities__iati_activity__result__document_link(
                    result_document_link_XML_element
                )
            self.assertFail()
        except RequiredFieldError as inst:
            self.assertEqual(inst.field, 'format')
            self.assertEqual(inst.message, 'required attribute missing')

        # Case 3;
        # 'file_format_code' is missing

        result_document_link_attr = {
            "url": 'www.google.com',
            "format": 'something',
            # 'format_code will be got in the function

        }
        result_document_link_XML_element = E(
            'document-link',
            **result_document_link_attr
        )
        try:
            self.parser_203.\
                iati_activities__iati_activity__result__document_link(
                    result_document_link_XML_element
                )
            self.assertFail()
        except FieldValidationError as inst:
            self.assertEqual(inst.field, 'format')
            self.assertEqual(inst.message, 'not found on the accompanying '
                                           'code list')

        # Case 4;
        # all is good

        # dummy document-link object
        dummy_file_format = codelist_factory.\
            FileFormatFactory(code='application/pdf')

        dummy_document_link = iati_factory.\
            DocumentLinkFactory(url='http://aasamannepal.org.np/')

        self.parser_203.codelist_cache = {}

        result_document_link_attr = {
            "url": dummy_document_link.url,
            "format": dummy_file_format.code

        }
        result_document_link_XML_element = E(
            'document-link',
            **result_document_link_attr
        )

        self.parser_203 \
            .iati_activities__iati_activity__result__document_link(
                result_document_link_XML_element
            )

        document_link = self.parser_203.get_model('DocumentLink')

        # checking if everything is saved

        self.assertEqual(document_link.url, dummy_document_link.url)
        self.assertEqual(document_link.file_format,
                         dummy_document_link.file_format)
        self.assertEqual(document_link.activity, self.activity)
        self.assertEqual(document_link.result, self.result)


class ActivityResultDocumentLinkTitleTestCase(TestCase):
    '''
    2.03: Added new (optional) <document-link> element for <result>
    element
    '''

    def setUp(self):
        # 'Main' XML file for instantiating parser:
        xml_file_attrs = {
            "generated-datetime": datetime.datetime.now().isoformat(),
            "version": '2.03',
        }
        self.iati_203_XML_file = E("iati-activities", **xml_file_attrs)

        dummy_source = synchroniser_factory.DatasetFactory.create()

        self.parser_203 = ParseManager(
            dataset=dummy_source,
            root=self.iati_203_XML_file,
        ).get_parser()

        # Version
        current_version = VersionFactory(code='2.03')

        # Related objects:
        self.activity = iati_factory.ActivityFactory.create(
            iati_standard_version=current_version
        )
        self.document_link = iati_factory.DocumentLinkFactory. \
            create(url='http://someuri.com')

        self.parser_203.register_model('DocumentLink', self.document_link)

    def test_activity_result_document_link_title(self):
        '''
        Test if title attribute in <document_link> XML element is correctly
        saved.
        '''

        dummy_file_format = codelist_factory. \
            FileFormatFactory(code='application/pdf')

        dummy_document_link = iati_factory. \
            DocumentLinkFactory(url='http://aasamannepal.org.np/')

        self.parser_203.codelist_cache = {}

        result_document_link_attr = {
            "url": dummy_document_link.url,
            "format": dummy_file_format.code

        }
        result_document_link_XML_element = E(
            'document-link',
            **result_document_link_attr
        )
        self.parser_203 \
            .iati_activities__iati_activity__result__document_link__title(
                result_document_link_XML_element)
        document_link_title = self.parser_203.get_model(
            'DocumentLinkTitle')

        self.assertEqual(self.document_link,
                         document_link_title.document_link)


class ActivityResultDocumentLinkCategoryTestCase(TestCase):
    """
    2.03: Added  (optional) <category> element of a <document-link> in a
    <result> element.
    """

    def setUp(self):
        # 'Main' XML file for instantiating parser:
        xml_file_attrs = {
            "generated-datetime": datetime.datetime.now().isoformat(),
            "version": '2.03',
        }
        self.iati_203_XML_file = E("iati-activities", **xml_file_attrs)

        dummy_source = synchroniser_factory.DatasetFactory.create()

        self.parser_203 = ParseManager(
            dataset=dummy_source,
            root=self.iati_203_XML_file,
        ).get_parser()

        # Related objects:
        self.document_link = iati_factory.DocumentLinkFactory.create()

        self.parser_203.register_model(
            'DocumentLink', self.document_link
        )

    def test_activity_result_document_link_document_category(self):

        """
        Test if <document_link> attribute in <documen_link_category> XML
        element is correctly saved.
        """

        # case 1: when code is missing

        document_link_category_attr = {
            # 'code': 'A04'

        }

        document_link_category_XML_element = E(
            'document-link-category',
            **document_link_category_attr
        )
        try:
            self.parser_203.iati_activities__iati_activity__result__document_link__category(  # NOQA: E501
                document_link_category_XML_element
            )
        except RequiredFieldError as inst:
            self.assertEqual(inst.field, 'code')
            self.assertEqual(inst.message,
                             'required attribute missing')

        # case 2: when category cannot be retrieved using the given code
        document_link_category_attr = {
            'code': 'A04'

        }

        document_link_category_XML_element = E(
            'document-category',
            **document_link_category_attr
        )
        try:
            self.parser_203.iati_activities__iati_activity__result__document_link__category(  # NOQA: E501
                document_link_category_XML_element
            )
        except FieldValidationError as inst:
            self.assertEqual(inst.field, 'code')
            self.assertEqual(inst.message, 'not found on the accompanying '
                                           'codelist')

        # case:  when all is good

        # Let's create dummy document_category
        document_category = codelist_factory.DocumentCategoryFactory(
            code='A04'
        )
        document_link_category_attr = {
            'code': document_category.code

        }

        document_link_category_XML_element = E(
            'document-link-category',
            **document_link_category_attr
        )

        self.parser_203.codelist_cache = {}

        self.parser_203\
            .iati_activities__iati_activity__result__document_link__category(
                document_link_category_XML_element
            )
        # get DocumentLinkCategory

        document_link_category = self.parser_203.get_model(
            'DocumentLinkCategory')

        self.assertEqual(document_link_category.document_link, self.
                         document_link)
        self.assertEqual(document_link_category.category, document_category)


class ActivityResultDocumentLinkDocumentDateTestCase(TestCase):
    '''
    2.03: Added new (optional) <document-link> element for <result>
    element
    '''

    def setUp(self):
        # 'Main' XML file for instantiating parser:
        xml_file_attrs = {
            "generated-datetime": datetime.datetime.now().isoformat(),
            "version": '2.03',
        }
        self.iati_203_XML_file = E("iati-activities", **xml_file_attrs)

        dummy_source = synchroniser_factory.DatasetFactory.create()

        self.parser_203 = ParseManager(
            dataset=dummy_source,
            root=self.iati_203_XML_file,
        ).get_parser()

        self.document_link = iati_factory.DocumentLinkFactory. \
            create(url='http://someuri.com')

        self.parser_203.register_model('DocumentLink', self.document_link)

    def test_activity_result_document_link_document_date(self):
        '''
        Test if iso-date attribute in <document_link> XML element is
        correctly saved.
        '''

        # case 1: 'iso-date' is missing

        document_date_attr = {
            # "iso-date": '25116600000'

        }
        document_date_XML_element = E(
            'document-date',
            **document_date_attr
        )

        try:
            self.date = self.parser_203 \
                 .iati_activities__iati_activity__result__document_link__document_date(  # NOQA: E501

                document_date_XML_element

            )
        except RequiredFieldError as inst:
            self.assertEqual(inst.field, 'iso-date')
            self.assertEqual(inst.message, 'required attribute missing')

        # case 2 : 'iso-date' is not valid
        document_date_attr = {

            "iso-date": '25116600000'

        }
        document_date_XML_element = E(
            'document-date',
            **document_date_attr
        )

        try:
            self.parser_203.iati_activities__iati_activity__result__document_link__document_date(  # NOQA: E501
                document_date_XML_element
            )
        except RequiredFieldError as inst:
            self.assertEqual(inst.field, 'iso-date')
            self.assertEqual(inst.message, 'Unspecified or invalid. Date '
                                           'should be of type xml:date.')

        # case 3: 'iso-date' is not in correct range
        document_date_attr = {

            "iso-date": '18200915'

        }
        document_date_XML_element = E(
            'document-date',
            **document_date_attr
        )
        try:
            self.parser_203.iati_activities__iati_activity__result__document_link__document_date(  # NOQA: E501
                document_date_XML_element
            )
        except FieldValidationError as inst:
            self.assertEqual(inst.field, 'iso-date')
            self.assertEqual(inst.message, 'iso-date not of type xsd:date')

        # all is good
        document_date_attr = {

            "iso-date": '2011-05-06'  # this is acceptable  iso-date

        }
        document_date_XML_element = E(
            'document-date',
            **document_date_attr
        )
        self.parser_203\
            .iati_activities__iati_activity__result__document_link__document_date(  # NOQA: E501
            document_date_XML_element
        )

        # Let's test date is saved

        date = dateutil.parser.parse('2011-05-06', ignoretz=True)

        document_link = self.parser_203.get_model('DocumentLink')
        self.assertEqual(date, document_link.iso_date)


class ActivityResultDocumentLinkLanguageTestCase(TestCase):
    '''
    2.03: Added new (optional) <document-link> element for <result>
    element
    '''

    def setUp(self):
        # 'Main' XML file for instantiating parser:
        xml_file_attrs = {
            "generated-datetime": datetime.datetime.now().isoformat(),
            "version": '2.03',
        }
        self.iati_203_XML_file = E("iati-activities", **xml_file_attrs)

        dummy_source = synchroniser_factory.DatasetFactory.create()

        self.parser_203 = ParseManager(
            dataset=dummy_source,
            root=self.iati_203_XML_file,
        ).get_parser()

        self.document_link = iati_factory.DocumentLinkFactory. \
            create(url='http://someuri.com')

        self.parser_203.register_model('DocumentLink', self.document_link)

    def test_activity_result_document_link_language(self):
        '''
        Test if language attribute in <document_link_language> XML element is
        correctly saved.
        '''

        # case 1: 'code' is missing

        document_language_attr = {
            # "code": 'en'

        }
        document_language_XML_element = E(
            'document-date',
            **document_language_attr
        )

        try:
            self.date = self.parser_203 \
                 .iati_activities__iati_activity__result__document_link__language(  # NOQA: E501

                document_language_XML_element

            )
        except RequiredFieldError as inst:
            self.assertEqual(inst.field, 'code')
            self.assertEqual(inst.message, 'required attribute missing')

        # case 2: 'language' is not found
        document_language_attr = {

            "code": 'ab'

        }
        document_language_XML_element = E(
            'document-language',
            **document_language_attr
        )
        try:
            self.parser_203.iati_activities__iati_activity__result__document_link__language(  # NOQA: E501
                document_language_XML_element
            )
        except FieldValidationError as inst:
            self.assertEqual(inst.field, 'code')
            self.assertEqual(inst.message,
                             'not found on the accompanying code list')

        # all is good
        language = codelist_factory.LanguageFactory()  # dummy language object
        document_language_attr = {

            "code": language.code

        }
        document_language_XML_element = E(
            'document-language',
            **document_language_attr
        )
        self.parser_203\
            .iati_activities__iati_activity__result__document_link__language(
                document_language_XML_element
            )

        # Let's test language is saved

        document_link = self.parser_203.get_model('DocumentLink')
        document_link_language = self.parser_203.get_model(
            'DocumentLinkLanguage')
        self.assertEqual(document_link, document_link_language.document_link)
        self.assertEqual(language, document_link_language.language)


class ActivityResultDocumentLinkDescriptionTestCase(TestCase):
    '''
    2.03: The optional <description> element of a <document-link> element was
    added.
    '''

    def setUp(self):
        # 'Main' XML file for instantiating parser:
        xml_file_attrs = {
            "generated-datetime": datetime.datetime.now().isoformat(),
            "version": '2.03',
        }
        self.iati_203_XML_file = E("iati-activities", **xml_file_attrs)

        dummy_source = synchroniser_factory.DatasetFactory.create()

        self.parser_203 = ParseManager(
            dataset=dummy_source,
            root=self.iati_203_XML_file,
        ).get_parser()
        self.document_link = iati_factory.DocumentLinkFactory. \
            create(url='http://someuri.com')

        self.parser_203.register_model('DocumentLink', self.document_link)

    def test_activity_result_document_link_description(self):
        '''test if <description> element for Result's <document-link> element
        is parsed and saved correctly
        '''

        document_link_description_attrs = {}

        result_document_link_XML_element = E(
            'description',
            **document_link_description_attrs
        )

        self.parser_203.\
            iati_activities__iati_activity__result__document_link__description(
                result_document_link_XML_element
            )

        document_link_description = self.parser_203.get_model(
            'DocumentLinkDescription'
        )

        self.assertEqual(
            document_link_description.document_link,
            self.document_link
        )


class ActivityResultIndicatorTestCase(TestCase):

    """
    2.03: The optional attribute 'aggregation-status' was added
    """

    def setUp(self):
        # 'Main' XML file for instantiating parser:
        xml_file_attrs = {
            "generated-datetime": datetime.datetime.now().isoformat(),
            "version": '2.03',
        }
        self.iati_203_XML_file = E("iati-activities", **xml_file_attrs)

        dummy_source = synchroniser_factory.DatasetFactory.create()

        self.parser_203 = ParseManager(
            dataset=dummy_source,
            root=self.iati_203_XML_file,
        ).get_parser()

        # Related objects:
        self.result = iati_factory.ResultFactory.create()
        self.activity = self.result.activity

        self.parser_203.register_model('Activity', self.activity)
        self.parser_203.register_model('Result', self.result)

    def test_activity_result_indicator(self):
        """test if <indicator> element inside <result> element is parsed
        properly
        """

        # 1) measure attribute is missing:
        result_indicator_attrs = {
            # "measure": "1",
            "ascending": "1",
            "aggregation-status": "1",

        }

        result_indicator_XML_element = E(
            'indicator',
            **result_indicator_attrs
        )

        try:
            self.parser_203.\
                iati_activities__iati_activity__result__indicator(
                    result_indicator_XML_element
                )
            self.assertFail()
        except RequiredFieldError as inst:
            self.assertEqual(inst.field, 'measure')
            self.assertEqual(inst.message, 'required attribute missing')

        # 2) IndicatorMeasure codelist is missing:

        result_indicator_attrs = {
            "measure": "1",
            "ascending": "1",
            "aggregation-status": "1",

        }

        result_indicator_XML_element = E(
            'indicator',
            **result_indicator_attrs
        )

        try:
            self.parser_203.\
                iati_activities__iati_activity__result__indicator(
                    result_indicator_XML_element
                )
            self.assertFail()
        except RequiredFieldError as inst:
            self.assertEqual(inst.field, 'measure')
            self.assertEqual(
                inst.message,
                'not found on the accompanying code list'
            )

        # 3) everything's OK:
        # let's create an IndicatorMeasure codelist object:

        self.parser_203.codelist_cache = {}

        result_indicator_attrs = {
            "measure": "1",
            "ascending": "1",
            "aggregation-status": "1",

        }

        indicator_measure = iati_factory.IndicatorMeasureFactory.create(
            code=result_indicator_attrs.get("measure")
        )

        result_indicator_XML_element = E(
            'indicator',
            **result_indicator_attrs
        )

        self.parser_203.\
            iati_activities__iati_activity__result__indicator(
                result_indicator_XML_element
            )

        result_indicator = self.parser_203.get_model('ResultIndicator')

        self.assertEqual(result_indicator.result, self.result)
        self.assertEqual(
            result_indicator.measure,
            indicator_measure
        )
        self.assertEqual(result_indicator.ascending, True)
        self.assertEqual(result_indicator.aggregation_status, True)


class ActivityResultIndicatorDocumentLinkTestCase(TestCase):

    """
    2.03: The optional document-link element was added.
    """

    def setUp(self):
        # 'Main' XML file for instantiating parser:
        xml_file_attrs = {
            "generated-datetime": datetime.datetime.now().isoformat(),
            "version": '2.03',
        }
        self.iati_203_XML_file = E("iati-activities", **xml_file_attrs)

        dummy_source = synchroniser_factory.DatasetFactory.create(
            name="dataset-2"
        )

        self.parser_203 = ParseManager(
            dataset=dummy_source,
            root=self.iati_203_XML_file,
        ).get_parser()

        self.parser_203.default_lang = "en"

        assert (isinstance(self.parser_203, Parser_203))

        # Related objects:
        self.result_indicator = iati_factory.ResultIndicatorFactory.create()
        self.activity = self.result_indicator.result.activity
        self.result = self.result_indicator.result

        self.parser_203.register_model('Activity', self.activity)
        self.parser_203.register_model('Result', self.result)
        self.parser_203.register_model(
            'ResultIndicator', self.result_indicator
        )

    def test_activity_result_indicator_document_link(self):

        # Case 1:
        #  'url is missing'

        result_indicator_document_link_attr = {
            # url = 'missing'

            "format": 'something'

            # 'format_code' will be got in the function

        }
        result_indicator_document_link_XML_element = E(
            'document_link',
            **result_indicator_document_link_attr
        )

        try:
            self.parser_203.\
                iati_activities__iati_activity__result__indicator__document_link(  # NOQA: E501
                    result_indicator_document_link_XML_element)
            self.assertFail()
        except RequiredFieldError as inst:
            self.assertEqual(inst.field, 'url')
            self.assertEqual(inst.message, 'required attribute missing')

        # Case 2:
        # 'file_format' is missing

        result_indicator_document_link_attr = {
            "url": 'www.google.com'

            # "format":
            # 'format_code' will be got in the function

        }
        result_indicator_document_link_XML_element = E(
            'document-link',
            **result_indicator_document_link_attr
        )
        try:
            self.parser_203.\
                iati_activities__iati_activity__result__indicator__document_link(  # NOQA: E501
                    result_indicator_document_link_XML_element
                )
            self.assertFail()
        except RequiredFieldError as inst:
            self.assertEqual(inst.field, 'format')
            self.assertEqual(inst.message, 'required attribute missing')

        # Case 3;
        # 'file_format_code' is missing

        result_indicator_document_link_attr = {
            "url": 'www.google.com',
            "format": 'something',
            # 'format_code will be got in the function

        }
        result_indicator_document_link_XML_element = E(
            'document-link',
            **result_indicator_document_link_attr
        )
        try:
            self.parser_203.\
                iati_activities__iati_activity__result__indicator__document_link(  # NOQA: E501
                    result_indicator_document_link_XML_element
                )
            self.assertFail()
        except FieldValidationError as inst:
            self.assertEqual(inst.field, 'format')
            self.assertEqual(inst.message, 'not found on the accompanying '
                                           'code list')

        # Case 4;
        # all is good

        # dummy document-link object
        dummy_file_format = codelist_factory.\
            FileFormatFactory(code='application/pdf')

        dummy_document_link = iati_factory.\
            DocumentLinkFactory(url='http://aasamannepal.org.np/')

        self.parser_203.codelist_cache = {}

        result_indicator_document_link_attr = {
            "url": dummy_document_link.url,
            "format": dummy_file_format.code

        }
        result_indicator_document_link_XML_element = E(
            'document-link',
            **result_indicator_document_link_attr
        )

        self.parser_203 \
            .iati_activities__iati_activity__result__indicator__document_link(
                result_indicator_document_link_XML_element
            )

        result_indicator_document_link = self.parser_203.get_model(
            'DocumentLink'
        )

        # checking if everything is saved

        self.assertEqual(
            result_indicator_document_link.url,
            dummy_document_link.url
        )
        self.assertEqual(
            result_indicator_document_link.file_format,
            dummy_document_link.file_format
        )
        self.assertEqual(
            result_indicator_document_link.activity,
            self.activity
        )
        self.assertEqual(
            result_indicator_document_link.result_indicator,
            self.result_indicator
        )


class ActivityResultIndicatorDocumentLinkDocumentDateTestCase(TestCase):

    """
    2.03: The optional document-date element of a document-link in a indicator
    in a result element was added.
    """

    def setUp(self):
        # 'Main' XML file for instantiating parser:
        xml_file_attrs = {
            "generated-datetime": datetime.datetime.now().isoformat(),
            "version": '2.03',
        }
        self.iati_203_XML_file = E("iati-activities", **xml_file_attrs)

        dummy_source = synchroniser_factory.DatasetFactory.create()

        self.parser_203 = ParseManager(
            dataset=dummy_source,
            root=self.iati_203_XML_file,
        ).get_parser()

        # Related objects:
        self.document_link = iati_factory.DocumentLinkFactory.create()

        self.parser_203.register_model(
            'DocumentLink', self.document_link
        )

    def test_activity_result_indicator_document_link_document_date(self):
        """
        Test if iso-date attribute in <document_link> XML element is correctly
        saved.
        """

        # Case 1: 'ido-date' attribute is missing:

        document_date_attr = {
            # 'iso-date': '2018-10-10',
        }

        document_date_XML_element = E(
            'document-date',
            **document_date_attr
        )

        try:
            self.parser_203.\
                iati_activities__iati_activity__result__indicator__document_link__document_date(  # NOQA: E501
                    document_date_XML_element)
            self.assertFail()
        except RequiredFieldError as inst:
            self.assertEqual(inst.field, 'iso-date')
            self.assertEqual(inst.message, 'required attribute missing')

        # Case 2:
        # ISO date is invalid:

        document_date_attr = {
            'iso-date': '2018-10-ab',
        }
        document_date_XML_element = E(
            'document-date',
            **document_date_attr
        )

        try:
            self.parser_203.\
                iati_activities__iati_activity__result__indicator__document_link__document_date(  # NOQA: E501
                    document_date_XML_element)
            self.assertFail()
        except RequiredFieldError as inst:
            self.assertEqual(inst.field, 'iso-date')
            self.assertEqual(
                inst.message,
                'Unspecified or invalid. Date should be of type xml:date.'
            )

        # Case 3:
        # all is good:

        document_date_attr = {
            'iso-date': '2018-10-10',
        }
        document_date_XML_element = E(
            'document-date',
            **document_date_attr
        )

        self.parser_203.\
            iati_activities__iati_activity__result__indicator__document_link__document_date(  # NOQA: E501
                document_date_XML_element
            )

        result_indicator_document_link = self.parser_203.get_model(
            'DocumentLink'
        )

        self.assertEqual(
            result_indicator_document_link.iso_date,
            datetime.datetime(2018, 10, 10, 0, 0)
        )


class ActivityResultIndicatorDocumentLinkTitleTestCase(TestCase):
    '''
    2.03: Added new (optional) <document-link> element for <indicator>
    element inside <result> element
    '''

    def setUp(self):
        # 'Main' XML file for instantiating parser:
        xml_file_attrs = {
            "generated-datetime": datetime.datetime.now().isoformat(),
            "version": '2.03',
        }
        self.iati_203_XML_file = E("iati-activities", **xml_file_attrs)

        dummy_source = synchroniser_factory.DatasetFactory.create()

        self.parser_203 = ParseManager(
            dataset=dummy_source,
            root=self.iati_203_XML_file,
        ).get_parser()

        # Related objects:
        self.document_link = iati_factory.DocumentLinkFactory. \
            create(url='http://someuri.com')

        self.parser_203.register_model('DocumentLink', self.document_link)

    def test_activity_result_indicator_document_link_title(self):
        '''
        Test if title attribute in <document_link> XML element for
        <indicator> element is correctly saved.
        '''

        dummy_file_format = codelist_factory. \
            FileFormatFactory(code='application/pdf')

        dummy_indicator_document_link = iati_factory. \
            DocumentLinkFactory(url='http://aasamannepal.org.np/')

        self.parser_203.codelist_cache = {}

        result_document_link_attr = {
            "url": dummy_indicator_document_link.url,
            "format": dummy_file_format.code

        }
        result_indicator_document_link_XML_element = E(
            'document-link',
            **result_document_link_attr
        )
        self.parser_203 \
            .iati_activities__iati_activity__result__indicator__document_link__title(  # NOQA: E501
            result_indicator_document_link_XML_element)

        document_link_title = self.parser_203.get_model(
            'DocumentLinkTitle')

        self.assertEqual(self.document_link,
                         document_link_title.document_link)


class ActivityResultIndicatorDocumentLinkCategoryTestCase(TestCase):
    """
    2.03: Added  (optional) <category> element of a <document-link> in a
    <result> element.
    """

    def setUp(self):
        # 'Main' XML file for instantiating parser:
        xml_file_attrs = {
            "generated-datetime": datetime.datetime.now().isoformat(),
            "version": '2.03',
        }
        self.iati_203_XML_file = E("iati-activities", **xml_file_attrs)

        dummy_source = synchroniser_factory.DatasetFactory.create()

        self.parser_203 = ParseManager(
            dataset=dummy_source,
            root=self.iati_203_XML_file,
        ).get_parser()

        # Related objects:
        self.document_link = iati_factory.DocumentLinkFactory.create()

        self.parser_203.register_model(
            'DocumentLink', self.document_link
        )

    def test_activity_result_indicator_document_link_document_category(self):

        """
        Test if <indicator_document_link> attribute in
        <document_link_category> XML element is correctly saved.
        """

        # case 1: when code is missing

        indicator_document_link_category_attr = {
            # 'code': 'A04'

        }

        indicator_document_link_category_XML_element = E(
            'indicator-document-link-category',
            **indicator_document_link_category_attr
        )
        try:
            self.parser_203.iati_activities__iati_activity__result__indicator__document_link__category(  # NOQA: E501
                indicator_document_link_category_XML_element
            )
        except RequiredFieldError as inst:
            self.assertEqual(inst.field, 'code')
            self.assertEqual(inst.message,
                             'required attribute missing')

        # case 2: when category cannot be retrieved using the given code
        indicator_document_link_category_attr = {
            'code': 'A04'

        }

        indicator_document_link_category_XML_element = E(
            'indicator-document-category',
            **indicator_document_link_category_attr
        )
        try:
            self.parser_203.iati_activities__iati_activity__result__indicator__document_link__category(  # NOQA: E501
                indicator_document_link_category_XML_element
            )
        except FieldValidationError as inst:
            self.assertEqual(inst.field, 'code')
            self.assertEqual(inst.message, 'not found on the accompanying '
                                           'code list')

        # case:  when all is good

        # Let's create dummy document_category
        indicator_document_category = \
            codelist_factory.DocumentCategoryFactory(
                code='A04'
            )
        indicator_document_link_category_attr = {
            'code': indicator_document_category.code

        }

        indicator_document_link_category_XML_element = E(
            'indicator-document-link-category',
            **indicator_document_link_category_attr
        )

        self.parser_203.codelist_cache = {}

        self.parser_203\
            .iati_activities__iati_activity__result__indicator__document_link__category(  # NOQA: E501
                indicator_document_link_category_XML_element
            )
        # get DocumentLinkCategory

        indicator_document_link_category = self.parser_203.get_model(
            'DocumentLinkCategory')

        self.assertEqual(indicator_document_link_category.document_link, self.
                         document_link)
        self.assertEqual(indicator_document_link_category.category,
                         indicator_document_category)


<<<<<<< HEAD
class ActivityResultReferenceTestCase(TestCase):
    '''
    2.03: Added new (optional) <reference> element for <result>
    element.
=======
class ActivityResultIndicatorDocumentLinkDescriptionTestCase(TestCase):
    '''
    2.03: The optional <description> element of a <document-link> element was
    added.
>>>>>>> b33b863f
    '''

    def setUp(self):
        # 'Main' XML file for instantiating parser:
        xml_file_attrs = {
            "generated-datetime": datetime.datetime.now().isoformat(),
            "version": '2.03',
        }
        self.iati_203_XML_file = E("iati-activities", **xml_file_attrs)

        dummy_source = synchroniser_factory.DatasetFactory.create()

        self.parser_203 = ParseManager(
<<<<<<< HEAD
             dataset=dummy_source,
             root=self.iati_203_XML_file,
        ).get_parser()

        # Related objects:
        # create dummy object
        self.result_vocabulary = ResultVocabularyFactory(code='99')
        self.result = iati_factory.ResultFactory.create()

        self.parser_203.register_model('Result', self.result)

    def test_activity_result_reference(self):
        """
        Test if result, code, vocabulary_uri attributes in <reference> XML
        element is correctly saved.
        """

        # case 1: where 'vocabulary' is missing

        reference_attr = {
            # "vocabulary": result_vocabulary.code,
            "code": '01',
            "vocabulary-uri": 'www.example.com'

        }
        reference_XML_element = E(
            'result-reference',
            **reference_attr
        )
        try:
            self.parser_203 \
            .iati_activities__iati_activity__result__reference(  # NOQA: E501
            reference_XML_element
            )
        except RequiredFieldError as inst:
            self.assertEqual(inst.field, 'vocabulary')
            self.assertEqual(inst.message,
                             'required attribute missing')

        # case 2: where 'vocabulary' cannot be found because of non-existent
        #  vocabulary_code '100'

        reference_attr = {
            "vocabulary": '100',
            "code": '01',
            "vocabulary-uri": 'www.example.com'

        }
        reference_XML_element = E(
            'reference',
            **reference_attr
        )
        try:
            self.parser_203 \
                .iati_activities__iati_activity__result__reference(
                    reference_XML_element
                )
        except FieldValidationError as inst:
            self.assertEqual(inst.field, 'vocabulary')
            self.assertEqual(inst.message,
                             'not found on the accompanying code list')

        # case 3: where 'code' is missing

        reference_attr = {
            "vocabulary": self.result_vocabulary.code,
            # "code": '01',
            "vocabulary-uri": 'www.example.com'

        }
        reference_XML_element = E(
            'result-reference',
            **reference_attr
        )
        try:
            self.parser_203 \
                .iati_activities__iati_activity__result__reference(
                     reference_XML_element
                )
        except RequiredFieldError as inst:
            self.assertEqual(inst.field, 'code')
            self.assertEqual(inst.message,
                             'Unspecified or invalid.')

        # case 4: where 'vocabulary_uri' is missing. This case is not tested
        # because 'vocabulary_uri' is optional.

        # case 5: all is good
        reference_attr = {
            "vocabulary": self.result_vocabulary.code,
            "code": '01',
            "vocabulary-uri": 'www.example.com'

        }
        reference_XML_element = E(
            'reference',
            **reference_attr
        )
        self.parser_203 \
            .iati_activities__iati_activity__result__reference(  # NOQA: E501
                reference_XML_element
            )

        # get 'ResultReference to check if its attributes are correctly stored
        reference = self.parser_203.get_model('ResultReference')

        # check everything is correctly stored
        self.assertEqual(self.result, reference.result)
        self.assertEqual(reference_attr.get('code'),
                         reference.code)
        self.assertEqual(reference_attr.get('vocabulary-uri'),
                         reference.vocabulary_uri)
=======
            dataset=dummy_source,
            root=self.iati_203_XML_file,
        ).get_parser()

        self.document_link = iati_factory.DocumentLinkFactory. \
            create(url='http://someuri.com')

        self.parser_203.register_model('DocumentLink', self.document_link)

    def test_activity_result_indicator_document_link_description(self):
        '''test if <description> element for Result Indicator's <document-link>
        element is parsed and saved correctly
        '''

        document_link_description_attrs = {}

        result_document_link_XML_element = E(
            'description',
            **document_link_description_attrs
        )

        self.parser_203.\
            iati_activities__iati_activity__result__indicator__document_link__description(  # NOQA: E501
                result_document_link_XML_element
            )

        document_link_description = self.parser_203.get_model(
            'DocumentLinkDescription'
        )

        self.assertEqual(
            document_link_description.document_link,
            self.document_link
        )


class ActivityResultIndicatorPeriodTargetTestCase(TestCase):

    """
    2.03: this element can now be reported multiple times
    """

    def setUp(self):
        # 'Main' XML file for instantiating parser:
        xml_file_attrs = {
            "generated-datetime": datetime.datetime.now().isoformat(),
            "version": '2.03',
        }
        self.iati_203_XML_file = E("iati-activities", **xml_file_attrs)

        dummy_source = synchroniser_factory.DatasetFactory.create()

        self.parser_203 = ParseManager(
            dataset=dummy_source,
            root=self.iati_203_XML_file,
        ).get_parser()

        # Related objects:
        self.result_indicator_period = iati_factory.\
            ResultIndicatorPeriodFactory()
        self.result_indicator = self.result_indicator_period.result_indicator
        self.activity = self.result_indicator.result.activity
        self.result = self.result_indicator.result

        self.parser_203.register_model('Activity', self.activity)
        self.parser_203.register_model('Result', self.result)
        self.parser_203.register_model(
            'ResultIndicator', self.result_indicator
        )
        self.parser_203.register_model(
            'ResultIndicatorPeriod', self.result_indicator_period
        )

    def test_activity_result_indicator_period_target(self):

        """
        test if <target> element within period, in context of an indicator in
        a result element is parsed and saved correctly
        """

        # 1) test if value is not provided:
        result_indicator_period_target_attrs = {
            # 'value': '11'
        }

        result_indicator_period_target_XML_element = E(
            'target',
            **result_indicator_period_target_attrs
        )

        self.parser_203\
            .iati_activities__iati_activity__result__indicator__period__target(  # NOQA: E501
                result_indicator_period_target_XML_element
            )

        result_indicator_period_target = self.parser_203.get_model(
            'ResultIndicatorPeriodTarget')

        self.assertEqual(
            result_indicator_period_target.value,
            ''
        )

        # 2) test if value is provided:
        result_indicator_period_target_attrs = {
            'value': '11'
        }

        result_indicator_period_target_XML_element = E(
            'target',
            **result_indicator_period_target_attrs
        )

        self.parser_203\
            .iati_activities__iati_activity__result__indicator__period__target(  # NOQA: E501
                result_indicator_period_target_XML_element
            )

        result_indicator_period_target = self.parser_203.get_model(
            'ResultIndicatorPeriodTarget')

        self.assertEqual(
            result_indicator_period_target.value,
            result_indicator_period_target_attrs['value']
        )

        # 3) test multiple target elements:

        # FIRST ResultIndicatorPeriodTarget:
        result_indicator_period_target_attrs = {
            'value': '20'
        }

        result_indicator_period_target_XML_element = E(
            'target',
            **result_indicator_period_target_attrs
        )

        self.parser_203\
            .iati_activities__iati_activity__result__indicator__period__target(  # NOQA: E501
                result_indicator_period_target_XML_element
            )

        # SECOND ResultIndicatorPeriodTarget:
        result_indicator_period_target_attrs2 = {
            'value': '21'
        }

        result_indicator_period_target_XML_element2 = E(
            'target',
            **result_indicator_period_target_attrs2
        )

        self.parser_203\
            .iati_activities__iati_activity__result__indicator__period__target(  # NOQA: E501
                result_indicator_period_target_XML_element2
            )

        # all unassigned FK relationships are assigned here:
        self.parser_203.save_all_models()

        self.result_indicator_period.refresh_from_db()

        # check ForeignKey assignments:
        result_indicator_period_target = self.parser_203.get_model(
            'ResultIndicatorPeriodTarget')

        self.assertEqual(
            result_indicator_period_target.result_indicator_period,
            self.result_indicator_period
        )

        # check 'value' attributes:

        # it's 4 because during the test we asigned 1) '', 2) 11, 3) 20 & 21:
        self.assertEqual(self.result_indicator_period.targets.count(), 4)

        self.assertListEqual(
            ['', '11', '20', '21'],
            list(self.result_indicator_period.targets.values_list(
                'value', flat=True
            ))
        )


class ActivityResultIndicatorPeriodTargetDocumentLinkDescriptionTestCase(
    TestCase
):

    """
    2.03: The optional <description> element of a <document-link> element was
    added.
    """

    def setUp(self):
        # 'Main' XML file for instantiating parser:
        xml_file_attrs = {
            "generated-datetime": datetime.datetime.now().isoformat(),
            "version": '2.03',
        }
        self.iati_203_XML_file = E("iati-activities", **xml_file_attrs)

        dummy_source = synchroniser_factory.DatasetFactory.create()

        self.parser_203 = ParseManager(
            dataset=dummy_source,
            root=self.iati_203_XML_file,
        ).get_parser()

        self.document_link = iati_factory.DocumentLinkFactory. \
            create(url='http://someuri.com')

        self.parser_203.register_model('DocumentLink', self.document_link)

    def test_activity_result_indicatior_period_target_document_link_description(  # NOQA: E501
        self
    ):
        '''test if <description> element for Activity Result Indicator Period
        Target's <document-link> element is parsed and saved correctly
        '''

        document_link_description_attrs = {}

        result_document_link_XML_element = E(
            'description',
            **document_link_description_attrs
        )

        self.parser_203.\
            iati_activities__iati_activity__result__indicator__period__target__document_link__description(  # NOQA: E501
                result_document_link_XML_element
            )

        document_link_description = self.parser_203.get_model(
            'DocumentLinkDescription'
        )

        self.assertEqual(
            document_link_description.document_link,
            self.document_link
        )


class ActivityResultIndicatorPeriodActualTestCase(TestCase):

    """
    2.03: this element can now be reported multiple times
    """

    def setUp(self):
        # 'Main' XML file for instantiating parser:
        xml_file_attrs = {
            "generated-datetime": datetime.datetime.now().isoformat(),
            "version": '2.03',
        }
        self.iati_203_XML_file = E("iati-activities", **xml_file_attrs)

        dummy_source = synchroniser_factory.DatasetFactory.create()

        self.parser_203 = ParseManager(
            dataset=dummy_source,
            root=self.iati_203_XML_file,
        ).get_parser()

        # Related objects:
        self.result_indicator_period = iati_factory.\
            ResultIndicatorPeriodFactory()
        self.result_indicator = self.result_indicator_period.result_indicator
        self.activity = self.result_indicator.result.activity
        self.result = self.result_indicator.result

        self.parser_203.register_model('Activity', self.activity)
        self.parser_203.register_model('Result', self.result)
        self.parser_203.register_model(
            'ResultIndicator', self.result_indicator
        )
        self.parser_203.register_model(
            'ResultIndicatorPeriod', self.result_indicator_period
        )

    def test_activity_result_indicator_period_actual(self):

        """
        test if <actual> element within period, in context of an indicator in
        a result element is parsed and saved correctly
        """

        # 1) test if value is not provided:
        result_indicator_period_actual_attrs = {
            # 'value': '11'
        }

        result_indicator_period_actual_XML_element = E(
            'actual',
            **result_indicator_period_actual_attrs
        )

        self.parser_203\
            .iati_activities__iati_activity__result__indicator__period__actual(  # NOQA: E501
                result_indicator_period_actual_XML_element
            )

        result_indicator_period_actual = self.parser_203.get_model(
            'ResultIndicatorPeriodActual')

        self.assertEqual(
            result_indicator_period_actual.value,
            ''
        )

        # 2) test if value is provided:
        result_indicator_period_actual_attrs = {
            'value': '11'
        }

        result_indicator_period_actual_XML_element = E(
            'actual',
            **result_indicator_period_actual_attrs
        )

        self.parser_203\
            .iati_activities__iati_activity__result__indicator__period__actual(  # NOQA: E501
                result_indicator_period_actual_XML_element
            )

        result_indicator_period_actual = self.parser_203.get_model(
            'ResultIndicatorPeriodActual')

        self.assertEqual(
            result_indicator_period_actual.value,
            result_indicator_period_actual_attrs['value']
        )

        # 3) test multiple actual elements:

        # FIRST ResultIndicatorPeriodActual:
        result_indicator_period_actual_attrs = {
            'value': '20'
        }

        result_indicator_period_actual_XML_element = E(
            'actual',
            **result_indicator_period_actual_attrs
        )

        self.parser_203\
            .iati_activities__iati_activity__result__indicator__period__actual(  # NOQA: E501
                result_indicator_period_actual_XML_element
            )

        # SECOND ResultIndicatorPeriodActual:
        result_indicator_period_actual_attrs2 = {
            'value': '21'
        }

        result_indicator_period_actual_XML_element2 = E(
            'actual',
            **result_indicator_period_actual_attrs2
        )

        self.parser_203\
            .iati_activities__iati_activity__result__indicator__period__actual(  # NOQA: E501
                result_indicator_period_actual_XML_element2
            )

        # all unassigned FK relationships are assigned here:
        self.parser_203.save_all_models()

        self.result_indicator_period.refresh_from_db()

        # check ForeignKey assignments:
        result_indicator_period_actual = self.parser_203.get_model(
            'ResultIndicatorPeriodActual')

        self.assertEqual(
            result_indicator_period_actual.result_indicator_period,
            self.result_indicator_period
        )

        # check 'value' attributes:

        # it's 4 because during the test we asigned 1) '', 2) 11, 3) 20 & 21:
        self.assertEqual(self.result_indicator_period.actuals.count(), 4)

        self.assertListEqual(
            ['', '11', '20', '21'],
            list(self.result_indicator_period.actuals.values_list(
                'value', flat=True
            ))
        )


class ActivityResultIndicatorPeriodActualDocumentLinkDescriptionTestCase(
    TestCase
):

    """
    2.03: The optional <description> element of a <document-link> element was
    added.
    """

    def setUp(self):
        # 'Main' XML file for instantiating parser:
        xml_file_attrs = {
            "generated-datetime": datetime.datetime.now().isoformat(),
            "version": '2.03',
        }
        self.iati_203_XML_file = E("iati-activities", **xml_file_attrs)

        dummy_source = synchroniser_factory.DatasetFactory.create()

        self.parser_203 = ParseManager(
            dataset=dummy_source,
            root=self.iati_203_XML_file,
        ).get_parser()

        self.document_link = iati_factory.DocumentLinkFactory. \
            create(url='http://someuri.com')

        self.parser_203.register_model('DocumentLink', self.document_link)

    def test_activity_result_indicatior_period_actual_document_link_description(  # NOQA: E501
        self
    ):
        '''test if <description> element for Activity Result Indicator Period
        Actual's <document-link> element is parsed and saved correctly
        '''

        document_link_description_attrs = {}

        result_document_link_XML_element = E(
            'description',
            **document_link_description_attrs
        )

        self.parser_203.\
            iati_activities__iati_activity__result__indicator__period__actual__document_link__description(  # NOQA: E501
                result_document_link_XML_element
            )

        document_link_description = self.parser_203.get_model(
            'DocumentLinkDescription'
        )

        self.assertEqual(
            document_link_description.document_link,
            self.document_link
        )
>>>>>>> b33b863f
<|MERGE_RESOLUTION|>--- conflicted
+++ resolved
@@ -2500,19 +2500,12 @@
                          indicator_document_category)
 
 
-<<<<<<< HEAD
 class ActivityResultReferenceTestCase(TestCase):
     '''
     2.03: Added new (optional) <reference> element for <result>
     element.
-=======
-class ActivityResultIndicatorDocumentLinkDescriptionTestCase(TestCase):
-    '''
-    2.03: The optional <description> element of a <document-link> element was
-    added.
->>>>>>> b33b863f
-    '''
-
+    ,,,
+             
     def setUp(self):
         # 'Main' XML file for instantiating parser:
         xml_file_attrs = {
@@ -2524,7 +2517,6 @@
         dummy_source = synchroniser_factory.DatasetFactory.create()
 
         self.parser_203 = ParseManager(
-<<<<<<< HEAD
              dataset=dummy_source,
              root=self.iati_203_XML_file,
         ).get_parser()
@@ -2637,7 +2629,24 @@
                          reference.code)
         self.assertEqual(reference_attr.get('vocabulary-uri'),
                          reference.vocabulary_uri)
-=======
+
+class ActivityResultIndicatorDocumentLinkDescriptionTestCase(TestCase):
+    '''
+    2.03: The optional <description> element of a <document-link> element was
+    added.
+    '''
+
+    def setUp(self):
+        # 'Main' XML file for instantiating parser:
+        xml_file_attrs = {
+            "generated-datetime": datetime.datetime.now().isoformat(),
+            "version": '2.03',
+        }
+        self.iati_203_XML_file = E("iati-activities", **xml_file_attrs)
+
+        dummy_source = synchroniser_factory.DatasetFactory.create()
+
+        self.parser_203 = ParseManager(
             dataset=dummy_source,
             root=self.iati_203_XML_file,
         ).get_parser()
@@ -3086,4 +3095,3 @@
             document_link_description.document_link,
             self.document_link
         )
->>>>>>> b33b863f
