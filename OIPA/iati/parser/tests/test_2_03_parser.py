###########################################################
# Unit tests for new functionality in IATI v. 2.03 parser #
###########################################################

import datetime
from decimal import Decimal

# Runs each test in a transaction and flushes database
from django.test import TestCase
from lxml.builder import E

from iati.factory import iati_factory
from iati.parser.exceptions import (
    FieldValidationError, IgnoredVocabularyError, RequiredFieldError
)
from iati.parser.IATI_2_03 import Parse as Parser_203
from iati.parser.parse_manager import ParseManager
from iati.transaction.factories import TransactionFactory
from iati_codelists.factory import codelist_factory
from iati_codelists.factory.codelist_factory import VersionFactory
from iati_synchroniser.factory import synchroniser_factory
from iati_vocabulary.factory.vocabulary_factory import (
    AidTypeVocabularyFactory, RegionVocabularyFactory, SectorVocabularyFactory,
    TagVocabularyFactory
)


class ActivityParticipatingOrganisationTestCase(TestCase):
    """
    2.03: A new, not-required attribute 'crs-channel-code' was added
    """

    def setUp(self):

        # 'Main' XML file for instantiating parser:
        xml_file_attrs = {
            "generated-datetime": datetime.datetime.now().isoformat(),
            "version": '2.03',
        }
        self.iati_203_XML_file = E("iati-activities", **xml_file_attrs)

        dummy_source = synchroniser_factory.DatasetFactory.create(
            name="dataset-2"
        )

        self.parser_203 = ParseManager(
            dataset=dummy_source,
            root=self.iati_203_XML_file,
        ).get_parser()

        self.parser_203.default_lang = "en"

        assert(isinstance(self.parser_203, Parser_203))

        # Version
        current_version = VersionFactory(code='2.03')

        # Related objects:
        self.organisation_role = codelist_factory.OrganisationRoleFactory(
            code='1'
        )
        self.activity = iati_factory.ActivityFactory.create(
            iati_standard_version=current_version
        )

    def test_participating_organisation_crs_channel_code(self):
        """
        - Tests if 'crs-channel-code' attribute is parsed and added correctly
          for <participating-organisation> object.
        - Doesn't test if object is actually saved in the database (the final
          stage), because 'save_all_models()' parser's function is (probably)
          tested separately
        """

        # 1. Create specific XML elements for test case:
        participating_org_attributes = {
            "role": self.organisation_role.code,
            "activity-id": self.activity.iati_identifier,
            # code is invalid:
            'crs-channel-code': 'xxx'
        }

        participating_org_XML_element = E(
            'participating-org',
            **participating_org_attributes
        )

        # 2. Create ParticipatingOrganisation object:
        test_organisation = iati_factory\
            .ParticipatingOrganisationFactory.create(
                ref="Gd-COH-123-participating-org",
                activity=self.activity,
            )

        self.parser_203.register_model('Organisation', test_organisation)

        # crs-channel-code is invalid:
        try:
            self.parser_203.iati_activities__iati_activity__participating_org(
                participating_org_XML_element)
            self.assertFail()
        except RequiredFieldError as inst:
            self.assertEqual(inst.message, 'code is invalid')

        # crs-channel-code not found:
        participating_org_attributes['crs-channel-code'] = '123'

        participating_org_XML_element = E(
            'participating-org',
            **participating_org_attributes
        )

        try:
            self.parser_203.iati_activities__iati_activity__participating_org(
                participating_org_XML_element)
            self.assertFail()
        except FieldValidationError as inst:
            self.assertEqual(
                inst.message, 'not found on the accompanying code list'
            )

        # crs-channel-code is correct:
        crs_object_instance = codelist_factory.CRSChannelCodeFactory(
            code='12345'
        )
        participating_org_attributes[
            'crs-channel-code'
        ] = crs_object_instance.code

        participating_org_XML_element = E(
            'participating-org',
            **participating_org_attributes
        )
        self.parser_203.iati_activities__iati_activity__participating_org(
            participating_org_XML_element)

        participating_organisation = self.parser_203.get_model(
            'ActivityParticipatingOrganisation')

        # Check if CRSChannelCode object is assigned to the participating org
        # (model is not yet saved at this point):
        self.assertEqual(
            participating_organisation.crs_channel_code, crs_object_instance
        )

        # Saving models is not tested here:
        self.assertEqual(participating_organisation.pk, None)


class ActivityTagTestCase(TestCase):
    """
    2.03: A new, xml element 'tag' was added for Activity
    """

    def setUp(self):

        # 'Main' XML file for instantiating parser:
        xml_file_attrs = {
            "generated-datetime": datetime.datetime.now().isoformat(),
            "version": '2.03',
        }
        self.iati_203_XML_file = E("iati-activities", **xml_file_attrs)

        dummy_source = synchroniser_factory.DatasetFactory.create(
            name="dataset-2"
        )

        self.parser_203 = ParseManager(
            dataset=dummy_source,
            root=self.iati_203_XML_file,
        ).get_parser()

        self.parser_203.default_lang = "en"

        assert(isinstance(self.parser_203, Parser_203))

        # Version
        current_version = VersionFactory(code='2.03')

        # Related objects:
        self.activity = iati_factory.ActivityFactory.create(
            iati_standard_version=current_version
        )

        self.parser_203.register_model('Activity', self.activity)

    def test_activity_tag(self):
        """
        - Tests if '<tag>' xml element is parsed and saved correctly with
          proper attributes and narratives
        - Doesn't test if object is actually saved in the database (the final
          stage), because 'save_all_models()' parser's function is (probably)
          tested separately
        """

        # Create specific XML elements for test case:
        activity_tag_attributes = {
            # Vocabulary is missing:

            # "vocabulary": '1',
            "code": '1',
            'vocabulary-uri': 'http://example.com/vocab.html',
        }

        activity_tag_XML_element = E(
            'tag',
            **activity_tag_attributes
        )

        # CASE 1:
        # 'vocabulary' attr is missing:
        try:
            self.parser_203.iati_activities__iati_activity__tag(
                activity_tag_XML_element)
            self.assertFail()
        except RequiredFieldError as inst:
            self.assertEqual(inst.field, 'vocabulary')
            self.assertEqual(inst.message, 'required attribute missing')

        # 'code' attr is missing:
        activity_tag_attributes['vocabulary'] = '1'
        activity_tag_attributes.pop('code')

        activity_tag_XML_element = E(
            'tag',
            **activity_tag_attributes
        )

        try:
            self.parser_203.iati_activities__iati_activity__tag(
                activity_tag_XML_element)
            self.assertFail()
        except RequiredFieldError as inst:
            self.assertEqual(inst.field, 'code')
            self.assertEqual(inst.message, 'required attribute missing')

        # CASE 2:
        # such TagVocabulary doesn't exist (is not yet created for our tests)
        # AND it's not 99:
        activity_tag_attributes['vocabulary'] = '88'
        activity_tag_attributes['code'] = '1'

        activity_tag_XML_element = E(
            'tag',
            **activity_tag_attributes
        )

        try:
            self.parser_203.iati_activities__iati_activity__tag(
                activity_tag_XML_element)
            self.assertFail()
        except FieldValidationError as inst:
            self.assertEqual(inst.field, 'vocabulary')
            self.assertEqual(inst.message, 'If a vocabulary is not on the '
                                           'TagVocabulary codelist, then the '
                                           'value of 99 (Reporting '
                                           'Organisation) should be declared')

        # CASE 3:
        # our system is missing such TagVocabulary object (but vocabulary attr
        # is correct (99)):
        activity_tag_attributes['vocabulary'] = '99'
        activity_tag_attributes['code'] = '1'

        activity_tag_XML_element = E(
            'tag',
            **activity_tag_attributes
        )

        try:
            self.parser_203.iati_activities__iati_activity__tag(
                activity_tag_XML_element)
            self.asseritFail()
        except FieldValidationError as inst:
            self.assertEqual(inst.field, 'vocabulary')
            self.assertEqual(inst.message, 'not found on the accompanying '
                                           'code list')

        # CASE 4:
        # Create a Vocabulary and remove vocabulary-uri attr:
        fresh_tag_vicabulary = TagVocabularyFactory(code='99')

        # Clear codelist cache (from memory):
        self.parser_203.codelist_cache = {}

        activity_tag_attributes['vocabulary'] = '99'
        activity_tag_attributes['code'] = '1'
        activity_tag_attributes.pop('vocabulary-uri')

        activity_tag_XML_element = E(
            'tag',
            **activity_tag_attributes
        )

        try:
            self.parser_203.iati_activities__iati_activity__tag(
                activity_tag_XML_element)
            self.assertFail()
        except FieldValidationError as inst:
            # self.assertEqual(inst.field, 'vocabulary-uri')
            self.assertEqual(inst.message, "If a publisher uses a vocabulary "
                                           "of 99 (i.e. ‘Reporting "
                                           "Organisation’), then the "
                                           "@vocabulary-uri attribute should "
                                           "also be used")

        # CASE 5:
        # ALL IS GOOD:
        activity_tag_attributes[
            'vocabulary-uri'
        ] = 'http://example.com/vocab.html'

        activity_tag_XML_element = E(
            'tag',
            **activity_tag_attributes
        )

        self.parser_203.iati_activities__iati_activity__tag(
            activity_tag_XML_element)

        activity_tag = self.parser_203.get_model(
            'ActivityTag')

        # Check if CRSChannelCode object is assigned to the participating org
        # (model is not yet saved at this point):
        self.assertEqual(
            activity_tag.activity, self.activity
        )
        self.assertEqual(
            activity_tag.code, activity_tag_attributes['code']
        )
        self.assertEqual(
            activity_tag.vocabulary, fresh_tag_vicabulary
        )
        self.assertEqual(
            activity_tag.vocabulary_uri,
            activity_tag_attributes['vocabulary-uri']
        )

        # Saving models is not tested here:
        self.assertEqual(activity_tag.pk, None)


class RecipientCountryTestCase(TestCase):
    """
    2.03: 'percentage' attribute must be a decimal number between 0 and 100
    inclusive, WITH NO PERCENTAGE SIGN
    """

    def setUp(self):

        # 'Main' XML file for instantiating parser:
        xml_file_attrs = {
            "generated-datetime": datetime.datetime.now().isoformat(),
            "version": '2.03',
        }
        self.iati_203_XML_file = E("iati-activities", **xml_file_attrs)

        dummy_source = synchroniser_factory.DatasetFactory.create(
            name="dataset-2"
        )

        self.parser_203 = ParseManager(
            dataset=dummy_source,
            root=self.iati_203_XML_file,
        ).get_parser()

        self.parser_203.default_lang = "en"

        assert(isinstance(self.parser_203, Parser_203))

        # Version
        current_version = VersionFactory(code='2.03')

        # Related objects:
        self.activity = iati_factory.ActivityFactory.create(
            iati_standard_version=current_version
        )

        self.parser_203.register_model('Activity', self.activity)

    def test_recipient_country(self):
        """
        - Tests if '<recipient-country>' xml element is parsed and saved
          correctly with proper attributes and narratives
        - Doesn't test if object is actually saved in the database (the final
          stage), because 'save_all_models()' parser's function is (probably)
          tested separately
        """

        recipient_country_attributes = {
            # "code": '1',
            "country": '1',
            "percentage": '50',
        }

        recipient_country_XML_element = E(
            'recipient-country',
            **recipient_country_attributes
        )

        # CASE 1:
        # 'Code' attr is missing:
        try:
            self.parser_203.iati_activities__iati_activity__recipient_country(
                recipient_country_XML_element)
            self.assertFail()
        except RequiredFieldError as inst:
            self.assertEqual(inst.field, 'code')
            self.assertEqual(inst.message, 'required attribute missing')

        # CASE 2:
        # 'Country' attr is missing:

        recipient_country_attributes = {
            "code": '1',
            # "country": '1',
            "percentage": '50',
        }

        recipient_country_XML_element = E(
            'recipient-country',
            **recipient_country_attributes
        )

        try:
            self.parser_203.iati_activities__iati_activity__recipient_country(
                recipient_country_XML_element)
            self.assertFail()
        except FieldValidationError as inst:
            self.assertEqual(inst.field, 'code')
            self.assertEqual(
                inst.message,
                'not found on the accompanying code list'
            )

        # CASE 3:
        # 'percentage' attr is wrong:

        # let's create Country object so parser doesn't complain anymore:
        country = iati_factory.CountryFactory(code='LTU')

        # Clear cache (from memory):
        self.parser_203.codelist_cache = {}

        recipient_country_attributes = {
            "code": country.code,
            "country": '1',
            "percentage": '50%',
        }

        recipient_country_XML_element = E(
            'recipient-country',
            **recipient_country_attributes
        )

        try:
            self.parser_203.iati_activities__iati_activity__recipient_country(
                recipient_country_XML_element)
            self.assertFail()
        except FieldValidationError as inst:
            self.assertEqual(inst.field, 'percentage')
            self.assertEqual(
                inst.message,
                'percentage value is not valid'
            )

        # CASE 4:
        # all is good:

        recipient_country_attributes = {
            "code": country.code,
            "country": '1',
            "percentage": '50',
        }

        recipient_country_XML_element = E(
            'recipient-country',
            **recipient_country_attributes
        )

        self.parser_203.iati_activities__iati_activity__recipient_country(
            recipient_country_XML_element)

        recipient_country = self.parser_203.get_model(
            'ActivityRecipientCountry')

        # check if everything's saved:

        self.assertEqual(
            recipient_country.country, country
        )
        self.assertEqual(
            recipient_country.activity, self.activity
        )
        self.assertEqual(
            recipient_country.percentage,
            Decimal(recipient_country_attributes['percentage'])
        )

        # Saving models is not tested here:
        self.assertEqual(recipient_country.pk, None)


class RecipientRegionTestCase(TestCase):
    """
    2.03: 'percentage' attribute must be a decimal number between 0 and 100
    inclusive, WITH NO PERCENTAGE SIGN
    """

    def setUp(self):

        # 'Main' XML file for instantiating parser:
        xml_file_attrs = {
            "generated-datetime": datetime.datetime.now().isoformat(),
            "version": '2.03',
        }
        self.iati_203_XML_file = E("iati-activities", **xml_file_attrs)

        dummy_source = synchroniser_factory.DatasetFactory.create(
            name="dataset-2"
        )

        self.parser_203 = ParseManager(
            dataset=dummy_source,
            root=self.iati_203_XML_file,
        ).get_parser()

        self.parser_203.default_lang = "en"

        assert(isinstance(self.parser_203, Parser_203))

        # Version
        current_version = VersionFactory(code='2.03')

        # Related objects:
        self.activity = iati_factory.ActivityFactory.create(
            iati_standard_version=current_version
        )

        self.parser_203.register_model('Activity', self.activity)

    def test_recipient_region(self):
        """
        - Tests if '<recipient-region>' xml element is parsed and saved
          correctly with proper attributes and narratives
        - Doesn't test if object is actually saved in the database (the final
          stage), because 'save_all_models()' parser's function is (probably)
          tested separately
        """

        recipient_region_attributes = {
            # "code": '1',
        }

        recipient_region_XML_element = E(
            'recipient-region',
            **recipient_region_attributes
        )

        # CASE 1:
        # 'Code' attr is missing:
        try:
            self.parser_203.iati_activities__iati_activity__recipient_region(
                recipient_region_XML_element)
            self.assertFail()
        except RequiredFieldError as inst:
            self.assertEqual(inst.model, 'recipient-region')
            self.assertEqual(inst.field, 'code')
            self.assertEqual(inst.message, 'code is unspecified or invalid')

        # CASE 2:
        # Vocabulary not found:

        recipient_region_attributes = {
            "code": '222',
        }

        recipient_region_XML_element = E(
            'recipient-region',
            **recipient_region_attributes
        )

        try:
            self.parser_203.iati_activities__iati_activity__recipient_region(
                recipient_region_XML_element)
            self.assertFail()
        except RequiredFieldError as inst:
            self.assertEqual(inst.model, 'recipient-region')
            self.assertEqual(inst.field, 'vocabulary')
            self.assertEqual(
                inst.message, 'not found on the accompanying code list'
            )

        # CASE 3:
        # Region not found (when code attr == 1):

        # Create Vocabulary obj:
        vocabulary = RegionVocabularyFactory(code=1)

        # Clear codelist cache (from memory):
        self.parser_203.codelist_cache = {}

        recipient_region_attributes = {
            "code": '1',
            "vocabulary": str(vocabulary.code),
        }

        recipient_region_XML_element = E(
            'recipient-region',
            **recipient_region_attributes
        )

        try:
            self.parser_203.iati_activities__iati_activity__recipient_region(
                recipient_region_XML_element)
            self.assertFail()
        except FieldValidationError as inst:
            self.assertEqual(inst.model, 'recipient-region')
            self.assertEqual(inst.field, 'code')
            self.assertEqual(
                inst.message,
                "not found on the accompanying code list"
            )

        # CASE 4:
        # Region not found (when code attr is differnt):

        # Update Vocabulary obj:
        vocabulary.code = 222
        vocabulary.save()

        # Clear codelist cache (from memory):
        self.parser_203.codelist_cache = {}

        recipient_region_attributes = {
            "code": '1',
            "vocabulary": str(vocabulary.code),
        }

        recipient_region_XML_element = E(
            'recipient-region',
            **recipient_region_attributes
        )

        try:
            self.parser_203.iati_activities__iati_activity__recipient_region(
                recipient_region_XML_element)
            self.assertFail()
        except IgnoredVocabularyError as inst:
            self.assertEqual(inst.model, 'recipient-region')
            self.assertEqual(inst.field, 'code')
            self.assertEqual(
                inst.message, 'code is unspecified or invalid'
            )

        # CASE 5:
        # percentage is wrong:

        # Update Vocabulary obj:
        vocabulary.code = 1
        vocabulary.save()

        # Create Region obj:
        region = iati_factory.RegionFactory()

        # Clear codelist cache (from memory):
        self.parser_203.codelist_cache = {}

        recipient_region_attributes = {
            "code": region.code,
            "vocabulary": str(vocabulary.code),
            "percentage": '100%'
        }

        recipient_region_XML_element = E(
            'recipient-region',
            **recipient_region_attributes
        )

        try:
            self.parser_203.iati_activities__iati_activity__recipient_region(
                recipient_region_XML_element)
            self.assertFail()
        except FieldValidationError as inst:
            # self.assertEqual(inst.field, 'percentage')
            self.assertEqual(
                inst.message,
                'percentage value is not valid'
            )

        # CASE 6:
        # All is good:

        # Refresh related object so old one doesn't get assigned:
        vocabulary.refresh_from_db()

        recipient_region_attributes = {
            "code": region.code,
            "vocabulary": str(vocabulary.code),
            "percentage": '100',
            "vocabulary-uri": "http://www.google.lt",
        }

        recipient_region_XML_element = E(
            'recipient-region',
            **recipient_region_attributes
        )

        self.parser_203.iati_activities__iati_activity__recipient_region(
            recipient_region_XML_element)

        recipient_region = self.parser_203.get_model(
            'ActivityRecipientRegion')

        self.assertEqual(
            recipient_region.region, region
        )

        self.assertEqual(
            recipient_region.activity, self.activity
        )

        self.assertEqual(
            recipient_region.percentage,
            Decimal(recipient_region_attributes['percentage'])
        )

        self.assertEqual(
            recipient_region.vocabulary_uri,
            recipient_region_attributes['vocabulary-uri']
        )

        self.assertEqual(recipient_region.vocabulary, vocabulary)

        # Saving models is not tested here:
        self.assertEqual(recipient_region.pk, None)


class ActivitySectorTestCase(TestCase):
    """
    2.03: 'percentage' attribute must be a decimal number between 0 and 100
    inclusive, WITH NO PERCENTAGE SIGN
    """

    def setUp(self):

        # 'Main' XML file for instantiating parser:
        xml_file_attrs = {
            "generated-datetime": datetime.datetime.now().isoformat(),
            "version": '2.03',
        }
        self.iati_203_XML_file = E("iati-activities", **xml_file_attrs)

        dummy_source = synchroniser_factory.DatasetFactory.create(
            name="dataset-2"
        )

        self.parser_203 = ParseManager(
            dataset=dummy_source,
            root=self.iati_203_XML_file,
        ).get_parser()

        self.parser_203.default_lang = "en"

        assert(isinstance(self.parser_203, Parser_203))

        # Version
        current_version = VersionFactory(code='2.03')

        # Related objects:
        self.activity = iati_factory.ActivityFactory.create(
            iati_standard_version=current_version
        )

        self.parser_203.register_model('Activity', self.activity)

    def test_activity_sector(self):
        """
        - Tests if '<sector>' xml element is parsed and saved
          correctly with proper attributes and narratives
        - Doesn't test if object is actually saved in the database (the final
          stage), because 'save_all_models()' parser's function is (probably)
          tested separately
        """

        sector_attributes = {
            # "code": '1',
        }

        sector_XML_element = E(
            'sector',
            **sector_attributes
        )

        # CASE 1:
        # 'Code' attr is missing:
        try:
            self.parser_203.iati_activities__iati_activity__sector(
                sector_XML_element)
            self.assertFail()
        except RequiredFieldError as inst:
            self.assertEqual(inst.model, 'sector')
            self.assertEqual(inst.field, 'code')
            self.assertEqual(inst.message, 'required attribute missing')

        # CASE 2:
        # Vocabulary not found:

        sector_attributes = {
            "code": '1',
            "vocabulary": '222',
        }

        sector_XML_element = E(
            'sector',
            **sector_attributes
        )

        try:
            self.parser_203.iati_activities__iati_activity__sector(
                sector_XML_element)
            self.assertFail()
        except FieldValidationError as inst:
            self.assertEqual(inst.model, 'sector')
            self.assertEqual(inst.field, 'vocabulary')
            self.assertEqual(
                inst.message,
                "not found on the accompanying code list"
            )

        # CASE 3:
        # Region not found (when code attr == 1):

        # Create Vocabulary obj:
        vocabulary = SectorVocabularyFactory(code=1)

        # Clear codelist cache (from memory):
        self.parser_203.codelist_cache = {}

        # Clear codelist cache (from memory):
        self.parser_203.codelist_cache = {}

        sector_attributes = {
            "code": '1',
            "vocabulary": str(vocabulary.code),
        }

        sector_XML_element = E(
            'sector',
            **sector_attributes
        )

        try:
            self.parser_203.iati_activities__iati_activity__sector(
                sector_XML_element)
            self.assertFail()
        except FieldValidationError as inst:
            self.assertEqual(inst.model, 'sector')
            self.assertEqual(inst.field, 'code')
            self.assertEqual(
                inst.message,
                "not found on the accompanying code list"
            )

        # CASE 4:
        # Sector not found (when code attr is differnt):

        # Update Vocabulary obj:
        vocabulary.code = 222
        vocabulary.save()

        # Clear codelist cache (from memory):
        self.parser_203.codelist_cache = {}

        sector_attributes = {
            "code": '1',
            "vocabulary": str(vocabulary.code),
        }

        sector_XML_element = E(
            'sector',
            **sector_attributes
        )

        try:
            self.parser_203.iati_activities__iati_activity__sector(
                sector_XML_element)
            self.assertFail()
        except IgnoredVocabularyError as inst:
            self.assertEqual(inst.model, 'sector')
            self.assertEqual(inst.field, 'vocabulary')
            self.assertEqual(
                inst.message, 'non implemented vocabulary'
            )

        # CASE 5:
        # percentage is wrong:

        # Update Vocabulary obj:
        vocabulary.code = 1
        vocabulary.save()

        sector = iati_factory.SectorFactory()

        # Clear codelist cache (from memory):
        self.parser_203.codelist_cache = {}

        sector_attributes = {
            "code": sector.code,
            "vocabulary": str(vocabulary.code),
            "percentage": '100%'
        }

        sector_XML_element = E(
            'sector',
            **sector_attributes
        )

        try:
            self.parser_203.iati_activities__iati_activity__sector(
                sector_XML_element)
            self.assertFail()
        except FieldValidationError as inst:
            self.assertEqual(inst.model, 'sector')
            self.assertEqual(inst.field, 'percentage')
            self.assertEqual(
                inst.message,
                'percentage value is not valid'
            )

        # CASE 6:
        # All is good:

        # Refresh related object so old one doesn't get assigned:
        sector.refresh_from_db()
        vocabulary.refresh_from_db()

        sector_attributes = {
            "code": sector.code,
            "vocabulary": str(vocabulary.code),
            "percentage": '100',
            "vocabulary-uri": "http://www.google.lt",
        }

        sector_XML_element = E(
            'sector',
            **sector_attributes
        )

        self.parser_203.iati_activities__iati_activity__sector(
            sector_XML_element)

        activity_sector = self.parser_203.get_model(
            'ActivitySector')

        self.assertEqual(
            activity_sector.sector, sector
        )

        self.assertEqual(
            activity_sector.activity, self.activity
        )

        self.assertEqual(
            activity_sector.percentage,
            Decimal(sector_attributes['percentage'])
        )

        self.assertEqual(
            activity_sector.vocabulary_uri,
            sector_attributes['vocabulary-uri']
        )

        self.assertEqual(activity_sector.vocabulary, vocabulary)

        # Saving models is not tested here:
        self.assertEqual(activity_sector.pk, None)


class AidTypeTestCase(TestCase):
    """
    2.03: Added new @vocabulary attributes for elements relating to aid-type
    """

    def setUp(self):

        AidTypeVocabularyFactory(name='OECD DAC')

        # 'Main' XML file for instantiating parser:
        xml_file_attrs = {
            "generated-datetime": datetime.datetime.now().isoformat(),
            "version": '2.03',
        }
        self.iati_203_XML_file = E("iati-activities", **xml_file_attrs)

        dummy_source = synchroniser_factory.DatasetFactory.create(
            name="dataset-2"
        )

        self.parser_203 = ParseManager(
            dataset=dummy_source,
            root=self.iati_203_XML_file,
        ).get_parser()

        self.parser_203.default_lang = "en"

        assert(isinstance(self.parser_203, Parser_203))

        # Version
        current_version = VersionFactory(code='2.03')

        # Related objects:
        self.activity = iati_factory.ActivityFactory.create(
            iati_standard_version=current_version,
            default_aid_type=None,
        )

        self.transaction = TransactionFactory(
            activity=self.activity
        )

        self.parser_203.register_model('Transaction', self.transaction)
        self.parser_203.register_model('Activity', self.activity)

    # TODO: update test with multiple TransactionAidTypes:
    def test_transaction_aid_type(self):
        """
        - Tests if '<aid-type>' xml element is parsed and saved
          correctly with proper attributes and narratives
        - Doesn't test if object is actually saved in the database (the final
          stage), because 'save_all_models()' parser's function is (probably)
          tested separately
        """

        aid_type_attributes = {
            # "code": '1',
        }

        aid_type_XML_element = E(
            'aid-type',
            **aid_type_attributes
        )

        # CASE 1:
        # 'Code' attr is missing:
        try:
            self.parser_203.iati_activities__iati_activity__transaction__aid_type(  # NOQA: E501
                aid_type_XML_element)
            self.assertFail()
        except RequiredFieldError as inst:
            self.assertEqual(inst.model, 'iati-activity/transaction/aid-type')
            self.assertEqual(inst.field, 'code')
            self.assertEqual(inst.message, 'required attribute missing')

        # CASE 2:
        # 'AidType' codelist not found:
        aid_type_attributes = {
            "code": '1',
        }

        aid_type_XML_element = E(
            'aid-type',
            **aid_type_attributes
        )

        try:
            self.parser_203.iati_activities__iati_activity__transaction__aid_type(  # NOQA: E501
                aid_type_XML_element)
            self.assertFail()
        except FieldValidationError as inst:
            self.assertEqual(inst.model, 'transaction/aid-type')
            self.assertEqual(inst.field, 'code')
            self.assertEqual(
                inst.message,
                "not found on the accompanying code list. Note, that custom "
                "AidType Vocabularies currently are not supported"
            )

<<<<<<< HEAD
        # CASE 3:
        # Vocabulary not found:

        # let's create an AidType element (so the parser doesn't complain):
        aid_type = codelist_factory.AidTypeFactory(code='99')

        self.parser_203.codelist_cache = {}

        aid_type_attributes = {
            "code": aid_type.code,
            'vocabulary': '1',
        }

        aid_type_XML_element = E(
            'aid-type',
            **aid_type_attributes
        )

        try:
            self.parser_203.iati_activities__iati_activity__transaction__aid_type(  # NOQA: E501
                aid_type_XML_element)
            self.assertFail()
        except FieldValidationError as inst:
            self.assertEqual(inst.model, 'iati-activity/transaction/aid-type')
            self.assertEqual(inst.field, 'vocabulary')
            self.assertEqual(
                inst.message,
                'not found on the accompanying code list'
            )

        # CASE 4: All is good
=======
        # CASE 3: All is good
>>>>>>> 2b52d1db
        # let's create an AidTypeVocabulary and AidType elements (so the
        # parser doesn't complain):
        aid_type_vocabulary = AidTypeVocabularyFactory(code='3')
        aid_type = codelist_factory.AidTypeFactory(
            code='3',
            vocabulary=aid_type_vocabulary
        )

        # Clear codelist cache (from memory):
        self.parser_203.codelist_cache = {}

        aid_type_attributes = {
            "code": aid_type.code,
            'vocabulary': aid_type_vocabulary.code,
        }

        aid_type_XML_element = E(
            'aid-type',
            **aid_type_attributes
        )

        self.parser_203.iati_activities__iati_activity__transaction__aid_type(  # NOQA: E501
            aid_type_XML_element)

        transaction = self.parser_203.get_model('Transaction')

        transaction_aid_type = self.parser_203.get_model('TransactionAidType')

        self.assertEqual(
            transaction_aid_type.transaction, transaction
        )
        self.assertEqual(
            transaction_aid_type.aid_type, aid_type
        )<|MERGE_RESOLUTION|>--- conflicted
+++ resolved
@@ -1077,41 +1077,7 @@
                 "AidType Vocabularies currently are not supported"
             )
 
-<<<<<<< HEAD
-        # CASE 3:
-        # Vocabulary not found:
-
-        # let's create an AidType element (so the parser doesn't complain):
-        aid_type = codelist_factory.AidTypeFactory(code='99')
-
-        self.parser_203.codelist_cache = {}
-
-        aid_type_attributes = {
-            "code": aid_type.code,
-            'vocabulary': '1',
-        }
-
-        aid_type_XML_element = E(
-            'aid-type',
-            **aid_type_attributes
-        )
-
-        try:
-            self.parser_203.iati_activities__iati_activity__transaction__aid_type(  # NOQA: E501
-                aid_type_XML_element)
-            self.assertFail()
-        except FieldValidationError as inst:
-            self.assertEqual(inst.model, 'iati-activity/transaction/aid-type')
-            self.assertEqual(inst.field, 'vocabulary')
-            self.assertEqual(
-                inst.message,
-                'not found on the accompanying code list'
-            )
-
-        # CASE 4: All is good
-=======
         # CASE 3: All is good
->>>>>>> 2b52d1db
         # let's create an AidTypeVocabulary and AidType elements (so the
         # parser doesn't complain):
         aid_type_vocabulary = AidTypeVocabularyFactory(code='3')
