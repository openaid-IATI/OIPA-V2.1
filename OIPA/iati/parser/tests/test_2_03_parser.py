###########################################################
# Unit tests for new functionality in IATI v. 2.03 parser #
###########################################################

import datetime
from decimal import Decimal

import dateutil.parser
# Runs each test in a transaction and flushes database
from django.test import TestCase
from lxml.builder import E

from iati.factory import iati_factory
from iati.parser.exceptions import (
    FieldValidationError, IgnoredVocabularyError, RequiredFieldError
)
from iati.parser.IATI_2_03 import Parse as Parser_203
from iati.parser.parse_manager import ParseManager
from iati.transaction.factories import TransactionFactory
from iati_codelists.factory import codelist_factory
from iati_codelists.factory.codelist_factory import VersionFactory
from iati_synchroniser.factory import synchroniser_factory
from iati_vocabulary.factory.vocabulary_factory import (
    AidTypeVocabularyFactory, RegionVocabularyFactory, SectorVocabularyFactory,
    TagVocabularyFactory
)


class ActivityParticipatingOrganisationTestCase(TestCase):
    """
    2.03: A new, not-required attribute 'crs-channel-code' was added
    """

    def setUp(self):

        # 'Main' XML file for instantiating parser:
        xml_file_attrs = {
            "generated-datetime": datetime.datetime.now().isoformat(),
            "version": '2.03',
        }
        self.iati_203_XML_file = E("iati-activities", **xml_file_attrs)

        dummy_source = synchroniser_factory.DatasetFactory.create(
            name="dataset-2"
        )

        self.parser_203 = ParseManager(
            dataset=dummy_source,
            root=self.iati_203_XML_file,
        ).get_parser()

        self.parser_203.default_lang = "en"

        assert (isinstance(self.parser_203, Parser_203))

        # Version
        current_version = VersionFactory(code='2.03')

        # Related objects:
        self.organisation_role = codelist_factory.OrganisationRoleFactory(
            code='1'
        )
        self.activity = iati_factory.ActivityFactory.create(
            iati_standard_version=current_version
        )

    def test_participating_organisation_crs_channel_code(self):
        """
        - Tests if 'crs-channel-code' attribute is parsed and added correctly
          for <participating-organisation> object.
        - Doesn't test if object is actually saved in the database (the final
          stage), because 'save_all_models()' parser's function is (probably)
          tested separately
        """

        # 1. Create specific XML elements for test case:
        participating_org_attributes = {
            "role": self.organisation_role.code,
            "activity-id": self.activity.iati_identifier,
            # code is invalid:
            'crs-channel-code': 'xxx'
        }

        participating_org_XML_element = E(
            'participating-org',
            **participating_org_attributes
        )

        # 2. Create ParticipatingOrganisation object:
        test_organisation = iati_factory \
            .ParticipatingOrganisationFactory.create(
                ref="Gd-COH-123-participating-org",
                    activity=self.activity,
             )

        self.parser_203.register_model('Organisation', test_organisation)

        # crs-channel-code is invalid:
        try:
            self.parser_203.iati_activities__iati_activity__participating_org(
                participating_org_XML_element)
            self.assertFail()
        except RequiredFieldError as inst:
            self.assertEqual(inst.message, 'code is invalid')

        # crs-channel-code not found:
        participating_org_attributes['crs-channel-code'] = '123'

        participating_org_XML_element = E(
            'participating-org',
            **participating_org_attributes
        )

        try:
            self.parser_203.iati_activities__iati_activity__participating_org(
                participating_org_XML_element)
            self.assertFail()
        except FieldValidationError as inst:
            self.assertEqual(
                inst.message, 'not found on the accompanying code list'
            )

        # crs-channel-code is correct:
        crs_object_instance = codelist_factory.CRSChannelCodeFactory(
            code='12345'
        )
        participating_org_attributes[
            'crs-channel-code'
        ] = crs_object_instance.code

        participating_org_XML_element = E(
            'participating-org',
            **participating_org_attributes
        )
        self.parser_203.iati_activities__iati_activity__participating_org(
            participating_org_XML_element)

        participating_organisation = self.parser_203.get_model(
            'ActivityParticipatingOrganisation')

        # Check if CRSChannelCode object is assigned to the participating org
        # (model is not yet saved at this point):
        self.assertEqual(
            participating_organisation.crs_channel_code, crs_object_instance
        )

        # Saving models is not tested here:
        self.assertEqual(participating_organisation.pk, None)


class ActivityTagTestCase(TestCase):
    """
    2.03: A new, xml element 'tag' was added for Activity
    """

    def setUp(self):

        # 'Main' XML file for instantiating parser:
        xml_file_attrs = {
            "generated-datetime": datetime.datetime.now().isoformat(),
            "version": '2.03',
        }
        self.iati_203_XML_file = E("iati-activities", **xml_file_attrs)

        dummy_source = synchroniser_factory.DatasetFactory.create(
            name="dataset-2"
        )

        self.parser_203 = ParseManager(
            dataset=dummy_source,
            root=self.iati_203_XML_file,
        ).get_parser()

        self.parser_203.default_lang = "en"

        assert (isinstance(self.parser_203, Parser_203))

        # Version
        current_version = VersionFactory(code='2.03')

        # Related objects:
        self.activity = iati_factory.ActivityFactory.create(
            iati_standard_version=current_version
        )

        self.parser_203.register_model('Activity', self.activity)

    def test_activity_tag(self):
        """
        - Tests if '<tag>' xml element is parsed and saved correctly with
          proper attributes and narratives
        - Doesn't test if object is actually saved in the database (the final
          stage), because 'save_all_models()' parser's function is (probably)
          tested separately
        """

        # Create specific XML elements for test case:
        activity_tag_attributes = {
            # Vocabulary is missing:

            # "vocabulary": '1',
            "code": '1',
            'vocabulary-uri': 'http://example.com/vocab.html',
        }

        activity_tag_XML_element = E(
            'tag',
            **activity_tag_attributes
        )

        # CASE 1:
        # 'vocabulary' attr is missing:
        try:
            self.parser_203.iati_activities__iati_activity__tag(
                activity_tag_XML_element)
            self.assertFail()
        except RequiredFieldError as inst:
            self.assertEqual(inst.field, 'vocabulary')
            self.assertEqual(inst.message, 'required attribute missing')

        # 'code' attr is missing:
        activity_tag_attributes['vocabulary'] = '1'
        activity_tag_attributes.pop('code')

        activity_tag_XML_element = E(
            'tag',
            **activity_tag_attributes
        )

        try:
            self.parser_203.iati_activities__iati_activity__tag(
                activity_tag_XML_element)
            self.assertFail()
        except RequiredFieldError as inst:
            self.assertEqual(inst.field, 'code')
            self.assertEqual(inst.message, 'required attribute missing')

        # CASE 2:
        # such TagVocabulary doesn't exist (is not yet created for our tests)
        # AND it's not 99:
        activity_tag_attributes['vocabulary'] = '88'
        activity_tag_attributes['code'] = '1'

        activity_tag_XML_element = E(
            'tag',
            **activity_tag_attributes
        )

        try:
            self.parser_203.iati_activities__iati_activity__tag(
                activity_tag_XML_element)
            self.assertFail()
        except FieldValidationError as inst:
            self.assertEqual(inst.field, 'vocabulary')
            self.assertEqual(inst.message, 'If a vocabulary is not on the '
                                           'TagVocabulary codelist, then the '
                                           'value of 99 (Reporting '
                                           'Organisation) should be declared')

        # CASE 3:
        # our system is missing such TagVocabulary object (but vocabulary attr
        # is correct (99)):
        activity_tag_attributes['vocabulary'] = '99'
        activity_tag_attributes['code'] = '1'

        activity_tag_XML_element = E(
            'tag',
            **activity_tag_attributes
        )

        try:
            self.parser_203.iati_activities__iati_activity__tag(
                activity_tag_XML_element)
            self.asseritFail()
        except FieldValidationError as inst:
            self.assertEqual(inst.field, 'vocabulary')
            self.assertEqual(inst.message, 'not found on the accompanying '
                                           'code list')

        # CASE 4:
        # Create a Vocabulary and remove vocabulary-uri attr:
        fresh_tag_vicabulary = TagVocabularyFactory(code='99')

        # Clear codelist cache (from memory):
        self.parser_203.codelist_cache = {}

        activity_tag_attributes['vocabulary'] = '99'
        activity_tag_attributes['code'] = '1'
        activity_tag_attributes.pop('vocabulary-uri')

        activity_tag_XML_element = E(
            'tag',
            **activity_tag_attributes
        )

        try:
            self.parser_203.iati_activities__iati_activity__tag(
                activity_tag_XML_element)
            self.assertFail()
        except FieldValidationError as inst:
            # self.assertEqual(inst.field, 'vocabulary-uri')
            self.assertEqual(inst.message, "If a publisher uses a vocabulary "
                                           "of 99 (i.e. ‘Reporting "
                                           "Organisation’), then the "
                                           "@vocabulary-uri attribute should "
                                           "also be used")

        # CASE 5:
        # ALL IS GOOD:
        activity_tag_attributes[
            'vocabulary-uri'
        ] = 'http://example.com/vocab.html'

        activity_tag_XML_element = E(
            'tag',
            **activity_tag_attributes
        )

        self.parser_203.iati_activities__iati_activity__tag(
            activity_tag_XML_element)

        activity_tag = self.parser_203.get_model(
            'ActivityTag')

        # Check if CRSChannelCode object is assigned to the participating org
        # (model is not yet saved at this point):
        self.assertEqual(
            activity_tag.activity, self.activity
        )
        self.assertEqual(
            activity_tag.code, activity_tag_attributes['code']
        )
        self.assertEqual(
            activity_tag.vocabulary, fresh_tag_vicabulary
        )
        self.assertEqual(
            activity_tag.vocabulary_uri,
            activity_tag_attributes['vocabulary-uri']
        )

        # Saving models is not tested here:
        self.assertEqual(activity_tag.pk, None)


class RecipientCountryTestCase(TestCase):
    """
    2.03: 'percentage' attribute must be a decimal number between 0 and 100
    inclusive, WITH NO PERCENTAGE SIGN
    """

    def setUp(self):

        # 'Main' XML file for instantiating parser:
        xml_file_attrs = {
            "generated-datetime": datetime.datetime.now().isoformat(),
            "version": '2.03',
        }
        self.iati_203_XML_file = E("iati-activities", **xml_file_attrs)

        dummy_source = synchroniser_factory.DatasetFactory.create(
            name="dataset-2"
        )

        self.parser_203 = ParseManager(
            dataset=dummy_source,
            root=self.iati_203_XML_file,
        ).get_parser()

        self.parser_203.default_lang = "en"

        assert (isinstance(self.parser_203, Parser_203))

        # Version
        current_version = VersionFactory(code='2.03')

        # Related objects:
        self.activity = iati_factory.ActivityFactory.create(
            iati_standard_version=current_version
        )

        self.parser_203.register_model('Activity', self.activity)

    def test_recipient_country(self):
        """
        - Tests if '<recipient-country>' xml element is parsed and saved
          correctly with proper attributes and narratives
        - Doesn't test if object is actually saved in the database (the final
          stage), because 'save_all_models()' parser's function is (probably)
          tested separately
        """

        recipient_country_attributes = {
            # "code": '1',
            "country": '1',
            "percentage": '50',
        }

        recipient_country_XML_element = E(
            'recipient-country',
            **recipient_country_attributes
        )

        # CASE 1:
        # 'Code' attr is missing:
        try:
            self.parser_203.iati_activities__iati_activity__recipient_country(
                recipient_country_XML_element)
            self.assertFail()
        except RequiredFieldError as inst:
            self.assertEqual(inst.field, 'code')
            self.assertEqual(inst.message, 'required attribute missing')

        # CASE 2:
        # 'Country' attr is missing:

        recipient_country_attributes = {
            "code": '1',
            # "country": '1',
            "percentage": '50',
        }

        recipient_country_XML_element = E(
            'recipient-country',
            **recipient_country_attributes
        )

        try:
            self.parser_203.iati_activities__iati_activity__recipient_country(
                recipient_country_XML_element)
            self.assertFail()
        except FieldValidationError as inst:
            self.assertEqual(inst.field, 'code')
            self.assertEqual(
                inst.message,
                'not found on the accompanying code list'
            )

        # CASE 3:
        # 'percentage' attr is wrong:

        # let's create Country object so parser doesn't complain anymore:
        country = iati_factory.CountryFactory(code='LTU')

        # Clear cache (from memory):
        self.parser_203.codelist_cache = {}

        recipient_country_attributes = {
            "code": country.code,
            "country": '1',
            "percentage": '50%',
        }

        recipient_country_XML_element = E(
            'recipient-country',
            **recipient_country_attributes
        )

        try:
            self.parser_203.iati_activities__iati_activity__recipient_country(
                recipient_country_XML_element)
            self.assertFail()
        except FieldValidationError as inst:
            self.assertEqual(inst.field, 'percentage')
            self.assertEqual(
                inst.message,
                'percentage value is not valid'
            )

        # CASE 4:
        # all is good:

        recipient_country_attributes = {
            "code": country.code,
            "country": '1',
            "percentage": '50',
        }

        recipient_country_XML_element = E(
            'recipient-country',
            **recipient_country_attributes
        )

        self.parser_203.iati_activities__iati_activity__recipient_country(
            recipient_country_XML_element)

        recipient_country = self.parser_203.get_model(
            'ActivityRecipientCountry')

        # check if everything's saved:

        self.assertEqual(
            recipient_country.country, country
        )
        self.assertEqual(
            recipient_country.activity, self.activity
        )
        self.assertEqual(
            recipient_country.percentage,
            Decimal(recipient_country_attributes['percentage'])
        )

        # Saving models is not tested here:
        self.assertEqual(recipient_country.pk, None)


class RecipientRegionTestCase(TestCase):
    """
    2.03: 'percentage' attribute must be a decimal number between 0 and 100
    inclusive, WITH NO PERCENTAGE SIGN
    """

    def setUp(self):

        # 'Main' XML file for instantiating parser:
        xml_file_attrs = {
            "generated-datetime": datetime.datetime.now().isoformat(),
            "version": '2.03',
        }
        self.iati_203_XML_file = E("iati-activities", **xml_file_attrs)

        dummy_source = synchroniser_factory.DatasetFactory.create(
            name="dataset-2"
        )

        self.parser_203 = ParseManager(
            dataset=dummy_source,
            root=self.iati_203_XML_file,
        ).get_parser()

        self.parser_203.default_lang = "en"

        assert (isinstance(self.parser_203, Parser_203))

        # Version
        current_version = VersionFactory(code='2.03')

        # Related objects:
        self.activity = iati_factory.ActivityFactory.create(
            iati_standard_version=current_version
        )

        self.parser_203.register_model('Activity', self.activity)

    def test_recipient_region(self):
        """
        - Tests if '<recipient-region>' xml element is parsed and saved
          correctly with proper attributes and narratives
        - Doesn't test if object is actually saved in the database (the final
          stage), because 'save_all_models()' parser's function is (probably)
          tested separately
        """

        recipient_region_attributes = {
            # "code": '1',
        }

        recipient_region_XML_element = E(
            'recipient-region',
            **recipient_region_attributes
        )

        # CASE 1:
        # 'Code' attr is missing:
        try:
            self.parser_203.iati_activities__iati_activity__recipient_region(
                recipient_region_XML_element)
            self.assertFail()
        except RequiredFieldError as inst:
            self.assertEqual(inst.model, 'recipient-region')
            self.assertEqual(inst.field, 'code')
            self.assertEqual(inst.message, 'code is unspecified or invalid')

        # CASE 2:
        # Vocabulary not found:

        recipient_region_attributes = {
            "code": '222',
        }

        recipient_region_XML_element = E(
            'recipient-region',
            **recipient_region_attributes
        )

        try:
            self.parser_203.iati_activities__iati_activity__recipient_region(
                recipient_region_XML_element)
            self.assertFail()
        except RequiredFieldError as inst:
            self.assertEqual(inst.model, 'recipient-region')
            self.assertEqual(inst.field, 'vocabulary')
            self.assertEqual(
                inst.message, 'not found on the accompanying code list'
            )

        # CASE 3:
        # Region not found (when code attr == 1):

        # Create Vocabulary obj:
        vocabulary = RegionVocabularyFactory(code=1)

        # Clear codelist cache (from memory):
        self.parser_203.codelist_cache = {}

        recipient_region_attributes = {
            "code": '1',
            "vocabulary": str(vocabulary.code),
        }

        recipient_region_XML_element = E(
            'recipient-region',
            **recipient_region_attributes
        )

        try:
            self.parser_203.iati_activities__iati_activity__recipient_region(
                recipient_region_XML_element)
            self.assertFail()
        except FieldValidationError as inst:
            self.assertEqual(inst.model, 'recipient-region')
            self.assertEqual(inst.field, 'code')
            self.assertEqual(
                inst.message,
                "not found on the accompanying code list"
            )

        # CASE 4:
        # Region not found (when code attr is differnt):

        # Update Vocabulary obj:
        vocabulary.code = 222
        vocabulary.save()

        # Clear codelist cache (from memory):
        self.parser_203.codelist_cache = {}

        recipient_region_attributes = {
            "code": '1',
            "vocabulary": str(vocabulary.code),
        }

        recipient_region_XML_element = E(
            'recipient-region',
            **recipient_region_attributes
        )

        try:
            self.parser_203.iati_activities__iati_activity__recipient_region(
                recipient_region_XML_element)
            self.assertFail()
        except IgnoredVocabularyError as inst:
            self.assertEqual(inst.model, 'recipient-region')
            self.assertEqual(inst.field, 'code')
            self.assertEqual(
                inst.message, 'code is unspecified or invalid'
            )

        # CASE 5:
        # percentage is wrong:

        # Update Vocabulary obj:
        vocabulary.code = 1
        vocabulary.save()

        # Create Region obj:
        region = iati_factory.RegionFactory()

        # Clear codelist cache (from memory):
        self.parser_203.codelist_cache = {}

        recipient_region_attributes = {
            "code": region.code,
            "vocabulary": str(vocabulary.code),
            "percentage": '100%'
        }

        recipient_region_XML_element = E(
            'recipient-region',
            **recipient_region_attributes
        )

        try:
            self.parser_203.iati_activities__iati_activity__recipient_region(
                recipient_region_XML_element)
            self.assertFail()
        except FieldValidationError as inst:
            # self.assertEqual(inst.field, 'percentage')
            self.assertEqual(
                inst.message,
                'percentage value is not valid'
            )

        # CASE 6:
        # All is good:

        # Refresh related object so old one doesn't get assigned:
        vocabulary.refresh_from_db()

        recipient_region_attributes = {
            "code": region.code,
            "vocabulary": str(vocabulary.code),
            "percentage": '100',
            "vocabulary-uri": "http://www.google.lt",
        }

        recipient_region_XML_element = E(
            'recipient-region',
            **recipient_region_attributes
        )

        self.parser_203.iati_activities__iati_activity__recipient_region(
            recipient_region_XML_element)

        recipient_region = self.parser_203.get_model(
            'ActivityRecipientRegion')

        self.assertEqual(
            recipient_region.region, region
        )

        self.assertEqual(
            recipient_region.activity, self.activity
        )

        self.assertEqual(
            recipient_region.percentage,
            Decimal(recipient_region_attributes['percentage'])
        )

        self.assertEqual(
            recipient_region.vocabulary_uri,
            recipient_region_attributes['vocabulary-uri']
        )

        self.assertEqual(recipient_region.vocabulary, vocabulary)

        # Saving models is not tested here:
        self.assertEqual(recipient_region.pk, None)


class ActivitySectorTestCase(TestCase):
    """
    2.03: 'percentage' attribute must be a decimal number between 0 and 100
    inclusive, WITH NO PERCENTAGE SIGN
    """

    def setUp(self):

        # 'Main' XML file for instantiating parser:
        xml_file_attrs = {
            "generated-datetime": datetime.datetime.now().isoformat(),
            "version": '2.03',
        }
        self.iati_203_XML_file = E("iati-activities", **xml_file_attrs)

        dummy_source = synchroniser_factory.DatasetFactory.create(
            name="dataset-2"
        )

        self.parser_203 = ParseManager(
            dataset=dummy_source,
            root=self.iati_203_XML_file,
        ).get_parser()

        self.parser_203.default_lang = "en"

        assert (isinstance(self.parser_203, Parser_203))

        # Version
        current_version = VersionFactory(code='2.03')

        # Related objects:
        self.activity = iati_factory.ActivityFactory.create(
            iati_standard_version=current_version
        )

        self.parser_203.register_model('Activity', self.activity)

    def test_activity_sector(self):
        """
        - Tests if '<sector>' xml element is parsed and saved
          correctly with proper attributes and narratives
        - Doesn't test if object is actually saved in the database (the final
          stage), because 'save_all_models()' parser's function is (probably)
          tested separately
        """

        sector_attributes = {
            # "code": '1',
        }

        sector_XML_element = E(
            'sector',
            **sector_attributes
        )

        # CASE 1:
        # 'Code' attr is missing:
        try:
            self.parser_203.iati_activities__iati_activity__sector(
                sector_XML_element)
            self.assertFail()
        except RequiredFieldError as inst:
            self.assertEqual(inst.model, 'sector')
            self.assertEqual(inst.field, 'code')
            self.assertEqual(inst.message, 'required attribute missing')

        # CASE 2:
        # Vocabulary not found:

        sector_attributes = {
            "code": '1',
            "vocabulary": '222',
        }

        sector_XML_element = E(
            'sector',
            **sector_attributes
        )

        try:
            self.parser_203.iati_activities__iati_activity__sector(
                sector_XML_element)
            self.assertFail()
        except FieldValidationError as inst:
            self.assertEqual(inst.model, 'sector')
            self.assertEqual(inst.field, 'vocabulary')
            self.assertEqual(
                inst.message,
                "not found on the accompanying code list"
            )

        # CASE 3:
        # Region not found (when code attr == 1):

        # Create Vocabulary obj:
        vocabulary = SectorVocabularyFactory(code=1)

        # Clear codelist cache (from memory):
        self.parser_203.codelist_cache = {}

        # Clear codelist cache (from memory):
        self.parser_203.codelist_cache = {}

        sector_attributes = {
            "code": '1',
            "vocabulary": str(vocabulary.code),
        }

        sector_XML_element = E(
            'sector',
            **sector_attributes
        )

        try:
            self.parser_203.iati_activities__iati_activity__sector(
                sector_XML_element)
            self.assertFail()
        except FieldValidationError as inst:
            self.assertEqual(inst.model, 'sector')
            self.assertEqual(inst.field, 'code')
            self.assertEqual(
                inst.message,
                "not found on the accompanying code list"
            )

        # CASE 4:
        # Sector not found (when code attr is differnt):

        # Update Vocabulary obj:
        vocabulary.code = 222
        vocabulary.save()

        # Clear codelist cache (from memory):
        self.parser_203.codelist_cache = {}

        sector_attributes = {
            "code": '1',
            "vocabulary": str(vocabulary.code),
        }

        sector_XML_element = E(
            'sector',
            **sector_attributes
        )

        try:
            self.parser_203.iati_activities__iati_activity__sector(
                sector_XML_element)
            self.assertFail()
        except IgnoredVocabularyError as inst:
            self.assertEqual(inst.model, 'sector')
            self.assertEqual(inst.field, 'vocabulary')
            self.assertEqual(
                inst.message, 'non implemented vocabulary'
            )

        # CASE 5:
        # percentage is wrong:

        # Update Vocabulary obj:
        vocabulary.code = 1
        vocabulary.save()

        sector = iati_factory.SectorFactory()

        # Clear codelist cache (from memory):
        self.parser_203.codelist_cache = {}

        sector_attributes = {
            "code": sector.code,
            "vocabulary": str(vocabulary.code),
            "percentage": '100%'
        }

        sector_XML_element = E(
            'sector',
            **sector_attributes
        )

        try:
            self.parser_203.iati_activities__iati_activity__sector(
                sector_XML_element)
            self.assertFail()
        except FieldValidationError as inst:
            self.assertEqual(inst.model, 'sector')
            self.assertEqual(inst.field, 'percentage')
            self.assertEqual(
                inst.message,
                'percentage value is not valid'
            )

        # CASE 6:
        # All is good:

        # Refresh related object so old one doesn't get assigned:
        sector.refresh_from_db()
        vocabulary.refresh_from_db()

        sector_attributes = {
            "code": sector.code,
            "vocabulary": str(vocabulary.code),
            "percentage": '100',
            "vocabulary-uri": "http://www.google.lt",
        }

        sector_XML_element = E(
            'sector',
            **sector_attributes
        )

        self.parser_203.iati_activities__iati_activity__sector(
            sector_XML_element)

        activity_sector = self.parser_203.get_model(
            'ActivitySector')

        self.assertEqual(
            activity_sector.sector, sector
        )

        self.assertEqual(
            activity_sector.activity, self.activity
        )

        self.assertEqual(
            activity_sector.percentage,
            Decimal(sector_attributes['percentage'])
        )

        self.assertEqual(
            activity_sector.vocabulary_uri,
            sector_attributes['vocabulary-uri']
        )

        self.assertEqual(activity_sector.vocabulary, vocabulary)

        # Saving models is not tested here:
        self.assertEqual(activity_sector.pk, None)


class AidTypeTestCase(TestCase):
    """
    2.03: Added new @vocabulary attributes for elements relating to aid-type
    """

    def setUp(self):

        AidTypeVocabularyFactory(name='OECD DAC')

        # 'Main' XML file for instantiating parser:
        xml_file_attrs = {
            "generated-datetime": datetime.datetime.now().isoformat(),
            "version": '2.03',
        }
        self.iati_203_XML_file = E("iati-activities", **xml_file_attrs)

        dummy_source = synchroniser_factory.DatasetFactory.create(
            name="dataset-2"
        )

        self.parser_203 = ParseManager(
            dataset=dummy_source,
            root=self.iati_203_XML_file,
        ).get_parser()

        self.parser_203.default_lang = "en"

        assert (isinstance(self.parser_203, Parser_203))

        # Version
        current_version = VersionFactory(code='2.03')

        # Related objects:
        self.activity = iati_factory.ActivityFactory.create(
            iati_standard_version=current_version,
            default_aid_type=None,
        )

        self.transaction = TransactionFactory(
            activity=self.activity
        )

        self.parser_203.register_model('Transaction', self.transaction)
        self.parser_203.register_model('Activity', self.activity)

    def test_transaction_aid_type(self):
        """
        - Tests if '<aid-type>' xml element is parsed and saved
          correctly with proper attributes and narratives
        - Doesn't test if object is actually saved in the database (the final
          stage), because 'save_all_models()' parser's function is (probably)
          tested separately
        """

        aid_type_attributes = {
            # "code": '1',
        }

        aid_type_XML_element = E(
            'aid-type',
            **aid_type_attributes
        )

        # CASE 1:
        # 'Code' attr is missing:
        try:
            self.parser_203.\
                iati_activities__iati_activity__transaction__aid_type(
                # NOQA: E501
                aid_type_XML_element)
            self.assertFail()
        except RequiredFieldError as inst:
            self.assertEqual(inst.model, 'iati-activity/transaction/aid-type')
            self.assertEqual(inst.field, 'code')
            self.assertEqual(inst.message, 'required attribute missing')

        # CASE 2:
        # 'AidType' codelist not found:
        aid_type_attributes = {
            "code": '1',
        }

        aid_type_XML_element = E(
            'aid-type',
            **aid_type_attributes
        )

        try:
            self.parser_203.\
                iati_activities__iati_activity__transaction__aid_type(
                # NOQA: E501
                aid_type_XML_element)
            self.assertFail()
        except FieldValidationError as inst:
            self.assertEqual(inst.model, 'transaction/aid-type')
            self.assertEqual(inst.field, 'code')
            self.assertEqual(
                inst.message,
                "not found on the accompanying code list. Note, that custom "
                "AidType Vocabularies currently are not supported"
            )

        # CASE 3: All is good
        # let's create an AidTypeVocabulary and AidType elements (so the
        # parser doesn't complain):
        aid_type_vocabulary = AidTypeVocabularyFactory(code='3')
        aid_type = codelist_factory.AidTypeFactory(
            code='3',
            vocabulary=aid_type_vocabulary
        )

        # Clear codelist cache (from memory):
        self.parser_203.codelist_cache = {}

        aid_type_attributes = {
            "code": aid_type.code,
            'vocabulary': aid_type_vocabulary.code,
        }

        aid_type_XML_element = E(
            'aid-type',
            **aid_type_attributes
        )

        self.parser_203.iati_activities__iati_activity__transaction__aid_type(
            # NOQA: E501
            aid_type_XML_element)

        transaction = self.parser_203.get_model('Transaction')

        transaction_aid_type = self.parser_203.get_model('TransactionAidType')

        self.assertEqual(
            transaction_aid_type.transaction, transaction
        )
        self.assertEqual(
            transaction_aid_type.aid_type, aid_type
        )


<<<<<<< HEAD
class ActivityDefaultAidTypeTestCase(TestCase):
    """
    2.03: 'The default-aid-type' element can be reported multiple times within
    an iati-activity element. The 'code' attribute definition was updated.
    The 'vocabulary' attribute was added.
    """
=======
class ActivityDocumentLinkDescriptionTestCase(TestCase):
    '''
    2.03: The optional description element of a document-link element was
    added.
    '''

>>>>>>> 668e201d
    def setUp(self):
        # 'Main' XML file for instantiating parser:
        xml_file_attrs = {
            "generated-datetime": datetime.datetime.now().isoformat(),
            "version": '2.03',
        }
        self.iati_203_XML_file = E("iati-activities", **xml_file_attrs)

        dummy_source = synchroniser_factory.DatasetFactory.create()

        self.parser_203 = ParseManager(
            dataset=dummy_source,
            root=self.iati_203_XML_file,
        ).get_parser()

        # Version
        current_version = VersionFactory(code='2.03')

        # Related objects:
        self.activity = iati_factory.ActivityFactory.create(
            iati_standard_version=current_version
        )
<<<<<<< HEAD
        self.parser_203.register_model('Activity', self.activity)

    def test_activity_default_aid_type(self):

        # 1) code attribute is missing:
        activity_default_aid_type_attrs = {
            # 'code': 'A01',
            'vocabulary': '1',
        }

        activity_default_aid_type_XML_element = E(
            'default-aid-type',
            **activity_default_aid_type_attrs
        )

        try:
            self.parser_203.\
                iati_activities__iati_activity__default_aid_type(
                    activity_default_aid_type_XML_element
                )
            self.assertFail()
        except RequiredFieldError as inst:
            self.assertEqual(inst.field, 'code')
            self.assertEqual(inst.message, 'required attribute missing')

        # let's create DEFAULT AidTypeVocabulary:

        default_aid_type_vocabulary = AidTypeVocabularyFactory(
            code='1',
            name='OECD DAC',
        )

        # 2) case with custom (currently not supported) AidTypeVocabulary
        # codelist:
        activity_default_aid_type_attrs = {
            'code': 'A01',
            'vocabulary': '4',  # this is custom vocabulary
        }

        activity_default_aid_type_XML_element = E(
            'default-aid-type',
            **activity_default_aid_type_attrs
        )

        try:
            self.parser_203.\
                iati_activities__iati_activity__default_aid_type(
                    activity_default_aid_type_XML_element
                )
            self.assertFail()
        except FieldValidationError as inst:
            self.assertEqual(inst.field, 'code')
            self.assertEqual(
                inst.message,
                'not found on the accompanying AidTypeVocabulary code list. '
                'Note, that custom AidType Vocabularies currently are not '
                'supported'
            )

        # 3) case with invalid code from default AidTypeVocabulary:
        activity_default_aid_type_attrs = {
            'code': '2',  # this is invalid code
            'vocabulary': '1',
        }

        activity_default_aid_type_XML_element = E(
            'default-aid-type',
            **activity_default_aid_type_attrs
        )

        try:
            self.parser_203.\
                iati_activities__iati_activity__default_aid_type(
                    activity_default_aid_type_XML_element
                )
            self.assertFail()
        except FieldValidationError as inst:
            self.assertEqual(inst.field, 'code')
            self.assertEqual(
                inst.message,
                'not found on the accompanying AidType code list. '
                'Note, that custom AidType Vocabularies currently are not '
                'supported'
            )

        # 4) all is good:
        # create default AidType codelist entry:
        first_default_aid_type = codelist_factory.AidTypeFactory(
            vocabulary=default_aid_type_vocabulary,
            code='H02'
        )

        activity_default_aid_type_attrs = {
            'code': 'H02',
            'vocabulary': '1',
        }

        activity_default_aid_type_XML_element = E(
            'default-aid-type',
            **activity_default_aid_type_attrs
        )

        self.parser_203.\
            iati_activities__iati_activity__default_aid_type(
                activity_default_aid_type_XML_element
            )

        activity_default_aid_type = self.parser_203.get_model(
            'ActivityDefaultAidType'
        )

        self.assertEqual(activity_default_aid_type.activity, self.activity)
        self.assertEqual(
            activity_default_aid_type.aid_type,
            first_default_aid_type
        )

        # 5) multiple default_aid_types for activity:

        # create 2nd default AidType codelist entry:
        second_default_aid_type = codelist_factory.AidTypeFactory(
            vocabulary=default_aid_type_vocabulary,
            code='H03'
        )

        activity_default_aid_type_attrs = {
            'code': 'H03',
            'vocabulary': '1',
        }

        activity_default_aid_type_XML_element = E(
            'default-aid-type',
            **activity_default_aid_type_attrs
        )

        self.parser_203.\
            iati_activities__iati_activity__default_aid_type(
                activity_default_aid_type_XML_element
            )

        self.activity.refresh_from_db()

        # all unassigned FK relationships are assigned here:
        self.parser_203.save_all_models()

        # Test if multiple default_aid_types are assigned for Activity:
        self.assertEqual(self.activity.default_aid_types.count(), 2)

        self.assertEqual(
            self.activity.default_aid_types.first().aid_type,
            first_default_aid_type,
        )
        self.assertEqual(
            self.activity.default_aid_types.last().aid_type,
            second_default_aid_type
=======
        self.document_link = iati_factory.DocumentLinkFactory. \
            create(url='http://someuri.com')

        self.parser_203.register_model('DocumentLink', self.document_link)

    def test_activity_document_link_description(self):
        '''test if <description> element for Activity's <document-limk> element
        is parsed and saved correctly
        '''

        document_link_description_attrs = {}

        result_document_link_XML_element = E(
            'description',
            **document_link_description_attrs
        )

        self.parser_203.\
            iati_activities__iati_activity__document_link__description(
                result_document_link_XML_element
            )

        document_link_description = self.parser_203.get_model(
            'DocumentLinkDescription'
        )

        self.assertEqual(
            document_link_description.document_link,
            self.document_link
>>>>>>> 668e201d
        )


class ActivityResultDocumentLinkTestCase(TestCase):
    '''
    2.03: Added new (optional) <document-link> element for <result>
    element
    '''
    def setUp(self):
        # 'Main' XML file for instantiating parser:
        xml_file_attrs = {
            "generated-datetime": datetime.datetime.now().isoformat(),
            "version": '2.03',
        }
        self.iati_203_XML_file = E("iati-activities", **xml_file_attrs)

        dummy_source = synchroniser_factory.DatasetFactory.create()

        self.parser_203 = ParseManager(
            dataset=dummy_source,
            root=self.iati_203_XML_file,
        ).get_parser()

        # Version
        current_version = VersionFactory(code='2.03')

        # Related objects:
        self.activity = iati_factory.ActivityFactory.create(
            iati_standard_version=current_version
        )
        self.result = iati_factory.ResultFactory.create()

        self.parser_203.register_model('Activity', self.activity)
        self.parser_203.register_model('Result', self.result)

    def test_activity_result_document_link(self):
        """
        - Tests if '<result_document_link>' xml element is parsed and saved
          correctly with proper attributes.
        - Doesn't test if object is actually saved in the database (the final
          stage), because 'save_all_models()' parser's function is (probably)
          tested separately
        """

        # Case 1:
        #  'url is missing'

        result_document_link_attr = {
            # url = 'missing'

            "format": 'something'

            # 'format_code' will be got in the function

        }
        result_document_link_XML_element = E(
            'document_link',
            **result_document_link_attr
        )

        try:
            self.parser_203.\
                iati_activities__iati_activity__result__document_link(
                    result_document_link_XML_element)
            self.assertFail()
        except RequiredFieldError as inst:
            self.assertEqual(inst.field, 'url')
            self.assertEqual(inst.message, 'required attribute missing')

        # Case 2:
        # 'file_format' is missing

        result_document_link_attr = {
            "url": 'www.google.com'

            # "format":
            # 'format_code' will be got in the function

        }
        result_document_link_XML_element = E(
            'document-link',
            **result_document_link_attr
        )
        try:
            self.parser_203.\
                iati_activities__iati_activity__result__document_link(
                    result_document_link_XML_element
                )
            self.assertFail()
        except RequiredFieldError as inst:
            self.assertEqual(inst.field, 'format')
            self.assertEqual(inst.message, 'required attribute missing')

        # Case 3;
        # 'file_format_code' is missing

        result_document_link_attr = {
            "url": 'www.google.com',
            "format": 'something',
            # 'format_code will be got in the function

        }
        result_document_link_XML_element = E(
            'document-link',
            **result_document_link_attr
        )
        try:
            self.parser_203.\
                iati_activities__iati_activity__result__document_link(
                    result_document_link_XML_element
                )
            self.assertFail()
        except FieldValidationError as inst:
            self.assertEqual(inst.field, 'format')
            self.assertEqual(inst.message, 'not found on the accompanying '
                                           'code list')

        # Case 4;
        # all is good

        # dummy document-link object
        dummy_file_format = codelist_factory.\
            FileFormatFactory(code='application/pdf')

        dummy_document_link = iati_factory.\
            DocumentLinkFactory(url='http://aasamannepal.org.np/')

        self.parser_203.codelist_cache = {}

        result_document_link_attr = {
            "url": dummy_document_link.url,
            "format": dummy_file_format.code

        }
        result_document_link_XML_element = E(
            'document-link',
            **result_document_link_attr
        )

        self.parser_203 \
            .iati_activities__iati_activity__result__document_link(
                result_document_link_XML_element
            )

        document_link = self.parser_203.get_model('DocumentLink')

        # checking if everything is saved

        self.assertEqual(document_link.url, dummy_document_link.url)
        self.assertEqual(document_link.file_format,
                         dummy_document_link.file_format)
        self.assertEqual(document_link.activity, self.activity)
        self.assertEqual(document_link.result, self.result)


class ActivityResultDocumentLinkTitleTestCase(TestCase):
    '''
    2.03: Added new (optional) <document-link> element for <result>
    element
    '''

    def setUp(self):
        # 'Main' XML file for instantiating parser:
        xml_file_attrs = {
            "generated-datetime": datetime.datetime.now().isoformat(),
            "version": '2.03',
        }
        self.iati_203_XML_file = E("iati-activities", **xml_file_attrs)

        dummy_source = synchroniser_factory.DatasetFactory.create(
            name="dataset-2"
        )

        self.parser_203 = ParseManager(
            dataset=dummy_source,
            root=self.iati_203_XML_file,
        ).get_parser()

        # Version
        current_version = VersionFactory(code='2.03')

        # Related objects:
        self.activity = iati_factory.ActivityFactory.create(
            iati_standard_version=current_version
        )
        self.document_link = iati_factory.DocumentLinkFactory. \
            create(url='http://someuri.com')

        self.parser_203.register_model('DocumentLink', self.document_link)

    def test_activity_result_document_link_title(self):
        '''
        Test if title attribute in <document_link> XML element is correctly
        saved.
        '''

        dummy_file_format = codelist_factory. \
            FileFormatFactory(code='application/pdf')

        dummy_document_link = iati_factory. \
            DocumentLinkFactory(url='http://aasamannepal.org.np/')

        self.parser_203.codelist_cache = {}

        result_document_link_attr = {
            "url": dummy_document_link.url,
            "format": dummy_file_format.code

        }
        result_document_link_XML_element = E(
            'document-link',
            **result_document_link_attr
        )
        self.parser_203 \
            .iati_activities__iati_activity__result__document_link__title(
                result_document_link_XML_element)
        document_link_title = self.parser_203.get_model(
            'DocumentLinkTitle')

        self.assertEqual(self.document_link,
                         document_link_title.document_link)


class ActivityResultDocumentLinkCategoryTestCase(TestCase):
    """
    2.03: Added  (optional) <category> element of a <document-link> in a
    <result> element.
    """

    def setUp(self):
        # 'Main' XML file for instantiating parser:
        xml_file_attrs = {
            "generated-datetime": datetime.datetime.now().isoformat(),
            "version": '2.03',
        }
        self.iati_203_XML_file = E("iati-activities", **xml_file_attrs)

        dummy_source = synchroniser_factory.DatasetFactory.create()

        self.parser_203 = ParseManager(
            dataset=dummy_source,
            root=self.iati_203_XML_file,
        ).get_parser()

        # Related objects:
        self.document_link = iati_factory.DocumentLinkFactory.create()

        self.parser_203.register_model(
            'DocumentLink', self.document_link
        )

    def test_activity_result_document_link_document_category(self):

        """
        Test if <document_link> attribute in <documen_link_category> XML
        element is correctly saved.
        """

        # case 1: when code is missing

        document_link_category_attr = {
            # 'code': 'A04'

        }

        document_link_category_XML_element = E(
            'document-link-category',
            **document_link_category_attr
        )
        try:
            self.parser_203.iati_activities__iati_activity__result__document_link__category(  # NOQA: E501
                document_link_category_XML_element
            )
        except RequiredFieldError as inst:
            self.assertEqual(inst.field, 'code')
            self.assertEqual(inst.message,
                             'required attribute missing')

        # case 2: when category cannot be retrieved using the given code
        document_link_category_attr = {
            'code': 'A04'

        }

        document_link_category_XML_element = E(
            'document-category',
            **document_link_category_attr
        )
        try:
            self.parser_203.iati_activities__iati_activity__result__document_link__category(  # NOQA: E501
                document_link_category_XML_element
            )
        except FieldValidationError as inst:
            self.assertEqual(inst.field, 'code')
            self.assertEqual(inst.message, 'not found on the accompanying '
                                           'codelist')

        # case:  when all is good

        # Let's create dummy document_category
        document_category = codelist_factory.DocumentCategoryFactory(
            code='A04'
        )
        document_link_category_attr = {
            'code': document_category.code

        }

        document_link_category_XML_element = E(
            'document-link-category',
            **document_link_category_attr
        )

        self.parser_203.codelist_cache = {}

        self.parser_203\
            .iati_activities__iati_activity__result__document_link__category(
                document_link_category_XML_element
            )
        # get DocumentLinkCategory

        document_link_category = self.parser_203.get_model(
            'DocumentLinkCategory')

        self.assertEqual(document_link_category.document_link, self.
                         document_link)
        self.assertEqual(document_link_category.category, document_category)


class ActivityResultDocumentLinkDocumentDateTestCase(TestCase):
    '''
    2.03: Added new (optional) <document-link> element for <result>
    element
    '''

    def setUp(self):
        # 'Main' XML file for instantiating parser:
        xml_file_attrs = {
            "generated-datetime": datetime.datetime.now().isoformat(),
            "version": '2.03',
        }
        self.iati_203_XML_file = E("iati-activities", **xml_file_attrs)

        dummy_source = synchroniser_factory.DatasetFactory.create()

        self.parser_203 = ParseManager(
            dataset=dummy_source,
            root=self.iati_203_XML_file,
        ).get_parser()

        self.document_link = iati_factory.DocumentLinkFactory. \
            create(url='http://someuri.com')

        self.parser_203.register_model('DocumentLink', self.document_link)

    def test_activity_result_document_link_document_date(self):
        '''
        Test if iso-date attribute in <document_link> XML element is
        correctly saved.
        '''

        # case 1: 'iso-date' is missing

        document_date_attr = {
            # "iso-date": '25116600000'

        }
        document_date_XML_element = E(
            'document-date',
            **document_date_attr
        )

        try:
            self.date = self.parser_203 \
                 .iati_activities__iati_activity__result__document_link__document_date(  # NOQA: E501

                document_date_XML_element

            )
        except RequiredFieldError as inst:
            self.assertEqual(inst.field, 'iso-date')
            self.assertEqual(inst.message, 'required attribute missing')

        # case 2 : 'iso-date' is not valid
        document_date_attr = {

            "iso-date": '25116600000'

        }
        document_date_XML_element = E(
            'document-date',
            **document_date_attr
        )

        try:
            self.parser_203.iati_activities__iati_activity__result__document_link__document_date(  # NOQA: E501
                document_date_XML_element
            )
        except RequiredFieldError as inst:
            self.assertEqual(inst.field, 'iso-date')
            self.assertEqual(inst.message, 'Unspecified or invalid. Date '
                                           'should be of type xml:date.')

        # case 3: 'iso-date' is not in correct range
        document_date_attr = {

            "iso-date": '18200915'

        }
        document_date_XML_element = E(
            'document-date',
            **document_date_attr
        )
        try:
            self.parser_203.iati_activities__iati_activity__result__document_link__document_date(  # NOQA: E501
                document_date_XML_element
            )
        except FieldValidationError as inst:
            self.assertEqual(inst.field, 'iso-date')
            self.assertEqual(inst.message, 'iso-date not of type xsd:date')

        # all is good
        document_date_attr = {

            "iso-date": '2011-05-06'  # this is acceptable  iso-date

        }
        document_date_XML_element = E(
            'document-date',
            **document_date_attr
        )
        self.parser_203\
            .iati_activities__iati_activity__result__document_link__document_date(  # NOQA: E501
            document_date_XML_element
        )

        # Let's test date is saved

        date = dateutil.parser.parse('2011-05-06', ignoretz=True)

        document_link = self.parser_203.get_model('DocumentLink')
        self.assertEqual(date, document_link.iso_date)


class ActivityResultDocumentLinkLanguageTestCase(TestCase):
    '''
    2.03: Added new (optional) <document-link> element for <result>
    element
    '''

    def setUp(self):
        # 'Main' XML file for instantiating parser:
        xml_file_attrs = {
            "generated-datetime": datetime.datetime.now().isoformat(),
            "version": '2.03',
        }
        self.iati_203_XML_file = E("iati-activities", **xml_file_attrs)

        dummy_source = synchroniser_factory.DatasetFactory.create()

        self.parser_203 = ParseManager(
            dataset=dummy_source,
            root=self.iati_203_XML_file,
        ).get_parser()

        self.document_link = iati_factory.DocumentLinkFactory. \
            create(url='http://someuri.com')

        self.parser_203.register_model('DocumentLink', self.document_link)

    def test_activity_result_document_link_language(self):
        '''
        Test if language attribute in <document_link_language> XML element is
        correctly saved.
        '''

        # case 1: 'code' is missing

        document_language_attr = {
            # "code": 'en'

        }
        document_language_XML_element = E(
            'document-date',
            **document_language_attr
        )

        try:
            self.date = self.parser_203 \
                 .iati_activities__iati_activity__result__document_link__language(  # NOQA: E501

                document_language_XML_element

            )
        except RequiredFieldError as inst:
            self.assertEqual(inst.field, 'code')
            self.assertEqual(inst.message, 'required attribute missing')

        # case 2: 'language' is not found
        document_language_attr = {

            "code": 'ab'

        }
        document_language_XML_element = E(
            'document-language',
            **document_language_attr
        )
        try:
            self.parser_203.iati_activities__iati_activity__result__document_link__language(  # NOQA: E501
                document_language_XML_element
            )
        except FieldValidationError as inst:
            self.assertEqual(inst.field, 'code')
            self.assertEqual(inst.message,
                             'not found on the accompanying code list')

        # all is good
        language = codelist_factory.LanguageFactory()  # dummy language object
        document_language_attr = {

            "code": language.code

        }
        document_language_XML_element = E(
            'document-language',
            **document_language_attr
        )
        self.parser_203\
            .iati_activities__iati_activity__result__document_link__language(
                document_language_XML_element
            )

        # Let's test language is saved

        document_link = self.parser_203.get_model('DocumentLink')
        document_link_language = self.parser_203.get_model(
            'DocumentLinkLanguage')
        self.assertEqual(document_link, document_link_language.document_link)
        self.assertEqual(language, document_link_language.language)


class ActivityResultDocumentLinkDescriptionTestCase(TestCase):
    '''
    2.03: The optional <description> element of a <document-link> element was
    added.
    '''

    def setUp(self):
        # 'Main' XML file for instantiating parser:
        xml_file_attrs = {
            "generated-datetime": datetime.datetime.now().isoformat(),
            "version": '2.03',
        }
        self.iati_203_XML_file = E("iati-activities", **xml_file_attrs)

        dummy_source = synchroniser_factory.DatasetFactory.create()

        self.parser_203 = ParseManager(
            dataset=dummy_source,
            root=self.iati_203_XML_file,
        ).get_parser()
        self.document_link = iati_factory.DocumentLinkFactory. \
            create(url='http://someuri.com')

        self.parser_203.register_model('DocumentLink', self.document_link)

    def test_activity_result_document_link_description(self):
        '''test if <description> element for Result's <document-link> element
        is parsed and saved correctly
        '''

        document_link_description_attrs = {}

        result_document_link_XML_element = E(
            'description',
            **document_link_description_attrs
        )

        self.parser_203.\
            iati_activities__iati_activity__result__document_link__description(
                result_document_link_XML_element
            )

        document_link_description = self.parser_203.get_model(
            'DocumentLinkDescription'
        )

        self.assertEqual(
            document_link_description.document_link,
            self.document_link
        )


class ActivityResultIndicatorTestCase(TestCase):

    """
    2.03: The optional attribute 'aggregation-status' was added
    """

    def setUp(self):
        # 'Main' XML file for instantiating parser:
        xml_file_attrs = {
            "generated-datetime": datetime.datetime.now().isoformat(),
            "version": '2.03',
        }
        self.iati_203_XML_file = E("iati-activities", **xml_file_attrs)

        dummy_source = synchroniser_factory.DatasetFactory.create()

        self.parser_203 = ParseManager(
            dataset=dummy_source,
            root=self.iati_203_XML_file,
        ).get_parser()

        # Related objects:
        self.result = iati_factory.ResultFactory.create()
        self.activity = self.result.activity

        self.parser_203.register_model('Activity', self.activity)
        self.parser_203.register_model('Result', self.result)

    def test_activity_result_indicator(self):
        """test if <indicator> element inside <result> element is parsed
        properly
        """

        # 1) measure attribute is missing:
        result_indicator_attrs = {
            # "measure": "1",
            "ascending": "1",
            "aggregation-status": "1",

        }

        result_indicator_XML_element = E(
            'indicator',
            **result_indicator_attrs
        )

        try:
            self.parser_203.\
                iati_activities__iati_activity__result__indicator(
                    result_indicator_XML_element
                )
            self.assertFail()
        except RequiredFieldError as inst:
            self.assertEqual(inst.field, 'measure')
            self.assertEqual(inst.message, 'required attribute missing')

        # 2) IndicatorMeasure codelist is missing:

        result_indicator_attrs = {
            "measure": "1",
            "ascending": "1",
            "aggregation-status": "1",

        }

        result_indicator_XML_element = E(
            'indicator',
            **result_indicator_attrs
        )

        try:
            self.parser_203.\
                iati_activities__iati_activity__result__indicator(
                    result_indicator_XML_element
                )
            self.assertFail()
        except RequiredFieldError as inst:
            self.assertEqual(inst.field, 'measure')
            self.assertEqual(
                inst.message,
                'not found on the accompanying code list'
            )

        # 3) everything's OK:
        # let's create an IndicatorMeasure codelist object:

        self.parser_203.codelist_cache = {}

        result_indicator_attrs = {
            "measure": "1",
            "ascending": "1",
            "aggregation-status": "1",

        }

        indicator_measure = iati_factory.IndicatorMeasureFactory.create(
            code=result_indicator_attrs.get("measure")
        )

        result_indicator_XML_element = E(
            'indicator',
            **result_indicator_attrs
        )

        self.parser_203.\
            iati_activities__iati_activity__result__indicator(
                result_indicator_XML_element
            )

        result_indicator = self.parser_203.get_model('ResultIndicator')

        self.assertEqual(result_indicator.result, self.result)
        self.assertEqual(
            result_indicator.measure,
            indicator_measure
        )
        self.assertEqual(result_indicator.ascending, True)
        self.assertEqual(result_indicator.aggregation_status, True)


class ActivityResultIndicatorDocumentLinkTestCase(TestCase):

    """
    2.03: The optional document-link element was added.
    """

    def setUp(self):
        # 'Main' XML file for instantiating parser:
        xml_file_attrs = {
            "generated-datetime": datetime.datetime.now().isoformat(),
            "version": '2.03',
        }
        self.iati_203_XML_file = E("iati-activities", **xml_file_attrs)

        dummy_source = synchroniser_factory.DatasetFactory.create(
            name="dataset-2"
        )

        self.parser_203 = ParseManager(
            dataset=dummy_source,
            root=self.iati_203_XML_file,
        ).get_parser()

        self.parser_203.default_lang = "en"

        assert (isinstance(self.parser_203, Parser_203))

        # Related objects:
        self.result_indicator = iati_factory.ResultIndicatorFactory.create()
        self.activity = self.result_indicator.result.activity
        self.result = self.result_indicator.result

        self.parser_203.register_model('Activity', self.activity)
        self.parser_203.register_model('Result', self.result)
        self.parser_203.register_model(
            'ResultIndicator', self.result_indicator
        )

    def test_activity_result_indicator_document_link(self):

        # Case 1:
        #  'url is missing'

        result_indicator_document_link_attr = {
            # url = 'missing'

            "format": 'something'

            # 'format_code' will be got in the function

        }
        result_indicator_document_link_XML_element = E(
            'document_link',
            **result_indicator_document_link_attr
        )

        try:
            self.parser_203.\
                iati_activities__iati_activity__result__indicator__document_link(  # NOQA: E501
                    result_indicator_document_link_XML_element)
            self.assertFail()
        except RequiredFieldError as inst:
            self.assertEqual(inst.field, 'url')
            self.assertEqual(inst.message, 'required attribute missing')

        # Case 2:
        # 'file_format' is missing

        result_indicator_document_link_attr = {
            "url": 'www.google.com'

            # "format":
            # 'format_code' will be got in the function

        }
        result_indicator_document_link_XML_element = E(
            'document-link',
            **result_indicator_document_link_attr
        )
        try:
            self.parser_203.\
                iati_activities__iati_activity__result__indicator__document_link(  # NOQA: E501
                    result_indicator_document_link_XML_element
                )
            self.assertFail()
        except RequiredFieldError as inst:
            self.assertEqual(inst.field, 'format')
            self.assertEqual(inst.message, 'required attribute missing')

        # Case 3;
        # 'file_format_code' is missing

        result_indicator_document_link_attr = {
            "url": 'www.google.com',
            "format": 'something',
            # 'format_code will be got in the function

        }
        result_indicator_document_link_XML_element = E(
            'document-link',
            **result_indicator_document_link_attr
        )
        try:
            self.parser_203.\
                iati_activities__iati_activity__result__indicator__document_link(  # NOQA: E501
                    result_indicator_document_link_XML_element
                )
            self.assertFail()
        except FieldValidationError as inst:
            self.assertEqual(inst.field, 'format')
            self.assertEqual(inst.message, 'not found on the accompanying '
                                           'code list')

        # Case 4;
        # all is good

        # dummy document-link object
        dummy_file_format = codelist_factory.\
            FileFormatFactory(code='application/pdf')

        dummy_document_link = iati_factory.\
            DocumentLinkFactory(url='http://aasamannepal.org.np/')

        self.parser_203.codelist_cache = {}

        result_indicator_document_link_attr = {
            "url": dummy_document_link.url,
            "format": dummy_file_format.code

        }
        result_indicator_document_link_XML_element = E(
            'document-link',
            **result_indicator_document_link_attr
        )

        self.parser_203 \
            .iati_activities__iati_activity__result__indicator__document_link(
                result_indicator_document_link_XML_element
            )

        result_indicator_document_link = self.parser_203.get_model(
            'DocumentLink'
        )

        # checking if everything is saved

        self.assertEqual(
            result_indicator_document_link.url,
            dummy_document_link.url
        )
        self.assertEqual(
            result_indicator_document_link.file_format,
            dummy_document_link.file_format
        )
        self.assertEqual(
            result_indicator_document_link.activity,
            self.activity
        )
        self.assertEqual(
            result_indicator_document_link.result_indicator,
            self.result_indicator
        )


class ActivityResultIndicatorDocumentLinkDocumentDateTestCase(TestCase):

    """
    2.03: The optional document-date element of a document-link in a indicator
    in a result element was added.
    """

    def setUp(self):
        # 'Main' XML file for instantiating parser:
        xml_file_attrs = {
            "generated-datetime": datetime.datetime.now().isoformat(),
            "version": '2.03',
        }
        self.iati_203_XML_file = E("iati-activities", **xml_file_attrs)

        dummy_source = synchroniser_factory.DatasetFactory.create()

        self.parser_203 = ParseManager(
            dataset=dummy_source,
            root=self.iati_203_XML_file,
        ).get_parser()

        # Related objects:
        self.document_link = iati_factory.DocumentLinkFactory.create()

        self.parser_203.register_model(
            'DocumentLink', self.document_link
        )

    def test_activity_result_indicator_document_link_document_date(self):
        """
        Test if iso-date attribute in <document_link> XML element is correctly
        saved.
        """

        # Case 1: 'ido-date' attribute is missing:

        document_date_attr = {
            # 'iso-date': '2018-10-10',
        }

        document_date_XML_element = E(
            'document-date',
            **document_date_attr
        )

        try:
            self.parser_203.\
                iati_activities__iati_activity__result__indicator__document_link__document_date(  # NOQA: E501
                    document_date_XML_element)
            self.assertFail()
        except RequiredFieldError as inst:
            self.assertEqual(inst.field, 'iso-date')
            self.assertEqual(inst.message, 'required attribute missing')

        # Case 2:
        # ISO date is invalid:

        document_date_attr = {
            'iso-date': '2018-10-ab',
        }
        document_date_XML_element = E(
            'document-date',
            **document_date_attr
        )

        try:
            self.parser_203.\
                iati_activities__iati_activity__result__indicator__document_link__document_date(  # NOQA: E501
                    document_date_XML_element)
            self.assertFail()
        except RequiredFieldError as inst:
            self.assertEqual(inst.field, 'iso-date')
            self.assertEqual(
                inst.message,
                'Unspecified or invalid. Date should be of type xml:date.'
            )

        # Case 3:
        # all is good:

        document_date_attr = {
            'iso-date': '2018-10-10',
        }
        document_date_XML_element = E(
            'document-date',
            **document_date_attr
        )

        self.parser_203.\
            iati_activities__iati_activity__result__indicator__document_link__document_date(  # NOQA: E501
                document_date_XML_element
            )

        result_indicator_document_link = self.parser_203.get_model(
            'DocumentLink'
        )

        self.assertEqual(
            result_indicator_document_link.iso_date,
            datetime.datetime(2018, 10, 10, 0, 0)
        )


class ActivityResultIndicatorDocumentLinkTitleTestCase(TestCase):
    '''
    2.03: Added new (optional) <document-link> element for <indicator>
    element inside <result> element
    '''

    def setUp(self):
        # 'Main' XML file for instantiating parser:
        xml_file_attrs = {
            "generated-datetime": datetime.datetime.now().isoformat(),
            "version": '2.03',
        }
        self.iati_203_XML_file = E("iati-activities", **xml_file_attrs)

        dummy_source = synchroniser_factory.DatasetFactory.create(
            name="dataset-2"
        )

        self.parser_203 = ParseManager(
            dataset=dummy_source,
            root=self.iati_203_XML_file,
        ).get_parser()

        # Related objects:
        self.document_link = iati_factory.DocumentLinkFactory. \
            create(url='http://someuri.com')

        self.parser_203.register_model('DocumentLink', self.document_link)

    def test_activity_result_indicator_document_link_title(self):
        '''
        Test if title attribute in <document_link> XML element for
        <indicator> element is correctly saved.
        '''

        dummy_file_format = codelist_factory. \
            FileFormatFactory(code='application/pdf')

        dummy_indicator_document_link = iati_factory. \
            DocumentLinkFactory(url='http://aasamannepal.org.np/')

        self.parser_203.codelist_cache = {}

        result_document_link_attr = {
            "url": dummy_indicator_document_link.url,
            "format": dummy_file_format.code

        }
        result_indicator_document_link_XML_element = E(
            'document-link',
            **result_document_link_attr
        )
        self.parser_203 \
            .iati_activities__iati_activity__result__indicator__document_link__title(  # NOQA: E501
            result_indicator_document_link_XML_element)

        document_link_title = self.parser_203.get_model(
            'DocumentLinkTitle')

        self.assertEqual(self.document_link,
                         document_link_title.document_link)


class ActivityResultIndicatorDocumentLinkCategoryTestCase(TestCase):
    """
    2.03: Added  (optional) <category> element of a <document-link> in a
    <result> element.
    """

    def setUp(self):
        # 'Main' XML file for instantiating parser:
        xml_file_attrs = {
            "generated-datetime": datetime.datetime.now().isoformat(),
            "version": '2.03',
        }
        self.iati_203_XML_file = E("iati-activities", **xml_file_attrs)

        dummy_source = synchroniser_factory.DatasetFactory.create()

        self.parser_203 = ParseManager(
            dataset=dummy_source,
            root=self.iati_203_XML_file,
        ).get_parser()

        # Related objects:
        self.document_link = iati_factory.DocumentLinkFactory.create()

        self.parser_203.register_model(
            'DocumentLink', self.document_link
        )

    def test_activity_result_indicator_document_link_document_category(self):

        """
        Test if <indicator_document_link> attribute in
        <document_link_category> XML element is correctly saved.
        """

        # case 1: when code is missing

        indicator_document_link_category_attr = {
            # 'code': 'A04'

        }

        indicator_document_link_category_XML_element = E(
            'indicator-document-link-category',
            **indicator_document_link_category_attr
        )
        try:
            self.parser_203.iati_activities__iati_activity__result__indicator__document_link__category(  # NOQA: E501
                indicator_document_link_category_XML_element
            )
        except RequiredFieldError as inst:
            self.assertEqual(inst.field, 'code')
            self.assertEqual(inst.message,
                             'required attribute missing')

        # case 2: when category cannot be retrieved using the given code
        indicator_document_link_category_attr = {
            'code': 'A04'

        }

        indicator_document_link_category_XML_element = E(
            'indicator-document-category',
            **indicator_document_link_category_attr
        )
        try:
            self.parser_203.iati_activities__iati_activity__result__indicator__document_link__category(  # NOQA: E501
                indicator_document_link_category_XML_element
            )
        except FieldValidationError as inst:
            self.assertEqual(inst.field, 'code')
            self.assertEqual(inst.message, 'not found on the accompanying '
                                           'code list')

        # case:  when all is good

        # Let's create dummy document_category
        indicator_document_category = \
            codelist_factory.DocumentCategoryFactory(
                code='A04'
            )
        indicator_document_link_category_attr = {
            'code': indicator_document_category.code

        }

        indicator_document_link_category_XML_element = E(
            'indicator-document-link-category',
            **indicator_document_link_category_attr
        )

        self.parser_203.codelist_cache = {}

        self.parser_203\
            .iati_activities__iati_activity__result__indicator__document_link__category(  # NOQA: E501
                indicator_document_link_category_XML_element
            )
        # get DocumentLinkCategory

        indicator_document_link_category = self.parser_203.get_model(
            'DocumentLinkCategory')

        self.assertEqual(indicator_document_link_category.document_link, self.
                         document_link)
        self.assertEqual(indicator_document_link_category.category,
                         indicator_document_category)


class ActivityResultIndicatorDocumentLinkDescriptionTestCase(TestCase):
    '''
    2.03: The optional <description> element of a <document-link> element was
    added.
    '''

    def setUp(self):
        # 'Main' XML file for instantiating parser:
        xml_file_attrs = {
            "generated-datetime": datetime.datetime.now().isoformat(),
            "version": '2.03',
        }
        self.iati_203_XML_file = E("iati-activities", **xml_file_attrs)

        dummy_source = synchroniser_factory.DatasetFactory.create()

        self.parser_203 = ParseManager(
            dataset=dummy_source,
            root=self.iati_203_XML_file,
        ).get_parser()

        self.document_link = iati_factory.DocumentLinkFactory. \
            create(url='http://someuri.com')

        self.parser_203.register_model('DocumentLink', self.document_link)

    def test_activity_result_indicator_document_link_description(self):
        '''test if <description> element for Result Indicator's <document-link>
        element is parsed and saved correctly
        '''

        document_link_description_attrs = {}

        result_document_link_XML_element = E(
            'description',
            **document_link_description_attrs
        )

        self.parser_203.\
            iati_activities__iati_activity__result__indicator__document_link__description(  # NOQA: E501
                result_document_link_XML_element
            )

        document_link_description = self.parser_203.get_model(
            'DocumentLinkDescription'
        )

        self.assertEqual(
            document_link_description.document_link,
            self.document_link
        )


class ActivityResultIndicatorPeriodTargetTestCase(TestCase):

    """
    2.03: this element can now be reported multiple times
    """

    def setUp(self):
        # 'Main' XML file for instantiating parser:
        xml_file_attrs = {
            "generated-datetime": datetime.datetime.now().isoformat(),
            "version": '2.03',
        }
        self.iati_203_XML_file = E("iati-activities", **xml_file_attrs)

        dummy_source = synchroniser_factory.DatasetFactory.create()

        self.parser_203 = ParseManager(
            dataset=dummy_source,
            root=self.iati_203_XML_file,
        ).get_parser()

        # Related objects:
        self.result_indicator_period = iati_factory.\
            ResultIndicatorPeriodFactory()
        self.result_indicator = self.result_indicator_period.result_indicator
        self.activity = self.result_indicator.result.activity
        self.result = self.result_indicator.result

        self.parser_203.register_model('Activity', self.activity)
        self.parser_203.register_model('Result', self.result)
        self.parser_203.register_model(
            'ResultIndicator', self.result_indicator
        )
        self.parser_203.register_model(
            'ResultIndicatorPeriod', self.result_indicator_period
        )

    def test_activity_result_indicator_period_target(self):

        """
        test if <target> element within period, in context of an indicator in
        a result element is parsed and saved correctly
        """

        # 1) test if value is not provided:
        result_indicator_period_target_attrs = {
            # 'value': '11'
        }

        result_indicator_period_target_XML_element = E(
            'target',
            **result_indicator_period_target_attrs
        )

        self.parser_203\
            .iati_activities__iati_activity__result__indicator__period__target(  # NOQA: E501
                result_indicator_period_target_XML_element
            )

        result_indicator_period_target = self.parser_203.get_model(
            'ResultIndicatorPeriodTarget')

        self.assertEqual(
            result_indicator_period_target.value,
            ''
        )

        # 2) test if value is provided:
        result_indicator_period_target_attrs = {
            'value': '11'
        }

        result_indicator_period_target_XML_element = E(
            'target',
            **result_indicator_period_target_attrs
        )

        self.parser_203\
            .iati_activities__iati_activity__result__indicator__period__target(  # NOQA: E501
                result_indicator_period_target_XML_element
            )

        result_indicator_period_target = self.parser_203.get_model(
            'ResultIndicatorPeriodTarget')

        self.assertEqual(
            result_indicator_period_target.value,
            result_indicator_period_target_attrs['value']
        )

        # 3) test multiple target elements:

        # FIRST ResultIndicatorPeriodTarget:
        result_indicator_period_target_attrs = {
            'value': '20'
        }

        result_indicator_period_target_XML_element = E(
            'target',
            **result_indicator_period_target_attrs
        )

        self.parser_203\
            .iati_activities__iati_activity__result__indicator__period__target(  # NOQA: E501
                result_indicator_period_target_XML_element
            )

        # SECOND ResultIndicatorPeriodTarget:
        result_indicator_period_target_attrs2 = {
            'value': '21'
        }

        result_indicator_period_target_XML_element2 = E(
            'target',
            **result_indicator_period_target_attrs2
        )

        self.parser_203\
            .iati_activities__iati_activity__result__indicator__period__target(  # NOQA: E501
                result_indicator_period_target_XML_element2
            )

        # all unassigned FK relationships are assigned here:
        self.parser_203.save_all_models()

        self.result_indicator_period.refresh_from_db()

        # check ForeignKey assignments:
        result_indicator_period_target = self.parser_203.get_model(
            'ResultIndicatorPeriodTarget')

        self.assertEqual(
            result_indicator_period_target.result_indicator_period,
            self.result_indicator_period
        )

        # check 'value' attributes:

        # it's 4 because during the test we asigned 1) '', 2) 11, 3) 20 & 21:
        self.assertEqual(self.result_indicator_period.targets.count(), 4)

        self.assertListEqual(
            ['', '11', '20', '21'],
            list(self.result_indicator_period.targets.values_list(
                'value', flat=True
            ))
        )


class ActivityResultIndicatorPeriodTargetDocumentLinkDescriptionTestCase(
    TestCase
):

    """
    2.03: The optional <description> element of a <document-link> element was
    added.
    """

    def setUp(self):
        # 'Main' XML file for instantiating parser:
        xml_file_attrs = {
            "generated-datetime": datetime.datetime.now().isoformat(),
            "version": '2.03',
        }
        self.iati_203_XML_file = E("iati-activities", **xml_file_attrs)

        dummy_source = synchroniser_factory.DatasetFactory.create()

        self.parser_203 = ParseManager(
            dataset=dummy_source,
            root=self.iati_203_XML_file,
        ).get_parser()

        self.document_link = iati_factory.DocumentLinkFactory. \
            create(url='http://someuri.com')

        self.parser_203.register_model('DocumentLink', self.document_link)

    def test_activity_result_indicatior_period_target_document_link_description(  # NOQA: E501
        self
    ):
        '''test if <description> element for Activity Result Indicator Period
        Target's <document-link> element is parsed and saved correctly
        '''

        document_link_description_attrs = {}

        result_document_link_XML_element = E(
            'description',
            **document_link_description_attrs
        )

        self.parser_203.\
            iati_activities__iati_activity__result__indicator__period__target__document_link__description(  # NOQA: E501
                result_document_link_XML_element
            )

        document_link_description = self.parser_203.get_model(
            'DocumentLinkDescription'
        )

        self.assertEqual(
            document_link_description.document_link,
            self.document_link
        )


class ActivityResultIndicatorPeriodActualTestCase(TestCase):

    """
    2.03: this element can now be reported multiple times
    """

    def setUp(self):
        # 'Main' XML file for instantiating parser:
        xml_file_attrs = {
            "generated-datetime": datetime.datetime.now().isoformat(),
            "version": '2.03',
        }
        self.iati_203_XML_file = E("iati-activities", **xml_file_attrs)

        dummy_source = synchroniser_factory.DatasetFactory.create()

        self.parser_203 = ParseManager(
            dataset=dummy_source,
            root=self.iati_203_XML_file,
        ).get_parser()

        # Related objects:
        self.result_indicator_period = iati_factory.\
            ResultIndicatorPeriodFactory()
        self.result_indicator = self.result_indicator_period.result_indicator
        self.activity = self.result_indicator.result.activity
        self.result = self.result_indicator.result

        self.parser_203.register_model('Activity', self.activity)
        self.parser_203.register_model('Result', self.result)
        self.parser_203.register_model(
            'ResultIndicator', self.result_indicator
        )
        self.parser_203.register_model(
            'ResultIndicatorPeriod', self.result_indicator_period
        )

    def test_activity_result_indicator_period_actual(self):

        """
        test if <actual> element within period, in context of an indicator in
        a result element is parsed and saved correctly
        """

        # 1) test if value is not provided:
        result_indicator_period_actual_attrs = {
            # 'value': '11'
        }

        result_indicator_period_actual_XML_element = E(
            'actual',
            **result_indicator_period_actual_attrs
        )

        self.parser_203\
            .iati_activities__iati_activity__result__indicator__period__actual(  # NOQA: E501
                result_indicator_period_actual_XML_element
            )

        result_indicator_period_actual = self.parser_203.get_model(
            'ResultIndicatorPeriodActual')

        self.assertEqual(
            result_indicator_period_actual.value,
            ''
        )

        # 2) test if value is provided:
        result_indicator_period_actual_attrs = {
            'value': '11'
        }

        result_indicator_period_actual_XML_element = E(
            'actual',
            **result_indicator_period_actual_attrs
        )

        self.parser_203\
            .iati_activities__iati_activity__result__indicator__period__actual(  # NOQA: E501
                result_indicator_period_actual_XML_element
            )

        result_indicator_period_actual = self.parser_203.get_model(
            'ResultIndicatorPeriodActual')

        self.assertEqual(
            result_indicator_period_actual.value,
            result_indicator_period_actual_attrs['value']
        )

        # 3) test multiple actual elements:

        # FIRST ResultIndicatorPeriodActual:
        result_indicator_period_actual_attrs = {
            'value': '20'
        }

        result_indicator_period_actual_XML_element = E(
            'actual',
            **result_indicator_period_actual_attrs
        )

        self.parser_203\
            .iati_activities__iati_activity__result__indicator__period__actual(  # NOQA: E501
                result_indicator_period_actual_XML_element
            )

        # SECOND ResultIndicatorPeriodActual:
        result_indicator_period_actual_attrs2 = {
            'value': '21'
        }

        result_indicator_period_actual_XML_element2 = E(
            'actual',
            **result_indicator_period_actual_attrs2
        )

        self.parser_203\
            .iati_activities__iati_activity__result__indicator__period__actual(  # NOQA: E501
                result_indicator_period_actual_XML_element2
            )

        # all unassigned FK relationships are assigned here:
        self.parser_203.save_all_models()

        self.result_indicator_period.refresh_from_db()

        # check ForeignKey assignments:
        result_indicator_period_actual = self.parser_203.get_model(
            'ResultIndicatorPeriodActual')

        self.assertEqual(
            result_indicator_period_actual.result_indicator_period,
            self.result_indicator_period
        )

        # check 'value' attributes:

        # it's 4 because during the test we asigned 1) '', 2) 11, 3) 20 & 21:
        self.assertEqual(self.result_indicator_period.actuals.count(), 4)

        self.assertListEqual(
            ['', '11', '20', '21'],
            list(self.result_indicator_period.actuals.values_list(
                'value', flat=True
            ))
        )


class ActivityResultIndicatorPeriodActualDocumentLinkDescriptionTestCase(
    TestCase
):

    """
    2.03: The optional <description> element of a <document-link> element was
    added.
    """

    def setUp(self):
        # 'Main' XML file for instantiating parser:
        xml_file_attrs = {
            "generated-datetime": datetime.datetime.now().isoformat(),
            "version": '2.03',
        }
        self.iati_203_XML_file = E("iati-activities", **xml_file_attrs)

        dummy_source = synchroniser_factory.DatasetFactory.create()

        self.parser_203 = ParseManager(
            dataset=dummy_source,
            root=self.iati_203_XML_file,
        ).get_parser()

        self.document_link = iati_factory.DocumentLinkFactory. \
            create(url='http://someuri.com')

        self.parser_203.register_model('DocumentLink', self.document_link)

    def test_activity_result_indicatior_period_actual_document_link_description(  # NOQA: E501
        self
    ):
        '''test if <description> element for Activity Result Indicator Period
        Actual's <document-link> element is parsed and saved correctly
        '''

        document_link_description_attrs = {}

        result_document_link_XML_element = E(
            'description',
            **document_link_description_attrs
        )

        self.parser_203.\
            iati_activities__iati_activity__result__indicator__period__actual__document_link__description(  # NOQA: E501
                result_document_link_XML_element
            )

        document_link_description = self.parser_203.get_model(
            'DocumentLinkDescription'
        )

        self.assertEqual(
            document_link_description.document_link,
            self.document_link
        )<|MERGE_RESOLUTION|>--- conflicted
+++ resolved
@@ -1119,21 +1119,12 @@
         )
 
 
-<<<<<<< HEAD
 class ActivityDefaultAidTypeTestCase(TestCase):
     """
     2.03: 'The default-aid-type' element can be reported multiple times within
     an iati-activity element. The 'code' attribute definition was updated.
     The 'vocabulary' attribute was added.
     """
-=======
-class ActivityDocumentLinkDescriptionTestCase(TestCase):
-    '''
-    2.03: The optional description element of a document-link element was
-    added.
-    '''
-
->>>>>>> 668e201d
     def setUp(self):
         # 'Main' XML file for instantiating parser:
         xml_file_attrs = {
@@ -1156,7 +1147,6 @@
         self.activity = iati_factory.ActivityFactory.create(
             iati_standard_version=current_version
         )
-<<<<<<< HEAD
         self.parser_203.register_model('Activity', self.activity)
 
     def test_activity_default_aid_type(self):
@@ -1312,7 +1302,37 @@
         self.assertEqual(
             self.activity.default_aid_types.last().aid_type,
             second_default_aid_type
-=======
+        )
+
+
+class ActivityDocumentLinkDescriptionTestCase(TestCase):
+    '''
+    2.03: The optional description element of a document-link element was
+    added.
+    '''
+    def setUp(self):
+        # 'Main' XML file for instantiating parser:
+        xml_file_attrs = {
+            "generated-datetime": datetime.datetime.now().isoformat(),
+            "version": '2.03',
+        }
+        self.iati_203_XML_file = E("iati-activities", **xml_file_attrs)
+
+        dummy_source = synchroniser_factory.DatasetFactory.create()
+
+        self.parser_203 = ParseManager(
+            dataset=dummy_source,
+            root=self.iati_203_XML_file,
+        ).get_parser()
+
+        # Version
+        current_version = VersionFactory(code='2.03')
+
+        # Related objects:
+        self.activity = iati_factory.ActivityFactory.create(
+            iati_standard_version=current_version
+        )
+
         self.document_link = iati_factory.DocumentLinkFactory. \
             create(url='http://someuri.com')
 
@@ -1342,7 +1362,7 @@
         self.assertEqual(
             document_link_description.document_link,
             self.document_link
->>>>>>> 668e201d
+
         )
 
 
