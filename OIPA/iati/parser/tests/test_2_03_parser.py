--- conflicted
+++ resolved
@@ -1121,14 +1121,10 @@
 
 
 class ActivityResultDocumentLinkTestCase(TestCase):
-<<<<<<< HEAD
-=======
     '''
     2.03: Added new (optional) <document-link> element for <result>
     element
     '''
->>>>>>> b161b367
-
     def setUp(self):
         # 'Main' XML file for instantiating parser:
         xml_file_attrs = {
@@ -1461,11 +1457,13 @@
             .iati_activities__iati_activity__result__document_link__document_date(  # NOQA: E501
             document_date_XML_element
         )
-<<<<<<< HEAD
-        selfs.parser_203\
-            .iati_activities__iati_activity__result__document_link__document_date(
-            result_document_link_XML_element
-        )
+
+        # Let's test date is saved
+
+        date = dateutil.parser.parse('2011-05-06', ignoretz=True)
+
+        document_link = self.parser_203.get_model('DocumentLink')
+        self.assertEqual(date, document_link.iso_date)
 
 
 class ActivityResultIndicatorDocumentLinkTestCase(TestCase):
@@ -1733,12 +1731,4 @@
         self.assertEqual(
             result_indicator_document_link.iso_date,
             datetime.datetime(2018, 10, 10, 0, 0)
-        )
-=======
-        # Let's test date is saved
-
-        date = dateutil.parser.parse('2011-05-06', ignoretz=True)
-
-        document_link = self.parser_203.get_model('DocumentLink')
-        self.assertEqual(date, document_link.iso_date)
->>>>>>> b161b367
+        )