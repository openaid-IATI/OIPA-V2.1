--- conflicted
+++ resolved
@@ -5497,21 +5497,171 @@
                          reference.vocabulary_uri)
 
 
-<<<<<<< HEAD
+class ActivityFssTestCase(TestCase):
+
+    '''
+    2.03: Added new (optional) <fss> element for <activity>
+    element.
+    '''
+
+    def setUp(self):
+        # 'Main' XML file for instantiating parser:
+        xml_file_attrs = {
+            "generated-datetime": datetime.datetime.now().isoformat(),
+            "version": '2.03',
+        }
+        self.iati_203_XML_file = E("iati-activities", **xml_file_attrs)
+
+        dummy_source = synchroniser_factory.DatasetFactory.create()
+
+        self.parser_203 = ParseManager(
+            dataset=dummy_source,
+            root=self.iati_203_XML_file,
+        ).get_parser()
+
+        # Related objects:
+        # create dummy object
+
+        self.activity = iati_factory.ActivityFactory.create()
+        self.parser_203.register_model('Activity', self.activity)
+
+    def test_activity_fss(self):
+        """
+        Test if related attributes  in <Fss> XML element is correctly saved.
+
+        """
+
+        # case 1: 'extraction-date' is missing
+
+        fss_attr = {
+            # "extraction-date": '25116600000'
+
+        }
+        fss_XML_element = E(
+            'fss',
+            **fss_attr
+        )
+
+        try:
+            self.date = self.parser_203 \
+                .iati_activities__iati_activity__fss(
+                    fss_XML_element
+                )
+
+        except RequiredFieldError as inst:
+            self.assertEqual(inst.field, 'extraction-date')
+            self.assertEqual(inst.message, 'required attribute missing')
+
+        # case 2 : 'extraction-date' is not valid
+        fss_attr = {
+
+            "extraction-date": '25116600000'
+
+        }
+        fss_XML_element = E(
+            'fss',
+            **fss_attr
+        )
+
+        try:
+            self.parser_203.iati_activities__iati_activity__fss(
+                fss_XML_element
+            )
+        except RequiredFieldError as inst:
+            self.assertEqual(inst.field, 'iso-date')
+            self.assertEqual(inst.message, 'Unspecified or invalid. Date '
+                                           'should be of type xml:date.')
+
+        # case 3: 'extraction-date' is not in correct range
+        fss_attr = {
+
+            "extraction-date": '18200915'
+
+        }
+        fss_XML_element = E(
+            'fss',
+            **fss_attr
+        )
+        try:
+            self.parser_203.iati_activities__iati_activity__fss(
+                fss_XML_element
+            )
+        except FieldValidationError as inst:
+            self.assertEqual(inst.field, 'extraction-date')
+            self.assertEqual(inst.message, 'extraction-date not of type '
+                                           'xsd:date')
+
+        # case 4: 'phaseout_year' is not valid value.
+        fss_attr = {
+
+            "extraction-date": '20160712',
+            "phaseout-year": '2016.'
+
+        }
+        fss_XML_element = E(
+            'fss',
+            **fss_attr
+        )
+        try:
+            self.parser_203.iati_activities__iati_activity__fss(
+                fss_XML_element
+            )
+        except FieldValidationError as inst:
+            self.assertEqual(inst.field, 'phaseout-year')
+            self.assertEqual(inst.message, 'phaseout-year not of type '
+                                           'xsd:decimal')
+
+        # case 6: all is well.
+        fss_attr = {
+
+            "extraction-date": '20180712',
+            "priority": '1',
+            "phaseout-year": '2016'
+
+        }
+        fss_XML_element = E(
+            'fss',
+            **fss_attr
+        )
+        self.parser_203.iati_activities__iati_activity__fss(
+            fss_XML_element
+        )
+        # get 'Fss' object to check if its attributes are correctly assigned.
+        fss = self.parser_203.get_model('Fss')
+
+        self.assertEqual(fss.extraction_date, fss_XML_element.attrib.get(
+            'extraction-date'))
+        self.assertTrue(fss.priority)  # 'priority' attribute is boolean value.
+        self.assertEqual(fss.phaseout_year, fss_XML_element.attrib.get(
+                                 'phaseout-year'))
+        self.assertEqual(fss.activity, self.activity)
+
+        # case 5: when 'Fss'element occurs more than one in the parent element.
+        fss_attr = {
+
+            "extraction-date": '20180712',
+            "priority": '1',
+            "phaseout-year": '2016'
+
+        }
+        fss_XML_element2 = E(
+            'fss',
+            **fss_attr
+        )
+        try:
+            self.parser_203.iati_activities__iati_activity__fss(
+                fss_XML_element2
+            )
+        except ParserError as inst:
+            self.assertEqual(inst.field, 'Fss')
+            self.assertEqual(inst.message, 'must occur no more than once.')
+
+
 class ActivityFssForecastTestCase(TestCase):
     '''
        2.03: Added new (optional) <forecast> element for <fss>
        element.
     '''
-=======
-class ActivityFssTestCase(TestCase):
-
-    '''
-    2.03: Added new (optional) <fss> element for <activity>
-    element.
-    '''
-
->>>>>>> 1282464c
     def setUp(self):
         # 'Main' XML file for instantiating parser:
         xml_file_attrs = {
@@ -5529,7 +5679,6 @@
 
         # Related objects:
         # create dummy object
-<<<<<<< HEAD
         self.fss = iati_factory.FssFactory.create()
         self.currency = iati_factory.CurrencyFactory.create()
         self.parser_203.register_model('Fss', self.fss)
@@ -5663,140 +5812,4 @@
         self.assertEqual(self.currency, fss_forecast.currency)
         self.assertEqual(forecast_XML_element.attrib.get('value-date'),
                          fss_forecast.value_date)
-        self.assertEqual(self.fss, fss_forecast.fss)
-=======
-
-        self.activity = iati_factory.ActivityFactory.create()
-        self.parser_203.register_model('Activity', self.activity)
-
-    def test_activity_fss(self):
-        """
-        Test if related attributes  in <Fss> XML element is correctly saved.
-
-        """
-
-        # case 1: 'extraction-date' is missing
-
-        fss_attr = {
-            # "extraction-date": '25116600000'
-
-        }
-        fss_XML_element = E(
-            'fss',
-            **fss_attr
-        )
-
-        try:
-            self.date = self.parser_203 \
-                .iati_activities__iati_activity__fss(
-                    fss_XML_element
-                )
-
-        except RequiredFieldError as inst:
-            self.assertEqual(inst.field, 'extraction-date')
-            self.assertEqual(inst.message, 'required attribute missing')
-
-        # case 2 : 'extraction-date' is not valid
-        fss_attr = {
-
-            "extraction-date": '25116600000'
-
-        }
-        fss_XML_element = E(
-            'fss',
-            **fss_attr
-        )
-
-        try:
-            self.parser_203.iati_activities__iati_activity__fss(
-                fss_XML_element
-            )
-        except RequiredFieldError as inst:
-            self.assertEqual(inst.field, 'iso-date')
-            self.assertEqual(inst.message, 'Unspecified or invalid. Date '
-                                           'should be of type xml:date.')
-
-        # case 3: 'extraction-date' is not in correct range
-        fss_attr = {
-
-            "extraction-date": '18200915'
-
-        }
-        fss_XML_element = E(
-            'fss',
-            **fss_attr
-        )
-        try:
-            self.parser_203.iati_activities__iati_activity__fss(
-                fss_XML_element
-            )
-        except FieldValidationError as inst:
-            self.assertEqual(inst.field, 'extraction-date')
-            self.assertEqual(inst.message, 'extraction-date not of type '
-                                           'xsd:date')
-
-        # case 4: 'phaseout_year' is not valid value.
-        fss_attr = {
-
-            "extraction-date": '20160712',
-            "phaseout-year": '2016.'
-
-        }
-        fss_XML_element = E(
-            'fss',
-            **fss_attr
-        )
-        try:
-            self.parser_203.iati_activities__iati_activity__fss(
-                fss_XML_element
-            )
-        except FieldValidationError as inst:
-            self.assertEqual(inst.field, 'phaseout-year')
-            self.assertEqual(inst.message, 'phaseout-year not of type '
-                                           'xsd:decimal')
-
-        # case 6: all is well.
-        fss_attr = {
-
-            "extraction-date": '20180712',
-            "priority": '1',
-            "phaseout-year": '2016'
-
-        }
-        fss_XML_element = E(
-            'fss',
-            **fss_attr
-        )
-        self.parser_203.iati_activities__iati_activity__fss(
-            fss_XML_element
-        )
-        # get 'Fss' object to check if its attributes are correctly assigned.
-        fss = self.parser_203.get_model('Fss')
-
-        self.assertEqual(fss.extraction_date, fss_XML_element.attrib.get(
-            'extraction-date'))
-        self.assertTrue(fss.priority)  # 'priority' attribute is boolean value.
-        self.assertEqual(fss.phaseout_year, fss_XML_element.attrib.get(
-                                 'phaseout-year'))
-        self.assertEqual(fss.activity, self.activity)
-
-        # case 5: when 'Fss'element occurs more than one in the parent element.
-        fss_attr = {
-
-            "extraction-date": '20180712',
-            "priority": '1',
-            "phaseout-year": '2016'
-
-        }
-        fss_XML_element2 = E(
-            'fss',
-            **fss_attr
-        )
-        try:
-            self.parser_203.iati_activities__iati_activity__fss(
-                fss_XML_element2
-            )
-        except ParserError as inst:
-            self.assertEqual(inst.field, 'Fss')
-            self.assertEqual(inst.message, 'must occur no more than once.')
->>>>>>> 1282464c
+        self.assertEqual(self.fss, fss_forecast.fss)