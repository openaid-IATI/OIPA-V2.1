--- conflicted
+++ resolved
@@ -386,16 +386,10 @@
         Currently a workaround for foreign key assignment before save
         """
         if model.__class__.__name__ in ("OrganisationNarrative", "Narrative"):
-<<<<<<< HEAD
-            # This is set in parser's (currently: IATI_2_03.py)
-            # 'add_narrative()' method:
-            model.related_object = getattr(model, '_related_object')
-=======
             # This is set in parser (IATI_2_02.py, IATI_2_03.py,
             # organisation_2_02 etc.) files:
             model.related_object = getattr(model, '_related_object')
 
->>>>>>> aa97dac2
         for field in model._meta.fields:
             if isinstance(field, (ForeignKey, OneToOneField)):
                 setattr(model, field.name, getattr(model, field.name))
