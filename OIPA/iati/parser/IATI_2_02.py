from datetime import datetime
from decimal import Decimal

from django.conf import settings
from django.contrib.gis.geos import GEOSGeometry, Point

from currency_convert import convert
from geodata.models import Country, Region
from iati import models
from iati.parser import post_save, post_save_validators
from iati.parser.exceptions import (
    FieldValidationError, IgnoredVocabularyError, NoUpdateRequired,
    ParserError, RequiredFieldError
)
from iati.parser.higher_order_parser import provider_org, receiver_org
from iati.parser.iati_parser import IatiParser
from iati.transaction import models as transaction_models
from iati_codelists import models as codelist_models
from iati_organisation import models as organisation_models
from iati_vocabulary import models as vocabulary_models


class Parse(IatiParser):

    def __init__(self, *args, **kwargs):
        super(Parse, self).__init__(*args, **kwargs)
        self.VERSION = '2.02'

    def add_narrative(self, element, parent, is_organisation_narrative=False):
        # set on activity (if set)

        default_lang = self.default_lang
        lang = element.attrib.get(
            '{http://www.w3.org/XML/1998/namespace}lang', default_lang)
        text = element.text

        if lang:
            lang = lang.lower()

        language = self.get_or_none(codelist_models.Language, code=lang)

        if not parent:
            raise ParserError(
                "Unknown",
                "narrative",
                "parent object must be passed")

        register_name = parent.__class__.__name__ + "Narrative"

        if not language:
            raise RequiredFieldError(
                register_name,
                "xml:lang",
                "must specify xml:lang on iati-activity or xml:lang on the \
                element itself")
        if not text:
            raise RequiredFieldError(
                register_name,
                "text",
                "empty narrative")

        if not is_organisation_narrative:
            narrative = models.Narrative()
            narrative.activity = self.get_model('Activity')
        else:
            narrative = organisation_models.OrganisationNarrative()
            narrative.organisation = self.get_model('Organisation')

        narrative.language = language
        narrative.content = element.text
        # This (instead of narrative.related_object) is required, otherwise
        # related object doesn't get passed to the model_store (memory) and
        # 'update_related()' fails.
        # It should probably be passed to the __init__() ?
        setattr(narrative, '_related_object', parent)

        self.register_model(register_name, narrative)

    def iati_activities__iati_activity(self, element):
        """attributes:
        {http://www.w3.org/XML/1998/namespace}lang:en
        default-currency:USD
        last-updated-datetime:2014-09-10T07:15:37Z
        linked-data-uri:http://data.example.org/123456789
        hierarchy:1

        tag:iati-activity"""

        iati_identifier = element.xpath('iati-identifier/text()')

        if len(iati_identifier) < 1:
            raise FieldValidationError(
                "iati-activity",
                "iati-identifier",
                "no iati-identifier found")

        activity_id = iati_identifier[0]
        normalized_activity_id = self._normalize(activity_id)
        # default is here to make it default to settings 'DEFAULT_LANG' on no
        # language set (validation error we want to be flexible with per
        # instance)
        default_lang_code = element.attrib.get(
            '{http://www.w3.org/XML/1998/namespace}lang',
            settings.DEFAULT_LANG)
        if default_lang_code:
            default_lang_code = default_lang_code.lower()

        default_lang = self.get_or_none(
            codelist_models.Language,
            code=default_lang_code
        )

        hierarchy = element.attrib.get('hierarchy')
        humanitarian = element.attrib.get('humanitarian')
        last_updated_datetime = self.validate_date(
            element.attrib.get('last-updated-datetime'))
        linked_data_uri = element.attrib.get('linked-data-uri')
        default_currency = self.get_or_none(
            models.Currency, code=element.attrib.get('default-currency'))

        if not activity_id:
            raise RequiredFieldError(
                "iati-identifier",
                "text",
                "required element empty")

        old_activity = self.get_or_none(
            models.Activity, iati_identifier=activity_id)

        if old_activity and (old_activity.dataset.name != self.dataset.name):
            self.append_error(
                'FieldValidationError',
                "iati-identifier",
                "ref",
                "An activity with the same iati-identifier was found in \
                another dataset",
                element.sourceline,
                "found in dataset: '{}'".format(old_activity.dataset.name),
                activity_id)

        if (old_activity
                and not self.force_reparse and not old_activity.modified):
            # update last_updated_model to prevent the activity from being
            # deleted because its not updated (and thereby assumed not found
            # in the dataset)
            old_activity.save()

            if last_updated_datetime\
                and last_updated_datetime\
                    == old_activity.last_updated_datetime:
                raise NoUpdateRequired('activity', 'already up to date')

            if last_updated_datetime and (last_updated_datetime <
                                          old_activity.last_updated_datetime):
                raise FieldValidationError(
                    "iati-activity",
                    "last-updated-datetime",
                    "last-updated-time is less than existing activity",
                    None,
                    element.sourceline,
                    activity_id,
                    activity_id)

            if not last_updated_datetime and old_activity\
                    .last_updated_datetime:
                raise FieldValidationError(
                    "iati-activity",
                    "last-updated-datetime",
                    "last-updated-time is not present, but is present on \
                            existing activity",
                    None,
                    element.sourceline,
                    activity_id,
                    activity_id)

            # TODO: test activity is deleted along with related models
            # update on TODO above; only iati_title, TransactionReceiver,
            # TransactionProvider are not deleted atm - 2015-10-01
            # TODO: do this after activity is parsed along with other saves?

        if old_activity:
            old_activity.delete()

        # TODO: assert title is in xml, for proper OneToOne relation
        # (only on 2.02)

        activity = models.Activity()
        activity.iati_identifier = activity_id
        activity.normalized_iati_identifier = normalized_activity_id
        activity.default_lang = default_lang
        if hierarchy:
            activity.hierarchy = hierarchy
        activity.humanitarian = self.makeBoolNone(humanitarian)
        activity.dataset = self.dataset
        activity.publisher = self.publisher
        activity.last_updated_datetime = last_updated_datetime
        activity.linked_data_uri = linked_data_uri
        activity.default_currency = default_currency
        activity.iati_standard_version_id = self.VERSION

        activity.published = True
        activity.ready_to_publish = True
        activity.modified = False

        # for later reference
        self.default_lang = default_lang_code

        # For this validation-only branch we only save activities and
        # organisations
        # All other elements are not written to the db
        activity.save()

        self.register_model('Activity', activity)
        return element

    def iati_activities__iati_activity__iati_identifier(self, element):
        """
        attributes:

        tag:iati-identifier
        """
        iati_identifier = element.text

        if not iati_identifier:
            raise RequiredFieldError(
                "iati-identifier",
                "text",
                "required element empty")

        activity = self.get_model('Activity')
        activity.iati_identifier = iati_identifier

        return element

    def iati_activities__iati_activity__reporting_org(self, element):
        """attributes:
        ref:AA-AAA-123456789
        type:40
        secondary-reporter:0

        tag:reporting-org"""
        ref = element.attrib.get('ref')

        if not ref:
            raise RequiredFieldError(
                "reporting-org",
                "ref",
                "required attribute missing")

        if ref:
            self.check_registration_agency_validity(
                "reporting-org/ref", element, ref)

        normalized_ref = self._normalize(ref)
        org_type = self.get_or_none(
            codelist_models.OrganisationType,
            code=element.attrib.get('type'))
        secondary_reporter = element.attrib.get('secondary-reporter', '0')

        organisation = self.get_or_none(
            models.Organisation, organisation_identifier=ref)

        # create an organisation
        if not organisation:

            organisation = organisation_models.Organisation()
            organisation.organisation_identifier = ref
            organisation.last_updated_datetime = datetime.now()
            organisation.iati_standard_version_id = "2.02"
            organisation.reported_in_iati = False

            # TODO: is this right? - 2017-03-27
            organisation.published = False
            organisation.ready_to_publish = True
            organisation.modified = False

            organisation.save()

            organisation_name = organisation_models.OrganisationName()
            organisation_name.organisation = organisation

            self.publisher.organisation = organisation

            # create an organization if it is not parsed yet or not in IATI
            # Also, link to publisher

            organisation_name.save()
            self.publisher.save()

            self.register_model('Organisation', organisation)
            self.register_model('OrganisationName', organisation_name)

            narratives = element.findall('narrative')

            if len(narratives) > 0:
                for narrative in narratives:
                    self.add_narrative(narrative, organisation_name,
                                       is_organisation_narrative=True)
                    organisation.primary_name = self.get_primary_name(
                        narrative, organisation.primary_name)
            else:
                organisation.primary_name = ref

        activity = self.get_model('Activity')
        reporting_organisation = models.ActivityReportingOrganisation()
        reporting_organisation.ref = ref
        reporting_organisation.normalized_ref = normalized_ref
        reporting_organisation.type = org_type
        reporting_organisation.activity = activity
        reporting_organisation.organisation = organisation
        reporting_organisation.secondary_reporter = self.makeBool(
            secondary_reporter)

        narratives = element.findall('narrative')
        if len(narratives) > 0:
            for narrative in narratives:
                self.add_narrative(narrative, reporting_organisation)

        activity.secondary_reporter = self.makeBool(secondary_reporter)

        self.register_model('ActivityReportingOrganisation',
                            reporting_organisation)

        return element

    def iati_activities__iati_activity__reporting_org__narrative(
            self, element):
        """attributes:

        tag:narrative
        """
        model = self.get_model('ActivityReportingOrganisation')
        self.add_narrative(element, model)

        return element

    def iati_activities__iati_activity__participating_org(self, element):
        """attributes:https://docs.djangoproject.com/en/1.8/topics/migrations/
        ref:BB-BBB-123456789
        role:1
        type:40

        tag:participating-org"""
        ref = element.attrib.get('ref', '')
        activity_id = element.attrib.get('activity-id', None)

        org_activity = self.get_or_none(
            models.Activity, iati_identifier=activity_id)
        role = self.get_or_none(
            codelist_models.OrganisationRole, code=element.attrib.get('role'))

        normalized_ref = self._normalize(ref)
        organisation = self.get_or_none(
            models.Organisation, organisation_identifier=ref)
        org_type = self.get_or_none(
            codelist_models.OrganisationType,
            code=element.attrib.get('type'))

        if not role:
            raise RequiredFieldError(
                "participating-org",
                "role",
                "required attribute missing")

        if ref:
            self.check_registration_agency_validity(
                "participating-org", element, ref)

        activity = self.get_model('Activity')
        participating_organisation = models.ActivityParticipatingOrganisation()
        participating_organisation.ref = ref
        participating_organisation.normalized_ref = normalized_ref
        participating_organisation.type = org_type
        participating_organisation.activity = activity
        participating_organisation.organisation = organisation
        participating_organisation.role = role
        participating_organisation.org_activity_id = activity_id
        participating_organisation.org_activity_obj = org_activity

        self.register_model(
            'ActivityParticipatingOrganisation', participating_organisation)

        return element

    def iati_activities__iati_activity__participating_org__narrative(
            self, element):
        """attributes:

        tag:narrative"""
        model = self.get_model('ActivityParticipatingOrganisation')
        self.add_narrative(element, model)

        # workaround for IATI ref uniqueness limitation
        model.primary_name = self.get_primary_name(element, model.primary_name)

        return element

    def iati_activities__iati_activity__title(self, element):
        """attributes:

        tag:title"""
        title_list = self.get_model_list('Title')

        if title_list and len(title_list) > 0:
            raise FieldValidationError(
                "title",
                "title",
                "duplicate titles are not allowed")

        # activity = self.pop_model('Activity')
        activity = self.get_model('Activity')

        title = models.Title()
        title.activity = activity

        # activity.title = title

        # order is important (
        # TODO: change datastructure to handle this case more transparant, like
        # insertBefore or something)
        self.register_model('Title', title)
        # self.register_model('Activity', activity)

    def iati_activities__iati_activity__title__narrative(self, element):
        """attributes:

        tag:narrative"""
        # TODO: make this more clear and not depend on order of things
        # title = self.get_model('Activity', index=-2) # this points to Title
        title = self.get_model('Title')  # this points to Title
        self.add_narrative(element, title)

        return element

    def iati_activities__iati_activity__description(self, element):
        """attributes:
        type:1

        tag:description"""

        description_type_code = element.attrib.get('type', 1)
        description_type = self.get_or_none(
            codelist_models.DescriptionType,
            code=description_type_code)

        activity = self.get_model('Activity')
        description = models.Description()
        description.activity = activity
        description.type = description_type

        self.register_model('Description', description)
        return element

    def iati_activities__iati_activity__description__narrative(self, element):
        """attributes:

        tag:narrative"""
        title = self.get_model('Description')
        self.add_narrative(element, title)

        return element

    def iati_activities__iati_activity__other_identifier(self, element):
        """attributes:
        ref:ABC123-XYZ
        type:A1
        tag:other-identifier"""
        identifier = element.attrib.get('ref')
        other_identifier_type = self.get_or_none(
            models.OtherIdentifierType, code=element.attrib.get('type'))

        if not identifier:
            raise RequiredFieldError(
                "other-identifier",
                "ref",
                "required attribute missing")
        # TODO: iati docs say type should be required (but can't for backwards
        # compatibility), should throw error on 2.0x

        activity = self.get_model('Activity')
        other_identifier = models.OtherIdentifier()
        other_identifier.activity = activity
        other_identifier.identifier = identifier
        other_identifier.type = other_identifier_type

        self.register_model('OtherIdentifier', other_identifier)
        return element

    def iati_activities__iati_activity__other_identifier__owner_org(
            self, element):
        """attributes:
        ref:AA-AAA-123456789

        tag:owner-org"""
        ref = element.attrib.get('ref')

        if not ref:
            raise RequiredFieldError(
                "other-identifier/owner-org",
                "ref",
                "required attribute missing")

        other_identifier = self.get_model('OtherIdentifier')
        other_identifier.owner_ref = ref

        return element

    def iati_activities__iati_activity__other_identifier__owner_org__narrative(
            self, element):
        """attributes:

        tag:narrative"""
        other_identifier = self.get_model('OtherIdentifier')
        self.add_narrative(element, other_identifier)
        return element

    def iati_activities__iati_activity__activity_status(self, element):
        """attributes:
        code:2

        tag:activity-status"""

        code = element.attrib.get('code')
        activity_status = self.get_or_none(
            codelist_models.ActivityStatus, code=code)

        if not code:
            raise RequiredFieldError(
                "activity-status",
                "code",
                "required attribute missing")

        if not activity_status:
            raise FieldValidationError(
                "activity-status",
                "code",
                "not found on the accompanying code list",
                None,
                None,
                code)

        activity = self.get_model('Activity')
        activity.activity_status = activity_status

        return element

    def iati_activities__iati_activity__activity_date(self, element):
        """attributes:
        iso-date:2012-04-15
        type:1

        tag:activity-date"""

        iso_date = element.attrib.get('iso-date')

        if not iso_date:
            raise RequiredFieldError(
                "activity-date",
                "iso-date",
                "required attribute missing")

        iso_date = self.validate_date(iso_date)

        if not iso_date:
            raise FieldValidationError(
                "activity-date",
                "iso-date",
                "iso-date not of type xsd:date",
                None,
                None,
                element.attrib.get('iso-date'))

        type_code = element.attrib.get('type')

        if not type_code:
            raise RequiredFieldError(
                "activity-date",
                "type",
                "required attribute missing")

        type_code = self.get_or_none(
            codelist_models.ActivityDateType, code=type_code)

        if not type_code:
            raise FieldValidationError(
                "activity-date",
                "type",
                "not found on the accompanying code list",
                None,
                None,
                element.attrib.get('type'))

        if type_code in ['2', '4']:
            if iso_date > datetime.now():
                raise FieldValidationError(
                    "activity-date",
                    "iso-date",
                    "All instances of the ActivityDateType code 2 & 4 (actual \
                            dates) are not expected to be in the future",
                    None,
                    None,
                    str(iso_date))

        activity = self.get_model('Activity')

        activity_date = models.ActivityDate()
        activity_date.iso_date = iso_date
        activity_date.type = type_code
        activity_date.activity = activity

        # to make ordering possible, activity dates are duplicated onto the
        # Activity model
        mapping = {
            '1': 'planned_start',
            '2': 'actual_start',
            '3': 'planned_end',
            '4': 'actual_end'
        }

        if type_code.code in mapping:
            setattr(activity, mapping[type_code.code], iso_date)

        self.register_model('ActivityDate', activity_date)
        return element

    def iati_activities__iati_activity__activity_date__narrative(
            self, element):
        """attributes:

        tag:narrative"""
        # this is not implemented
        activity_date = self.get_model('ActivityDate')
        self.add_narrative(element, activity_date)
        return element

    def iati_activities__iati_activity__contact_info(self, element):
        """attributes:
        type:1

        tag:contact-info"""
        type_code = self.get_or_none(
            codelist_models.ContactType, code=element.attrib.get('type'))

        activity = self.get_model('Activity')
        contact_info = models.ContactInfo()
        contact_info.activity = activity
        contact_info.type = type_code
        self.register_model('ContactInfo', contact_info)

        return element

    def iati_activities__iati_activity__contact_info__organisation(
            self, element):
        """attributes:

        tag:organisation"""
        contact_info = self.get_model('ContactInfo')
        contact_info_organisation = models.ContactInfoOrganisation()
        contact_info_organisation.contact_info = contact_info
        self.register_model('ContactInfoOrganisation',
                            contact_info_organisation)
        return element

    def iati_activities__iati_activity__contact_info__organisation__narrative(
            self, element):
        """attributes:

        tag:narrative"""
        contact_info_organisation = self.get_model('ContactInfoOrganisation')
        self.add_narrative(element, contact_info_organisation)
        return element

    def iati_activities__iati_activity__contact_info__department(
            self, element):
        """attributes:

        tag:department"""
        contact_info = self.get_model('ContactInfo')
        contact_info_department = models.ContactInfoDepartment()
        contact_info_department.contact_info = contact_info

        self.register_model('ContactInfoDepartment', contact_info_department)

        return element

    def iati_activities__iati_activity__contact_info__department__narrative(
            self, element):
        """attributes:

        tag:narrative"""
        contact_info_department = self.get_model('ContactInfoDepartment')
        self.add_narrative(element, contact_info_department)
        return element

    def iati_activities__iati_activity__contact_info__person_name(
            self, element):
        """attributes:

        tag:person-name"""
        contact_info = self.get_model('ContactInfo')
        contact_info_person_name = models.ContactInfoPersonName()
        contact_info_person_name.contact_info = contact_info
        self.register_model('ContactInfoPersonName', contact_info_person_name)

        return element

    def iati_activities__iati_activity__contact_info__person_name__narrative(
            self, element):
        """attributes:

        tag:narrative"""
        contact_info_person_name = self.get_model('ContactInfoPersonName')
        self.add_narrative(element, contact_info_person_name)
        return element

    def iati_activities__iati_activity__contact_info__job_title(self, element):
        """attributes:

        tag:job-title"""
        contact_info = self.get_model('ContactInfo')
        contact_info_job_title = models.ContactInfoJobTitle()
        contact_info_job_title.contact_info = contact_info
        self.register_model('ContactInfoJobTitle', contact_info_job_title)
        return element

    def iati_activities__iati_activity__contact_info__job_title__narrative(
            self, element):
        """attributes:

        tag:narrative"""
        contact_info_job_title = self.get_model('ContactInfoJobTitle')
        self.add_narrative(element, contact_info_job_title)
        return element

    def iati_activities__iati_activity__contact_info__telephone(
            self, element):
        """attributes:

        tag:telephone"""
        text = element.text

        if not text:
            raise RequiredFieldError(
                "contact-info",
                "telephone",
                "empty element")

        contact_info = self.get_model('ContactInfo')
        contact_info.telephone = text

        return element

    def iati_activities__iati_activity__contact_info__email(self, element):
        """attributes:

        tag:email"""
        text = element.text

        if not text:
            raise RequiredFieldError(
                "contact-info",
                "email",
                "empty element")

        contact_info = self.get_model('ContactInfo')
        contact_info.email = text

        return element

    def iati_activities__iati_activity__contact_info__website(self, element):
        """attributes:

        tag:website"""
        text = element.text

        if not text:
            raise RequiredFieldError(
                "contact-info",
                "website",
                "empty element")

        contact_info = self.get_model('ContactInfo')
        contact_info.website = text

        return element

    def iati_activities__iati_activity__contact_info__mailing_address(
            self, element):
        """attributes:

        tag:mailing-address"""
        contact_info = self.get_model('ContactInfo')
        contact_info_mailing_address = models.ContactInfoMailingAddress()
        contact_info_mailing_address.contact_info = contact_info
        self.register_model('ContactInfoMailingAddress',
                            contact_info_mailing_address)

        return element

    def iati_activities__iati_activity__contact_info__mailing_address__narrative(self, element):  # NOQA: E501
        """attributes:

        tag:narrative"""
        contact_info_mailing_address = self.get_model(
            'ContactInfoMailingAddress')
        self.add_narrative(element, contact_info_mailing_address)
        return element

    def iati_activities__iati_activity__activity_scope(self, element):
        """attributes:
        code:3

        tag:activity-scope"""
        code = element.attrib.get('code')
        activity_scope = self.get_or_none(
            codelist_models.ActivityScope, code=code)

        if not code:
            raise RequiredFieldError(
                "activity-status",
                "code",
                "required attribute missing")

        if not activity_scope:
            raise FieldValidationError(
                "activity-status",
                "code",
                "not found on the accompanying code list",
                None,
                None,
                code)

        activity = self.get_model('Activity')
        activity.scope = activity_scope

        return element

    def iati_activities__iati_activity__recipient_country(self, element):
        """attributes:
        code:AF
        percentage:25

        tag:recipient-country"""
        code = element.attrib.get('code')
        country = self.get_or_none(Country, code=code)
        percentage = element.attrib.get('percentage')

        if not code:
            raise RequiredFieldError(
                "recipient-country",
                "code",
                "required attribute missing")

        if not country:
            raise FieldValidationError(
                "recipient-country",
                "code",
                "not found on the accompanying code list",
                None,
                None,
                element.attrib.get('code'))

        activity = self.get_model('Activity')
        activity_recipient_country = models.ActivityRecipientCountry()
        activity_recipient_country.country = country
        activity_recipient_country.activity = activity
        activity_recipient_country.percentage = percentage

        self.register_model('ActivityRecipientCountry',
                            activity_recipient_country)

        return element

    def iati_activities__iati_activity__recipient_region(self, element):
        """attributes:
        code:489
        vocabulary:1
        percentage:25

        tag:recipient-region"""
        code = element.attrib.get('code')
        region = self.get_or_none(Region, code=code)
        # TODO: make defaults more transparant, here: 'OECD-DAC default'
        vocabulary = self.get_or_none(
            vocabulary_models.RegionVocabulary,
            code=element.attrib.get(
                'vocabulary',
                '1'))
        vocabulary_uri = element.attrib.get('vocabulary-uri')
        percentage = element.attrib.get('percentage')

        if not code:
            raise RequiredFieldError(
                "recipient-region",
                "code",
                "code is unspecified or invalid")

        if not vocabulary:
            raise RequiredFieldError(
                "recipient-region",
                "vocabulary",
                "not found on the accompanying code list")

        if not region and vocabulary.code == '1':
            raise FieldValidationError(
                "recipient-region",
                "code",
                "not found on the accompanying code list",
                None,
                None,
                code)

        elif not region:
            raise IgnoredVocabularyError(
                "recipient-region",
                "code",
                "code is unspecified or invalid")

        activity = self.get_model('Activity')
        activity_recipient_region = models.ActivityRecipientRegion()
        activity_recipient_region.region = region
        activity_recipient_region.activity = activity
        activity_recipient_region.percentage = percentage
        activity_recipient_region.vocabulary = vocabulary
        activity_recipient_region.vocabulary_uri = vocabulary_uri
        self.register_model('ActivityRecipientRegion',
                            activity_recipient_region)

        return element

    def iati_activities__iati_activity__location(self, element):
        """attributes:
        ref:AF-KAN

        tag:location"""
        ref = element.attrib.get('ref')

        activity = self.get_model('Activity')
        location = models.Location()
        location.activity = activity
        location.ref = ref

        self.register_model('Location', location)
        return element

    def iati_activities__iati_activity__location__location_reach(
            self, element):
        """attributes:
        code:1

        tag:location-reach"""
        code = element.attrib.get('code')
        location_reach = self.get_or_none(
            codelist_models.GeographicLocationReach, code=code)

        if not code:
            raise RequiredFieldError(
                "location/location-reach",
                "code",
                "required attribute missing")

        if not location_reach:
            raise RequiredFieldError(
                "location/location-reach",
                "code",
                "not found on the accompanying code list")

        location = self.get_model('Location')
        location.location_reach = location_reach

        return element

    def iati_activities__iati_activity__location__location_id(self, element):
        """attributes:
        vocabulary:G1
        code:1453782

        tag:location-id"""
        code = element.attrib.get('code')
        vocabulary_code = element.attrib.get('vocabulary')
        vocabulary = self.get_or_none(
            vocabulary_models.GeographicVocabulary, code=vocabulary_code)

        if not code:
            raise RequiredFieldError(
                "location/location-id",
                "code",
                "required attribute missing")

        if not vocabulary_code:
            raise RequiredFieldError(
                "location",
                "vocabulary",
                "required attribute missing")

        if not vocabulary:
            raise RequiredFieldError(
                "location/location-id",
                "vocabulary",
                "not found on the accompanying code list")

        location = self.get_model('Location')
        location.location_id_vocabulary = vocabulary
        location.location_id_code = code

        return element

    def iati_activities__iati_activity__location__name(self, element):
        """attributes:

        tag:name"""

        location = self.get_model('Location')
        location_name = models.LocationName()
        location_name.location = location

        self.register_model('LocationName', location_name)
        return element

    def iati_activities__iati_activity__location__name__narrative(
            self, element):
        """attributes:

        tag:narrative"""
        location_name = self.get_model('LocationName')
        self.add_narrative(element, location_name)
        return element

    def iati_activities__iati_activity__location__description(self, element):
        """attributes:

        tag:description"""
        location = self.get_model('Location')
        location_description = models.LocationDescription()
        location_description.location = location

        self.register_model('LocationDescription', location_description)
        return element

    def iati_activities__iati_activity__location__description__narrative(
            self, element):
        """attributes:

        tag:narrative"""
        location_description = self.get_model('LocationDescription')
        self.add_narrative(element, location_description)
        return element

    def iati_activities__iati_activity__location__activity_description(
            self, element):
        """attributes:

        tag:activity-description"""
        location = self.get_model('Location')
        location_activity_description = models.LocationActivityDescription()
        location_activity_description.location = location

        self.register_model('LocationActivityDescription',
                            location_activity_description)
        return element

    def iati_activities__iati_activity__location__activity_description__narrative(self, element):  # NOQA: E501
        """attributes:

        tag:narrative"""
        location_activity_description = self.get_model(
            'LocationActivityDescription')
        self.add_narrative(element, location_activity_description)
        return element

    def iati_activities__iati_activity__location__administrative(
            self, element):
        """attributes:
        vocabulary:G1
        level:1
        code:1453782

        tag:administrative"""
        # TODO: enforce code is according to specified vocabulary standard?
        # TODO: default level?
        code = element.attrib.get('code')
        vocabulary_code = element.attrib.get('vocabulary')
        vocabulary = self.get_or_none(
            vocabulary_models.GeographicVocabulary, code=vocabulary_code)
        level = element.attrib.get('level')

        if not code:
            raise RequiredFieldError(
                "location/administrative",
                "code",
                "required attribute missing")
        # TODO parse logging check if there's a default voc

        if not vocabulary_code:
            raise RequiredFieldError(
                "location/administrative",
                "vocabulary",
                "required attribute missing")

        if not vocabulary:
            raise FieldValidationError(
                "location/administrative",
                "vocabulary",
                "not found on the accompanying code list",
                None,
                None,
                vocabulary_code)

        location = self.get_model('Location')
        location_administrative = models.LocationAdministrative()
        location_administrative.location = location
        location_administrative.code = code
        location_administrative.vocabulary = vocabulary
        location_administrative.level = level

        self.register_model('LocationAdministrative', location_administrative)

        return element

    def iati_activities__iati_activity__location__point(self, element):
        """attributes:
        srsName:http://www.opengis.net/def/crs/EPSG/0/4326

        tag:point"""
        srs_name = element.attrib.get('srsName')

        # TODO: make this field required?
        # if not srs_name: raise RequiredFieldError("srsName",
        # "location_point: srsName is required")
        if not srs_name:
            srs_name = "http://www.opengis.net/def/crs/EPSG/0/4326"

        location = self.get_model('Location')
        location.point_srs_name = srs_name

        return element

    def iati_activities__iati_activity__location__point__pos(self, element):
        """attributes:

        tag:pos"""
        # TODO: validation of lat/long
        # TODO: Allow for different srid's
        text = element.text

        if not text:
            raise RequiredFieldError(
                "location/point",
                "pos",
                "required element empty")

        try:
            latlong = text.strip().split(' ')
            # geos point = long lat, iati point lat long, hence the
            # latlong[1], latlong[0]
            point = GEOSGeometry(
                Point(float(latlong[1]), float(latlong[0])), srid=4326)
        except Exception as e:
            raise FieldValidationError(
                "location/point",
                "pos",
                "latitude/longitude formatting incorrect",
                None,
                None,
                text)

        location = self.get_model('Location')
        location.point_pos = point

        return element

    def iati_activities__iati_activity__location__exactness(self, element):
        """attributes:
        code:1

        tag:exactness"""
        code = element.attrib.get('code')
        exactness = self.get_or_none(
            codelist_models.GeographicExactness, code=code)

        if not code:
            raise RequiredFieldError(
                "location/exactness",
                "code",
                "required attribute missing")

        if not exactness:
            raise FieldValidationError(
                "location/exactness",
                "code",
                "not found on the accompanying code list",
                None,
                None,
                code)

        location = self.get_model('Location')
        location.exactness = exactness

        return element

    def iati_activities__iati_activity__location__location_class(
            self, element):
        """attributes:
        code:2

        tag:location-class"""
        code = element.attrib.get('code')
        location_class = self.get_or_none(
            codelist_models.GeographicLocationClass, code=code)

        if not code:
            raise RequiredFieldError(
                "location/location-class",
                "code",
                "required attribute code")

        if not location_class:
            raise FieldValidationError(
                "location/location-class",
                "code",
                "not found on the accompanying code list",
                None,
                None,
                code)

        location = self.get_model('Location')
        location.location_class = location_class

        return element

    def iati_activities__iati_activity__location__feature_designation(
            self, element):
        """attributes:
        code:ADMF

        tag:feature-designation"""
        code = element.attrib.get('code')
        feature_designation = self.get_or_none(
            codelist_models.LocationType, code=code)

        if not code:
            raise RequiredFieldError(
                "location/feature-designation",
                "code",
                "required attribute missing")

        if not feature_designation:
            raise FieldValidationError(
                "location/feature-designation",
                "code",
                "not found on the accompanying code list",
                None,
                None,
                code)

        location = self.get_model('Location')
        location.feature_designation = feature_designation

        return element

    def iati_activities__iati_activity__sector(self, element):
        """attributes:
        code:489
        vocabulary:1
        percentage:25

        tag:recipient-sector"""
        code = element.attrib.get('code')
        sector = self.get_or_none(models.Sector, code=code)
        # TODO: make defaults more transparant, here: 'OECD-DAC default'
        vocabulary = self.get_or_none(
            vocabulary_models.SectorVocabulary,
            code=element.attrib.get(
                'vocabulary',
                '1'))
        vocabulary_uri = element.attrib.get('vocabulary-uri')
        percentage = element.attrib.get('percentage')

        if not code:
            raise RequiredFieldError(
                "sector",
                "code",
                "required attribute missing")

        if not vocabulary:
            raise FieldValidationError(
                "sector",
                "vocabulary",
                "not found on the accompanying code list",
                None,
                None,
                vocabulary.code)

        if not sector and vocabulary.code == '1':
            raise FieldValidationError(
                "sector",
                "code",
                "not found on the accompanying code list",
                None,
                None,
                code)

        elif not sector and vocabulary.code in ['99', '98']:
            # This is needed to create a new sector if related to vocabulary 99 or 98  # NOQA: E501
            # ref. http://reference.iatistandard.org/203/activity-standard/iati-activities/iati-activity/sector/  # NOQA: E501

            sector = models.Sector()
            sector.code = code
            sector.name = 'Vocabulary 99 or 98'
            sector.description = 'The sector reported corresponds to a sector vocabulary maintained by the reporting organisation for this activity'  # NOQA: E501
            sector.save()

        elif not sector:
            raise IgnoredVocabularyError(
                "sector",
                "vocabulary",
                "non implemented vocabulary")

        activity = self.get_model('Activity')
        activity_sector = models.ActivitySector()
        activity_sector.sector = sector
        activity_sector.activity = activity
        activity_sector.percentage = percentage
        activity_sector.vocabulary = vocabulary
        activity_sector.vocabulary_uri = vocabulary_uri
        self.register_model('ActivitySector', activity_sector)

        return element

    def iati_activities__iati_activity__country_budget_items(self, element):
        """attributes:
        vocabulary:2

        tag:country-budget-items"""
        code = element.attrib.get('vocabulary')
        vocabulary = self.get_or_none(
            vocabulary_models.BudgetIdentifierVocabulary, code=code)

        if not code:
            raise RequiredFieldError(
                "country-budget-items",
                "vocabulary",
                "invalid vocabulary")

        if not vocabulary:
            raise FieldValidationError(
                "country-budget-items",
                "vocabulary",
                "not found on the accompanying code list",
                None,
                None,
                code)

        activity = self.get_model('Activity')
        country_budget_item = models.CountryBudgetItem()
        country_budget_item.activity = activity
        country_budget_item.vocabulary = vocabulary

        self.register_model('CountryBudgetItem', country_budget_item)
        return element

    def iati_activities__iati_activity__country_budget_items__budget_item(
            self, element):
        """attributes:
        code:1.1.1
        percentage:50

        tag:budget-item"""
        # TODO: Add custom vocabularies
        code = element.attrib.get('code')
        budget_identifier = self.get_or_none(
            codelist_models.BudgetIdentifier, code=code)
        percentage = element.attrib.get('percentage')

        if not code:
            raise RequiredFieldError(
                "country-budget-items/budget-item",
                "code",
                "required attribute missing")

        if not budget_identifier:
            raise FieldValidationError(
                "country-budget-items/budget-item",
                "code",
                "not found on the accompanying code list",
                None,
                None,
                code)

        country_budget_item = self.get_model('CountryBudgetItem')
        budget_item = models.BudgetItem()
        budget_item.country_budget_item = country_budget_item
        budget_item.code = budget_identifier
        budget_item.percentage = percentage

        self.register_model('BudgetItem', budget_item)
        return element

    def iati_activities__iati_activity__country_budget_items__budget_item__description(  # NOQA: E501
            self, element):
        """attributes:

        tag:description"""
        budget_item = self.get_model('BudgetItem')
        budget_item_description = models.BudgetItemDescription()
        budget_item_description.budget_item = budget_item

        self.register_model('BudgetItemDescription', budget_item_description)
        return element

    def iati_activities__iati_activity__country_budget_items__budget_item__description__narrative(self, element):  # NOQA: E501
        """attributes:

        tag:narrative"""
        budget_item_description = self.get_model('BudgetItemDescription')
        self.add_narrative(element, budget_item_description)
        return element

    def iati_activities__iati_activity__humanitarian_scope(self, element):

        activity = self.get_model('Activity')
        scope_type_code = element.attrib.get('type')
        scope_type = self.get_or_none(
            codelist_models.HumanitarianScopeType, code=scope_type_code)
        vocabulary_code = element.attrib.get('vocabulary')
        vocabulary = self.get_or_none(
            vocabulary_models.HumanitarianScopeVocabulary,
            code=vocabulary_code)
        vocabulary_uri = element.attrib.get('vocabulary-uri')
        code = element.attrib.get('code')

        if not code:
            raise RequiredFieldError(
                "humanitarian-scope",
                "code",
                "required attribute missing")

        if not scope_type_code:
            raise RequiredFieldError(
                "humanitarian-scope",
                "type",
                "required attribute missing")

        if not scope_type:
            raise FieldValidationError(
                "humanitarian-scope",
                "type",
                "not found on the accompanying code list",
                None,
                None,
                scope_type_code)

        if not vocabulary_code:
            raise RequiredFieldError(
                "humanitarian-scope",
                "vocabulary",
                "required attribute missing")

        if not vocabulary:
            raise FieldValidationError(
                "humanitarian-scope",
                "vocabulary",
                "not found on the accompanying code list",
                None,
                None,
                vocabulary_code)

        humanitarian_scope = models.HumanitarianScope()
        humanitarian_scope.activity = activity
        humanitarian_scope.type = scope_type
        humanitarian_scope.code = code
        humanitarian_scope.vocabulary = vocabulary
        humanitarian_scope.vocabulary_uri = vocabulary_uri
        self.register_model('HumanitarianScope', humanitarian_scope)

        return element

    def iati_activities__iati_activity__humanitarian_scope__narrative(
            self, element):
        """attributes:

        tag:narrative"""

        humanitarian_scope = self.get_model('HumanitarianScope')
        self.add_narrative(element, humanitarian_scope)

        return element

    def iati_activities__iati_activity__policy_marker(self, element):
        """attributes:
        vocabulary:1
        code:2
        significance:3

        tag:policy-marker"""
        # TODO: custom vocabulary (other than 1)
        code = element.attrib.get('code')
        policy_marker_code = self.get_or_none(
            codelist_models.PolicyMarker, code=code)
        vocabulary = self.get_or_none(
            vocabulary_models.PolicyMarkerVocabulary,
            code=element.attrib.get(
                'vocabulary',
                '1'))
        vocabulary_uri = element.attrib.get('vocabulary-uri')
        significance = self.get_or_none(
            codelist_models.PolicySignificance,
            code=element.attrib.get('significance'))

        if not code:
            raise RequiredFieldError(
                "policy-marker",
                "code",
                "required attribute missing")

        # will never happen with the default above
        if not vocabulary:
            raise FieldValidationError(
                "policy-marker",
                "vocabulary",
                "not found on the accompanying code list",
                None,
                None,
                element.attrib.get('vocabulary'))

        if not policy_marker_code and vocabulary.code == '1':
            raise FieldValidationError(
                "policy-marker",
                "code",
                "not found on the accompanying code list",
                None,
                None,
                code)
        elif vocabulary.code == '1' and significance is None:
            raise RequiredFieldError(
                "policy-marker",
                "significance",
                "significance is required when using OECD DAC CRS vocabulary")
        elif not policy_marker_code:
            raise IgnoredVocabularyError(
                "policy-marker",
                "vocabulary",
                "non implemented vocabulary")

        activity = self.get_model('Activity')
        activity_policy_marker = models.ActivityPolicyMarker()
        activity_policy_marker.activity = activity
        activity_policy_marker.code = policy_marker_code
        activity_policy_marker.vocabulary = vocabulary
        activity_policy_marker.vocabulary_uri = vocabulary_uri
        activity_policy_marker.significance = significance

        self.register_model('ActivityPolicyMarker', activity_policy_marker)
        return element

    def iati_activities__iati_activity__policy_marker__narrative(
            self, element):
        """attributes:

        tag:narrative"""
        activity_policy_marker = self.get_model('ActivityPolicyMarker')
        self.add_narrative(element, activity_policy_marker)
        return element

    def iati_activities__iati_activity__collaboration_type(self, element):
        """attributes:
        code:1

        tag:collaboration-type"""
        code = element.attrib.get('code')
        collaboration_type = self.get_or_none(
            codelist_models.CollaborationType, code=code)

        if not code:
            raise RequiredFieldError(
                "collaboration-type",
                "code",
                "required attribute missing")

        if not collaboration_type:
            raise FieldValidationError(
                "collaboration-type",
                "code",
                "not found on the accompanying code list",
                None,
                None,
                code)

        activity = self.get_model('Activity')
        activity.collaboration_type = collaboration_type

        return element

    def iati_activities__iati_activity__default_flow_type(self, element):
        """attributes:
        code:10

        tag:default-flow-type"""
        code = element.attrib.get('code')
        default_flow_type = self.get_or_none(
            codelist_models.FlowType, code=code)

        if not code:
            raise RequiredFieldError(
                "default-flow-type",
                "code",
                "code is unspecified or invalid")

        if not default_flow_type:
            raise FieldValidationError(
                "default-flow-type",
                "code",
                "not found on the accompanying code list",
                None,
                None,
                code)

        activity = self.get_model('Activity')
        activity.default_flow_type = default_flow_type

        return element

    def iati_activities__iati_activity__default_finance_type(self, element):
        """attributes:
        code:110

        tag:default-finance-type"""
        code = element.attrib.get('code')
        default_finance_type = self.get_or_none(
            codelist_models.FinanceType, code=code)

        if not code:
            raise RequiredFieldError(
                "default-finance-type",
                "code",
                "required attribute missing")

        if not default_finance_type:
            raise FieldValidationError(
                "default-finance-type",
                "code",
                "not found on the accompanying code list",
                None,
                None,
                code)

        activity = self.get_model('Activity')
        activity.default_finance_type = default_finance_type

        return element

    def iati_activities__iati_activity__default_aid_type(self, element):
        """attributes:
        code:A01

        tag:default-aid-type"""
        code = element.attrib.get('code')
        default_aid_type = self.get_or_none(codelist_models.AidType, code=code)

        if not code:
            raise RequiredFieldError(
                "default-aid-type",
                "code",
                "required attribute missing")

        if not default_aid_type:
            raise FieldValidationError(
                "default-aid-type",
                "code",
                "not found on the accompanying code list",
                None,
                None,
                code)

        activity = self.get_model('Activity')
        activity.default_aid_type = default_aid_type

        return element

    def iati_activities__iati_activity__default_tied_status(self, element):
        """attributes:
        code:3

        tag:default-tied-status"""
        code = element.attrib.get('code')
        default_tied_status = self.get_or_none(
            codelist_models.TiedStatus, code=code)

        if not code:
            raise RequiredFieldError(
                "default-tied-status",
                "code",
                "code is unspecified or invalid")

        if not default_tied_status:
            raise FieldValidationError(
                "default-tied-status",
                "code",
                "not found on the accompanying code list",
                None,
                None,
                code)

        activity = self.get_model('Activity')
        activity.default_tied_status = default_tied_status

        return element

    def iati_activities__iati_activity__budget(self, element):
        """attributes:
        type:1

        tag:budget"""
        # If the @type attribute is omitted, then BudgetType code 1 (Original)
        # is assumed
        budget_type_code = element.attrib.get('type', '1')
        budget_type = self.get_or_none(
            codelist_models.BudgetType, code=budget_type_code)
        # If the @status attribute is omitted, then BudgetStatus code 1
        # (Indicative) is assumed
        status_code = element.attrib.get('status', '1')
        status = self.get_or_none(
            codelist_models.BudgetStatus, code=status_code)
        activity = self.get_model('Activity')

        if not budget_type_code:
            raise RequiredFieldError(
                "budget",
                "type",
                "required attribute missing")

        if not budget_type:
            raise FieldValidationError(
                "budget",
                "type",
                "not found on the accompanying code list",
                None,
                None,
                budget_type_code)

        if not status_code:
            raise RequiredFieldError(
                "budget",
                "status",
                "required attribute missing")

        if not status:
            raise FieldValidationError(
                "budget",
                "status",
                "not found on the accompanying code list",
                None,
                None,
                status_code)

        budget = models.Budget()
        budget.activity = activity
        budget.type = budget_type
        budget.status = status

        self.register_model('Budget', budget)
        return element

    def iati_activities__iati_activity__budget__period_start(self, element):
        """attributes:
        iso-date:2014-01-01

        tag:period-start"""
        iso_date = element.attrib.get('iso-date')

        if not iso_date:
            raise RequiredFieldError(
                "budget/period-start",
                "iso-date",
                "required attribute missing")

        iso_date = self.validate_date(iso_date)

        if not iso_date:
            raise FieldValidationError(
                "budget/period-start",
                "iso-date",
                "iso-date not of type xsd:date",
                None,
                None,
                element.attrib.get('iso-date'))

        budget = self.get_model('Budget')
        budget.period_start = iso_date

        return element

    def iati_activities__iati_activity__budget__period_end(self, element):
        """attributes:
        iso-date:2014-12-31

        tag:period-end"""
        iso_date = element.attrib.get('iso-date')

        if not iso_date:
            raise RequiredFieldError(
                "budget/period-end",
                "iso-date",
                "required attribute missing")

        iso_date = self.validate_date(iso_date)

        if not iso_date:
            raise FieldValidationError(
                "budget/period-end",
                "iso-date",
                "iso-date not of type xsd:date",
                None,
                None,
                element.attrib.get('iso-date'))

        budget = self.get_model('Budget')
        budget.period_end = iso_date

        return element

    def iati_activities__iati_activity__budget__value(self, element):
        """attributes:
        currency:EUR
        value-date:2014-01-01

        tag:value"""
        currency = self.get_or_none(
            models.Currency, code=element.attrib.get('currency'))
        value = element.text
        decimal_value = self.guess_number('budget', value)

        if decimal_value is None:
            raise RequiredFieldError(
                "budget",
                "value",
                "required element missing")

        value_date = element.attrib.get('value-date')

        if not value_date:
            raise RequiredFieldError(
                "budget/value",
                "value-date",
                "required attribute missing")

        value_date = self.validate_date(value_date)

        if not value_date:
            raise FieldValidationError(
                "budget/value",
                "value-date",
                "iso-date not of type xsd:date",
                None,
                None,
                element.attrib.get('value-date'))

        currency = self._get_currency_or_raise('budget/value', currency)

        budget = self.get_model('Budget')
        budget.value_string = value
        budget.value = decimal_value
        budget.value_date = value_date
        budget.currency = currency

        if settings.CONVERT_CURRENCIES:
            budget.xdr_value = convert.currency_from_to(
                budget.currency_id, 'XDR', budget.value_date, budget.value)
            budget.usd_value = convert.currency_from_to(
                budget.currency_id, 'USD', budget.value_date, budget.value)
            budget.eur_value = convert.currency_from_to(
                budget.currency_id, 'EUR', budget.value_date, budget.value)
            budget.gbp_value = convert.currency_from_to(
                budget.currency_id, 'GBP', budget.value_date, budget.value)
            budget.jpy_value = convert.currency_from_to(
                budget.currency_id, 'JPY', budget.value_date, budget.value)
            budget.cad_value = convert.currency_from_to(
                budget.currency_id, 'CAD', budget.value_date, budget.value)

        return element

    def iati_activities__iati_activity__planned_disbursement(self, element):
        """attributes:
        type:1

        tag:planned-disbursement"""
        budget_type = self.get_or_none(
            codelist_models.BudgetType, code=element.attrib.get('type'))

        # if not budget_type: raise RequiredFieldError("type",
        # "planned-disbursement: type is required")

        activity = self.get_model('Activity')
        planned_disbursement = models.PlannedDisbursement()
        planned_disbursement.activity = activity
        planned_disbursement.type = budget_type

        self.register_model('PlannedDisbursement', planned_disbursement)

        return element

    def iati_activities__iati_activity__planned_disbursement__period_start(
            self, element):
        """attributes:
        iso-date:2014-01-01

        tag:period-start"""
        iso_date = element.attrib.get('iso-date')

        if not iso_date:
            raise RequiredFieldError(
                "planned-disbursement/period-start",
                "iso-date",
                "required attribute missing")

        iso_date = self.validate_date(iso_date)

        if not iso_date:
            raise FieldValidationError(
                "planned-disbursement/period-start",
                "iso-date",
                "iso-date not of type xsd:date",
                None,
                None,
                element.attrib.get('iso-date'))

        planned_disbursement = self.get_model('PlannedDisbursement')
        planned_disbursement.period_start = iso_date

        return element

    def iati_activities__iati_activity__planned_disbursement__period_end(
            self, element):
        """attributes:
        iso-date:2014-12-31

        tag:period-end"""
        iso_date = element.attrib.get('iso-date')

        if not iso_date:
            raise RequiredFieldError(
                "planned-disbursement/period-end",
                "iso-date",
                "required attribute missing")

        iso_date = self.validate_date(iso_date)

        if not iso_date:
            raise FieldValidationError(
                "planned-disbursement/period-end",
                "iso-date",
                "iso-date not of type xsd:date",
                None,
                None,
                element.attrib.get('iso-date'))

        planned_disbursement = self.get_model('PlannedDisbursement')
        planned_disbursement.period_end = iso_date

        return element

    def iati_activities__iati_activity__planned_disbursement__value(
            self, element):
        """attributes:
        currency:EUR
        value-date:2014-01-01

        tag:value"""

        currency = self.get_or_none(
            models.Currency, code=element.attrib.get('currency'))
        value = element.text
        decimal_value = self.guess_number('planned-disbursement', value)

        if decimal_value is None:
            raise RequiredFieldError(
                "planned-disbursement/value",
                "text",
                "required element missing")

        value_date = element.attrib.get('value-date')

        if not value_date:
            raise RequiredFieldError(
                "planned-disbursement/value",
                "value-date",
                "required attribute missing")

        value_date = self.validate_date(value_date)

        if not value_date:
            raise FieldValidationError(
                "planned-disbursement/value",
                "value-date",
                "iso-date not of type xsd:date",
                None,
                None,
                element.attrib.get('value-date'))

        currency = self._get_currency_or_raise(
            'planned-disbursement/value', currency)

        planned_disbursement = self.get_model('PlannedDisbursement')
        planned_disbursement.value_string = value
        planned_disbursement.value = decimal_value
        planned_disbursement.value_date = value_date
        planned_disbursement.currency = currency

        return element

    def iati_activities__iati_activity__planned_disbursement__provider_org(
            self, element):
        """attributes:
        provider-activity-id:BB-BBB-123456789-1234AA
        ref:BB-BBB-123456789

        tag:provider-org"""

        return provider_org(
            self,
            self.get_model('PlannedDisbursement'),
            models.PlannedDisbursementProvider(),
            'planned_disbursement',
        )(element)

    def iati_activities__iati_activity__planned_disbursement__provider_org__narrative(  # NOQA: E501
            self, element):
        """attributes:

        tag:narrative"""
        model = self.get_model('PlannedDisbursementProvider')
        self.add_narrative(element, model)
        model.primary_name = self.get_primary_name(element, model.primary_name)
        return element

    def iati_activities__iati_activity__planned_disbursement__receiver_org(
            self, element):
        """attributes:
        receiver-activity-id:BB-BBB-123456789-1234AA
        ref:BB-BBB-123456789

        tag:receiver-org"""
        # TODO fix/test higher order parser or do this in the old fashion
        return receiver_org(
            self,
            self.get_model('PlannedDisbursement'),
            models.PlannedDisbursementReceiver(),
            'planned_disbursement',
        )(element)

    def iati_activities__iati_activity__planned_disbursement__receiver_org__narrative(  # NOQA: E501
            self, element):
        """attributes:

        tag:narrative"""
        model = self.get_model('PlannedDisbursementReceiver')
        self.add_narrative(element, model)
        model.primary_name = self.get_primary_name(element, model.primary_name)
        return element

    def iati_activities__iati_activity__capital_spend(self, element):
        """attributes:
        percentage:88.8

        tag:capital-spend"""
        activity = self.get_model('Activity')
        activity.capital_spend = element.attrib.get('percentage')

        return element

    def iati_activities__iati_activity__transaction(self, element):
        """attributes:
        ref:1234

        tag:transaction"""

        transaction_type = element.findall('transaction-date')
        if len(transaction_type) is 0:
            self.append_error(
                'RequiredFieldError',
                "transaction/transaction-date",
                "element",
                "required element missing",
                element.sourceline,
                "-")

        ref = element.attrib.get('ref')
        humanitarian = element.attrib.get('humanitarian')

        activity = self.get_model('Activity')
        transaction = transaction_models.Transaction()
        transaction.activity = activity
        transaction.ref = ref
        transaction.humanitarian = self.makeBoolNone(humanitarian)
        transaction.flow_type = self.get_model('Activity').default_flow_type
        transaction.finance_type = self.get_model(
            'Activity').default_finance_type
        transaction.aid_type = self.get_model('Activity').default_aid_type
        transaction.tied_status = self.get_model(
            'Activity').default_tied_status

        self.register_model('Transaction', transaction)
        return element

    def iati_activities__iati_activity__transaction__transaction_type(
            self, element):
        """attributes:
        code:1

        tag:transaction-type"""
        transaction_type = self.get_or_none(
            codelist_models.TransactionType,
            code=element.attrib.get('code'))

        if not transaction_type:
            # TODO; pop transaction model to prevent trying to save /
            # 'loss on save'?
            # That might save next sub elemens of the transaction to the
            # previous transaction?
            raise RequiredFieldError(
                "transaction/transaction-type",
                "code",
                "required attribute missing")

        transaction = self.get_model('Transaction')
        transaction.transaction_type = transaction_type

        return element

    def iati_activities__iati_activity__transaction__transaction_date(
            self, element):
        """attributes:
        iso-date:2012.02-01

        tag:transaction-date"""
        iso_date = element.attrib.get('iso-date')

        if not iso_date:
            raise RequiredFieldError(
                "transaction/transaction-date",
                "iso-date",
                "required attribute missing")

        iso_date = self.validate_date(iso_date)

        if not iso_date:
            raise FieldValidationError(
                "transaction/transaction-date",
                "iso-date",
                "iso-date not of type xsd:date",
                None,
                None,
                element.attrib.get('iso-date'))

        if iso_date > datetime.now():
            raise FieldValidationError(
                "transaction/transaction-date",
                "iso-date",
                "Must be today, or in the past",
                None,
                None,
                element.attrib.get('iso-date'))

        transaction = self.get_model('Transaction')
        transaction.transaction_date = iso_date

        return element

    def iati_activities__iati_activity__transaction__value(self, element):
        """attributes:
        currency:EUR
        value-date:2012.02-01

        tag:value"""
        currency = self.get_or_none(
            models.Currency, code=element.attrib.get('currency'))
        value = element.text
        decimal_value = self.guess_number('transaction', value)

        if decimal_value is None:
            raise RequiredFieldError(
                "transaction/value",
                "text",
                "Unspecified or invalid.")

        value_date = element.attrib.get('value-date')

        if not value_date:
            raise RequiredFieldError(
                "transaction/value",
                "value-date",
                "required attribute missing")

        value_date = self.validate_date(value_date)

        if not value_date:
            raise FieldValidationError(
                "transaction/value",
                "value-date",
                "iso-date not of type xsd:date",
                None,
                None,
                element.attrib.get('value-date'))

        currency = self._get_currency_or_raise('transaction/value', currency)

        transaction = self.get_model('Transaction')
        transaction.value_string = value
        transaction.value = decimal_value
        transaction.value_date = value_date
        transaction.currency = currency

        if settings.CONVERT_CURRENCIES:
            transaction.xdr_value = convert.currency_from_to(
                transaction.currency_id, 'XDR', transaction.value_date,
                transaction.value)
            transaction.usd_value = convert.currency_from_to(
                transaction.currency_id, 'USD', transaction.value_date,
                transaction.value)
            transaction.eur_value = convert.currency_from_to(
                transaction.currency_id, 'EUR', transaction.value_date,
                transaction.value)
            transaction.gbp_value = convert.currency_from_to(
                transaction.currency_id, 'GBP', transaction.value_date,
                transaction.value)
            transaction.jpy_value = convert.currency_from_to(
                transaction.currency_id, 'JPY', transaction.value_date,
                transaction.value)
            transaction.cad_value = convert.currency_from_to(
                transaction.currency_id, 'CAD', transaction.value_date,
                transaction.value)

        return element

    def iati_activities__iati_activity__transaction__description(
            self, element):
        """attributes:

        tag:description"""
        transaction = self.get_model('Transaction')

        description = transaction_models.TransactionDescription()
        description.transaction = transaction

        self.register_model('TransactionDescription', description)

        return element

    def iati_activities__iati_activity__transaction__description__narrative(
            self, element):
        """attributes:

        tag:narrative"""
        transaction_description = self.get_model('TransactionDescription')
        self.add_narrative(element, transaction_description)
        return element

    def iati_activities__iati_activity__transaction__provider_org(
            self, element):
        """attributes:
        provider-activity-id:BB-BBB-123456789-1234AA
        ref:BB-BBB-123456789

        tag:provider-org"""

        return provider_org(
            self,
            self.get_model('Transaction'),
            transaction_models.TransactionProvider(),
            'transaction',
        )(element)

    def iati_activities__iati_activity__transaction__provider_org__narrative(
            self, element):
        """attributes:

        tag:narrative"""
        # TODO: make this more transparant in data structure or handling
        # transaction_provider = self.get_model('Transaction', -2)
        transaction_provider = self.get_model('TransactionProvider')
        self.add_narrative(element, transaction_provider)

        transaction_provider.primary_name = self.get_primary_name(
            element, transaction_provider.primary_name)

        return element

    def iati_activities__iati_activity__transaction__receiver_org(
            self, element):
        """attributes:
        receiver-activity-id:AA-AAA-123456789-1234
        ref:AA-AAA-123456789

        tag:receiver-org"""

        # To do; test this!
        return receiver_org(
            self,
            self.get_model('Transaction'),
            transaction_models.TransactionReceiver(),
            'transaction',
        )(element)

    def iati_activities__iati_activity__transaction__receiver_org__narrative(
            self, element):
        """attributes:

        tag:narrative"""
        # TODO: make this more transparant in data structure or handling
        # transaction_receiver = self.get_model('Transaction', -2)
        transaction_receiver = self.get_model('TransactionReceiver')
        self.add_narrative(element, transaction_receiver)

        transaction_receiver.primary_name = self.get_primary_name(
            element, transaction_receiver.primary_name)

        return element

    def iati_activities__iati_activity__transaction__disbursement_channel(
            self, element):
        """attributes:
        code:1

        tag:disbursement-channel"""
        code = element.attrib.get('code')
        disbursement_channel = self.get_or_none(
            codelist_models.DisbursementChannel, code=code)

        if not code:
            raise RequiredFieldError(
                "transaction/disbursement-channel",
                "code",
                "required attribute missing")

        if not disbursement_channel:
            raise RequiredFieldError(
                "transaction/disbursement-channel",
                "code",
                "not found on the accompanying code list")

        transaction = self.get_model('Transaction')
        transaction.disbursement_channel = disbursement_channel

        return element

    def iati_activities__iati_activity__transaction__sector(self, element):
        """attributes:
        vocabulary:2
        code:111

        tag:sector"""
        code = element.attrib.get('code')
        sector = self.get_or_none(
            models.Sector, code=element.attrib.get('code'))
        # TODO: make defaults more transparant, here: 'OECD-DAC default'
        vocabulary = self.get_or_none(
            vocabulary_models.SectorVocabulary,
            code=element.attrib.get(
                'vocabulary',
                '1'))
        vocabulary_uri = element.attrib.get('vocabulary-uri')

        if not code:
            raise RequiredFieldError(
                "transaction/sector",
                "code",
                "required attribute missing")

        if not vocabulary:
            raise FieldValidationError(
                "transaction/sector",
                "vocabulary",
                "not found on the accompanying code list",
                None,
                None,
                element.attrib.get('vocabulary'))

        if not sector and vocabulary.code == '1':
            raise FieldValidationError(
                "transaction/sector",
                "code",
                "not found on the accompanying code list",
                None,
                None,
                code)
        elif not sector:
            raise IgnoredVocabularyError(
                "transaction/sector",
                "vocabulary",
                "non implemented vocabulary")

        transaction = self.get_model('Transaction')
        transaction_sector = transaction_models.TransactionSector()
        transaction_sector.transaction = transaction
        transaction_sector.reported_transaction = transaction
        transaction_sector.sector = sector
        transaction_sector.vocabulary = vocabulary
        transaction_sector.vocabulary_uri = vocabulary_uri
        transaction_sector.percentage = 100
        transaction_sector.reported_on_transaction = True

        self.register_model('TransactionSector', transaction_sector)
        return element

    def iati_activities__iati_activity__transaction__recipient_country(
            self, element):
        """attributes:
        code:AF

        tag:recipient-country"""
        code = element.attrib.get('code')
        country = self.get_or_none(Country, code=code)

        if not code:
            raise RequiredFieldError(
                "transaction/recipient-country",
                "code",
                "required attribute missing")

        if not country:
            raise FieldValidationError(
                "transaction/recipient-country",
                "code",
                "not found on the accompanying code list",
                None,
                None,
                code)

        transaction = self.get_model('Transaction')
        transaction_country = transaction_models.TransactionRecipientCountry()
        transaction_country.transaction = transaction
        transaction_country.reported_transaction = transaction
        transaction_country.country = country
        transaction_country.percentage = 100
        transaction_country.reported_on_transaction = True

        self.register_model('TransactionRecipientCountry', transaction_country)
        return element

    def iati_activities__iati_activity__transaction__recipient_region(
            self, element):
        """attributes:
        code:456
        vocabulary:1

        tag:recipient-region"""
        code = element.attrib.get('code')
        region = self.get_or_none(Region, code=code)
        # TODO: make defaults more transparant, here: 'OECD-DAC default'
        vocabulary = self.get_or_none(
            vocabulary_models.RegionVocabulary,
            code=element.attrib.get(
                'vocabulary',
                '1'))
        vocabulary_uri = element.attrib.get('vocabulary-uri')

        if not code:
            raise RequiredFieldError(
                "transaction/recipient-region",
                "code",
                "code is unspecified or invalid")

        if not vocabulary:
            raise RequiredFieldError(
                "transaction/recipient-region",
                "vocabulary",
                "not found on the accompanying code list")

        if not region and vocabulary.code == '1':
            raise FieldValidationError(
                "transaction/recipient-region",
                "code",
                "not found on the accompanying code list",
                None,
                None,
                code)
        elif not region:
            raise IgnoredVocabularyError(
                "transaction/recipient-region",
                "code",
                "code is unspecified or invalid")

        transaction = self.get_model('Transaction')
        transaction_recipient_region = transaction_models\
            .TransactionRecipientRegion()
        transaction_recipient_region.transaction = transaction
        transaction_recipient_region.reported_transaction = transaction
        transaction_recipient_region.region = region
        transaction_recipient_region.vocabulary = vocabulary
        transaction_recipient_region.vocabulary_uri = vocabulary_uri
        transaction_recipient_region.percentage = 100
        transaction_recipient_region.reported_on_transaction = True

        self.register_model('TransactionRecipientRegion',
                            transaction_recipient_region)
        return element

    def iati_activities__iati_activity__transaction__flow_type(self, element):
        """attributes:
        code:10

        tag:flow-type"""
        code = element.attrib.get('code')
        flow_type = self.get_or_none(codelist_models.FlowType, code=code)

        if not flow_type and not code:
            raise RequiredFieldError(
                "transaction/flow-type",
                "code",
                "required attribute missing")
        elif not flow_type:
            raise FieldValidationError(
                "transaction/flow-type",
                "code",
                "not found on the accompanying code list",
                None,
                None,
                code)

        transaction = self.get_model('Transaction')
        transaction.flow_type = flow_type
        return element

    def iati_activities__iati_activity__transaction__finance_type(
            self, element):
        """attributes:
        code:110

        tag:finance-type"""
        code = element.attrib.get('code')
        finance_type = self.get_or_none(codelist_models.FinanceType, code=code)

        if not finance_type and not code:
            raise RequiredFieldError(
                "transaction/finance-type",
                "code",
                "required attribute missing")
        elif not finance_type:
            raise FieldValidationError(
                "transaction/finance-type",
                "code",
                "not found on the accompanying code list",
                None,
                None,
                code)

        transaction = self.get_model('Transaction')
        transaction.finance_type = finance_type

        return element

    def iati_activities__iati_activity__transaction__aid_type(self, element):
        """attributes:
        code:A01

        tag:aid-type"""
        code = element.attrib.get('code')
        aid_type = self.get_or_none(codelist_models.AidType, code=code)

        if not aid_type and not code:
            raise RequiredFieldError(
                "transaction/aid-type",
                "code",
                "required attribute missing")
        elif not aid_type:
            raise FieldValidationError(
                "transaction/aid-type",
                "code",
                "not found on the accompanying code list",
                None,
                None,
                code)

        transaction = self.get_model('Transaction')
        transaction.aid_type = aid_type

        return element

    def iati_activities__iati_activity__transaction__tied_status(
            self, element):
        """attributes:
        code:3

        tag:tied-status"""
        code = element.attrib.get('code')
        tied_status = self.get_or_none(codelist_models.TiedStatus, code=code)

        if not tied_status and not code:
            raise RequiredFieldError(
                "transaction/tied-status",
                "code",
                "required attribute missing")
        elif not tied_status:
            raise FieldValidationError(
                "transaction/tied-status",
                "code",
                "not found on the accompanying code list",
                None,
                None,
                code)

        transaction = self.get_model('Transaction')
        transaction.tied_status = tied_status
        return element

    def iati_activities__iati_activity__document_link(self, element):
        """attributes:
        format:application/vnd.oasis.opendocument.text
        url:http:www.example.org/docs/report_en.odt

        tag:document-link"""
        url = element.attrib.get('url')

        file_format_code = element.attrib.get('format')
        file_format = self.get_or_none(
            codelist_models.FileFormat, code=file_format_code)

        if not url:
            raise RequiredFieldError(
                "document-link",
                "url",
                "required attribute missing")

        if not file_format_code:
            raise RequiredFieldError(
                "document-link",
                "format",
                "required attribute missing")

        if not file_format:
            raise FieldValidationError(
                "document-link",
                "format",
                "not found on the accompanying code list",
                None,
                None,
                file_format_code)

        activity = self.get_model('Activity')
        document_link = models.DocumentLink()
        document_link.activity = activity
        document_link.url = url
        document_link.file_format = file_format

        self.register_model('DocumentLink', document_link)
        return element

    def iati_activities__iati_activity__document_link__document_date(
            self, element):
        """attributes:
        format:application/vnd.oasis.opendocument.text
        url:http:www.example.org/docs/report_en.odt

        tag:document-link"""
        iso_date = element.attrib.get('iso-date')

        if not iso_date:
            raise RequiredFieldError(
                "document-link/document-date",
                "iso-date",
                "required attribute missing")

        iso_date = self.validate_date(iso_date)

        if not iso_date:
            raise FieldValidationError(
                "document-link/document-date",
                "iso-date",
                "iso-date not of type xsd:date",
                None,
                None,
                element.attrib.get('iso-date'))

        document_link = self.pop_model('DocumentLink')
        document_link.iso_date = iso_date

        self.register_model('DocumentLink', document_link)
        return element

    def iati_activities__iati_activity__document_link__title(self, element):
        """attributes:

        tag:title"""
        document_link = self.get_model('DocumentLink')
        document_link_title = models.DocumentLinkTitle()
        document_link_title.document_link = document_link

        self.register_model('DocumentLinkTitle', document_link_title)

        return element

    def iati_activities__iati_activity__document_link__title__narrative(
            self, element):
        """attributes:

        tag:narrative"""
        document_link_title = self.get_model('DocumentLinkTitle')
        self.add_narrative(element, document_link_title)
        return element

    def iati_activities__iati_activity__document_link__category(self, element):
        """attributes:
        code:A01

        tag:category"""
        code = element.attrib.get('code')
        category = self.get_or_none(
            codelist_models.DocumentCategory, code=code)

        if not code:
            raise RequiredFieldError(
                "document-link/category",
                "code",
                "required attribute missing")

        if not category:
            raise FieldValidationError(
                "document-link/category",
                "code",
                "not found on the accompanying code list",
                None,
                None,
                code)

        document_link = self.get_model('DocumentLink')
        document_link_category = models.DocumentLinkCategory()
        document_link_category.document_link = document_link
        document_link_category.category = category

        self.register_model('DocumentLinkCategory', document_link_category)
        return element

    def iati_activities__iati_activity__document_link__language(self, element):
        """attributes:
        code:en

        tag:language"""
        code = element.attrib.get('code')
        language = self.get_or_none(codelist_models.Language, code=code)

        if not code:
            raise RequiredFieldError(
                "document-link/language",
                "code",
                "required attribute missing")

        if not language:
            raise FieldValidationError(
                "document-link/language",
                "code",
                "not found on the accompanying code list",
                None,
                None,
                code)

        document_link = self.get_model('DocumentLink')
        document_link_language = models.DocumentLinkLanguage()
        document_link_language.document_link = document_link
        document_link_language.language = language

        self.register_model('DocumentLinkLanguage', document_link_language)
        return element

    def iati_activities__iati_activity__related_activity(self, element):
        """attributes:
        ref:AA-AAA-123456789-6789
        type:1

        tag:related-activity"""
        ra_type_code = element.attrib.get('type')
        related_activity_type = self.get_or_none(
            codelist_models.RelatedActivityType, code=ra_type_code)
        ref = element.attrib.get('ref')

        if not ra_type_code:
            raise RequiredFieldError(
                "related-activity",
                "type",
                "required attribute missing")

        if not related_activity_type:
            raise FieldValidationError(
                "related-activity",
                "type",
                "not found on the accompanying code list",
                None,
                None,
                ra_type_code)

        if not ref:
            raise RequiredFieldError(
                "related-activity",
                "ref",
                "required attribute missing")

        activity = self.get_model('Activity')
        related_activity = models.RelatedActivity()
        # TODO: remove this field?
        related_activity.current_activity = activity
        related_activity.ref_activity = self.get_or_none(
            models.Activity, iati_identifier=ref)
        related_activity.ref = ref
        related_activity.type = related_activity_type

        # update existing related activity foreign keys, happens post save
        self.register_model('RelatedActivity', related_activity)
        return element

    # tag:legacy-data"""
    def iati_activities__iati_activity__legacy_data(self, element):
        activity = self.get_model('Activity')
        legacy_data = models.LegacyData()
        legacy_data.activity = activity
        legacy_data.name = element.attrib.get('name')
        legacy_data.value = element.attrib.get('value')
        legacy_data.iati_equivalent = element.attrib.get('iati-equivalent')

        self.register_model('LegacyData', legacy_data)

        return element

    # tag:result"""
    def iati_activities__iati_activity__result(self, element):
        result_type_code = element.attrib.get('type')
        result_type = self.get_or_none(
            codelist_models.ResultType, code=result_type_code)
        aggregation_status = element.attrib.get('aggregation-status')

        if not result_type_code:
            raise RequiredFieldError(
                "result",
                "type",
                "required attribute missing")

        if not result_type:
            raise FieldValidationError(
                "result",
                "type",
                "not found on the accompanying code list",
                None,
                None,
                result_type_code)

        activity = self.get_model('Activity')
        result = models.Result()
        result.activity = activity
        result.type = result_type
        result.aggregation_status = self.makeBool(aggregation_status)

        self.register_model('Result', result)
        return element

    # """attributes:

    # tag:title"""
    def iati_activities__iati_activity__result__title(self, element):
        result = self.get_model('Result')
        result_title = models.ResultTitle()
        result_title.result = result

        self.register_model('ResultTitle', result_title)
        return element

    def iati_activities__iati_activity__result__title__narrative(
            self, element):
        # this points to Title
        title = self.get_model('ResultTitle')
        self.add_narrative(element, title)

        return element

    # """attributes:

    # tag:description"""
    def iati_activities__iati_activity__result__description(self, element):
        result = self.get_model('Result')
        result_description = models.ResultDescription()
        result_description.result = result

        self.register_model('ResultDescription', result_description)
        return element

    # """attributes:

    # tag:narrative"""
    def iati_activities__iati_activity__result__description__narrative(
            self, element):
        # this points to Description
        description = self.get_model('ResultDescription')
        self.add_narrative(element, description)

        return element

    def iati_activities__iati_activity__result__indicator(self, element):
        measure_code = element.attrib.get('measure')
        measure = self.get_or_none(
            codelist_models.IndicatorMeasure, code=measure_code)
        ascending = element.attrib.get('ascending', '1')

        if not measure_code:
            raise RequiredFieldError(
                "result/indicator",
                "measure",
                "required attribute missing")
        if not measure:
            raise RequiredFieldError(
                "result/indicator",
                "measure",
                "not found on the accompanying code list")

        result = self.get_model('Result')
        result_indicator = models.ResultIndicator()
        result_indicator.result = result
        result_indicator.measure = measure
        result_indicator.ascending = self.makeBool(ascending)

        self.register_model('ResultIndicator', result_indicator)
        return element

    def iati_activities__iati_activity__result__indicator__reference(
            self, element):
        vocabulary_code = element.attrib.get('vocabulary')
        vocabulary = self.get_or_none(
            vocabulary_models.IndicatorVocabulary, code=vocabulary_code)
        code = element.attrib.get('code')
        indicator_uri = element.attrib.get('indicator-uri')

        if not vocabulary_code:
            raise RequiredFieldError(
                "result/indicator/reference",
                "vocabulary",
                "required attribute missing")

        if not vocabulary:
            raise FieldValidationError(
                "result/indicator/reference",
                "vocabulary",
                "not found on the accompanying code list",
                None,
                None,
                vocabulary_code)

        if not code:
            raise RequiredFieldError(
                "result/indicator/reference",
                "code",
                "Unspecified or invalid.")

        result_indicator = self.get_model('ResultIndicator')
        result_indicator_reference = models.ResultIndicatorReference()
        result_indicator_reference.result_indicator = result_indicator
        result_indicator_reference.code = code
        result_indicator_reference.vocabulary = vocabulary
        result_indicator_reference.indicator_uri = indicator_uri

        self.register_model('ResultIndicatorReference',
                            result_indicator_reference)
        return element

    def iati_activities__iati_activity__result__indicator__title(
            self, element):
        result_indicator = self.get_model('ResultIndicator')
        result_indicator_title = models.ResultIndicatorTitle()
        result_indicator_title.result_indicator = result_indicator

        self.register_model('ResultIndicatorTitle', result_indicator_title)
        return element

    # """attributes:

    # tag:narrative"""
    def iati_activities__iati_activity__result__indicator__title__narrative(
            self, element):
        title = self.get_model('ResultIndicatorTitle')
        self.add_narrative(element, title)
        title.primary_name = self.get_primary_name(element, title.primary_name)

        return element

    # """attributes:

    # tag:description"""
    def iati_activities__iati_activity__result__indicator__description(
            self, element):
        result_indicator = self.get_model('ResultIndicator')
        result_indicator_description = models.ResultIndicatorDescription()
        result_indicator_description.result_indicator = result_indicator

        self.register_model('ResultIndicatorDescription',
                            result_indicator_description)
        return element

    # """attributes:

    # tag:narrative"""
    def iati_activities__iati_activity__result__indicator__description__narrative(self, element):  # NOQA: E501
        description = self.get_model('ResultIndicatorDescription')
        self.add_narrative(element, description)

        return element

    # tag:baseline"""
    def iati_activities__iati_activity__result__indicator__baseline(
            self, element):
        year = element.attrib.get('year')
        iso_date = element.attrib.get('iso-date', None)
        value = element.attrib.get('value')

        try:
            value = Decimal(value)
        except Exception as e:
            value = None

        try:
            year = int(year)
            if not (year > 1900 and year < 2200):
                year = None
        except Exception as e:
            year = None

        if not year:
            raise RequiredFieldError(
                "result/indicator/baseline",
                "year",
                "required attribute missing (should be of type \
                        xsd:positiveInteger with format (yyyy))")

        if value is None:
            raise RequiredFieldError(
                "result/indicator/baseline",
                "value",
                "required attribute missing (note; xsd:decimal is used to \
                        check instead of xsd:string)")

        result_indicator = self.get_model("ResultIndicator")
        result_indicator_baseline = models.ResultIndicatorBaseline()

        result_indicator_baseline.result_indicator = result_indicator
        result_indicator_baseline.iso_date = iso_date
        result_indicator_baseline.year = year
        result_indicator_baseline.value = value or ''  # can be None

        self.register_model('ResultIndicatorBaseline',
                            result_indicator_baseline)
        return element

    # """attributes:

    # tag:comment"""
    def iati_activities__iati_activity__result__indicator__baseline__comment(
            self, element):
        result_indicator_baseline = self.get_model('ResultIndicatorBaseline')
        result_indicator_baseline_comment = \
            models.ResultIndicatorBaselineComment()
        result_indicator_baseline_comment.result_indicator_baseline = \
            result_indicator_baseline

        self.register_model('ResultIndicatorBaselineComment',
                            result_indicator_baseline_comment)
        return element

    # """attributes:

    # tag:narrative"""
    def iati_activities__iati_activity__result__indicator__baseline__comment__narrative(  # NOQA: E501
            self, element):
        baseline_comment = self.get_model('ResultIndicatorBaselineComment')
        self.add_narrative(element, baseline_comment)

        return element

    # """attributes:

    # tag:period"""
    def iati_activities__iati_activity__result__indicator__period(
            self, element):

        # do validation on "Period-start must be before period-end"
        try:
            start_date = element.find('period-start').get('iso-date')
            end_date = element.find('period-end').get('iso-date')

            if start_date and end_date:
                start_date_iso = self.validate_date(start_date)
                end_date_iso = self.validate_date(end_date)

                if start_date_iso\
                        and end_date_iso and (start_date_iso > end_date_iso):

                    raise FieldValidationError(
                        "result/indicator/period/period-start",
                        "iso-date",
                        "Period-start must be before period-end",
                        None,
                        None,
                        "start date: {} , end_date: {}".format(
                            start_date, end_date))

        except AttributeError:
            # period start/end dont exist
            pass

        # start with actual functionality for period

        result_indicator = self.get_model('ResultIndicator')
        result_indicator_period = models.ResultIndicatorPeriod()
        result_indicator_period.result_indicator = result_indicator

        self.register_model('ResultIndicatorPeriod', result_indicator_period)
        return element

    # tag:period-start"""
    def iati_activities__iati_activity__result__indicator__period__period_start(self, element):  # NOQA: E501
        iso_date = element.attrib.get('iso-date')

        if not iso_date:
            raise RequiredFieldError(
                "result/indicator/period/period-start",
                "iso-date",
                "required attribute missing")

        iso_date = self.validate_date(iso_date)

        if not iso_date:
            raise FieldValidationError(
                "result/indicator/period/period-start",
                "iso-date",
                "iso-date not of type xsd:date",
                None,
                None,
                element.attrib.get('iso-date'))

        result_indicator_period = self.pop_model('ResultIndicatorPeriod')
        result_indicator_period.period_start = iso_date

        self.register_model('ResultIndicatorPeriod', result_indicator_period)
        return element

    # tag:period-end"""
    def iati_activities__iati_activity__result__indicator__period__period_end(
            self, element):

        iso_date = element.attrib.get('iso-date')

        if not iso_date:
            raise RequiredFieldError(
                "result/indicator/period/period-end",
                "iso-date",
                "required attribute missing")

        iso_date = self.validate_date(iso_date)

        if not iso_date:
            raise FieldValidationError(
                "result/indicator/period/period-end",
                "iso-date",
                "iso-date not of type xsd:date",
                None,
                None,
                element.attrib.get('iso-date'))

        result_indicator_period = self.pop_model('ResultIndicatorPeriod')
        result_indicator_period.period_end = iso_date

        self.register_model('ResultIndicatorPeriod', result_indicator_period)
        return element

    def iati_activities__iati_activity__result__indicator__period__target(
            self, element):
        value = element.attrib.get('value')
        # TODO, 'guess number'

        try:
            value = Decimal(value)
        except Exception as e:
            value = None

        if value is None:
            raise RequiredFieldError(
                "result/indicator/period/period/target",
                "value",
                "required attribute missing (this error might be incorrect, \
                        xsd:decimal is used to check instead of xsd:string)")

        result_indicator_period = self.get_model('ResultIndicatorPeriod')
<<<<<<< HEAD

        result_indicator_period_target = models.ResultIndicatorPeriodTarget()
        result_indicator_period_target.value = value
        result_indicator_period_target.result_indicator_period = result_indicator_period

        self.register_model('ResultIndicatorPeriodTarget', result_indicator_period_target)
=======
        result_indicator_period_target = models.ResultIndicatorPeriodTarget()
        result_indicator_period_target.value = value
        result_indicator_period_target.result_indicator_period = \
            result_indicator_period

        self.register_model('ResultIndicatorPeriodTarget',
                            result_indicator_period_target)
>>>>>>> eb445897
        return element

    def iati_activities__iati_activity__result__indicator__period__target__location(self, element):  # NOQA: E501

        ref = element.attrib.get('ref')

        if not ref:
            raise RequiredFieldError(
                "result/indicator/period/period/target/location",
                "ref",
                "required attribute missing")

        locations = self.get_model_list('Location')
        location = []

        if locations:
            location = list(filter(lambda x: x.ref == ref, locations))

        if not len(location):
            raise FieldValidationError(
                "result/indicator/period/period/target/location",
                "ref",
                "referenced location does not exist in a location element of \
                        this activity",
                None,
                None,
                ref)

        period_target = self.get_model('ResultIndicatorPeriodTarget')
<<<<<<< HEAD

=======
>>>>>>> eb445897
        target_location = models.ResultIndicatorPeriodTargetLocation()
        target_location.result_indicator_period_target = period_target
        target_location.ref = ref
        target_location.location = location[0]

        self.register_model(
            'ResultIndicatorPeriodTargetLocation', target_location)
        return element

    def iati_activities__iati_activity__result__indicator__period__target__dimension(  # NOQA: E501
            self, element):

        name = element.attrib.get('name')
        value = element.attrib.get('value')

        if not name:
            raise RequiredFieldError(
                "result/indicator/period/period/target/dimension",
                "name",
                "required attribute missing")

        if value is None:
            raise RequiredFieldError(
                "result/indicator/period/period/target/dimension",
                "value",
                "required attribute missing")

        period = self.get_model('ResultIndicatorPeriod')

        target_dimension = models.ResultIndicatorPeriodTargetDimension()
        target_dimension.result_indicator_period = period
        target_dimension.name = name
        target_dimension.value = value

        self.register_model(
            'ResultIndicatorPeriodTargetDimension', target_dimension)
        return element

    def iati_activities__iati_activity__result__indicator__period__target__comment(self, element):  # NOQA: E501
        result_indicator_period = self.get_model('ResultIndicatorPeriod')
        result_indicator_period_target_comment = models\
            .ResultIndicatorPeriodTargetComment()
        result_indicator_period_target_comment\
            .result_indicator_period = result_indicator_period

        self.register_model(
            'ResultIndicatorPeriodTargetComment',
            result_indicator_period_target_comment)
        return element

    # """attributes:

    # tag:narrative"""
    def iati_activities__iati_activity__result__indicator__period__target__comment__narrative(  # NOQA: E501
            self, element):
        period_target_comment = self.get_model(
            'ResultIndicatorPeriodTargetComment')
        self.add_narrative(element, period_target_comment)

        return element

    # """attributes:
    # value:11

    # tag:actual"""
    def iati_activities__iati_activity__result__indicator__period__actual(
            self, element):
        value = element.attrib.get('value')

        try:
            value = Decimal(value)
        except Exception as e:
            value = None

        if value is None:
            raise RequiredFieldError(
                "result/indicator/period/actual",
                "value",
                "required attribute missing (this error might be incorrect, \
                        xsd:decimal is used to check instead of xsd:string)")

        result_indicator_period = self.pop_model('ResultIndicatorPeriod')
        result_indicator_period.actual = value

        self.register_model('ResultIndicatorPeriod', result_indicator_period)
        return element

    def iati_activities__iati_activity__result__indicator__period__actual__location(self, element):  # NOQA: E501

        ref = element.attrib.get('ref')

        if not ref:
            raise RequiredFieldError(
                "result/indicator/period/actual/location",
                "ref",
                "required attribute missing")

        locations = self.get_model_list('Location')
        location = list(filter(lambda x: x.ref == ref, locations))

        if not len(location):
            raise FieldValidationError(
                "result/indicator/period/actual/location",
                "ref",
                "referenced location does not exist in a location element of \
                        this activity",
                None,
                None,
                ref)

        period = self.get_model('ResultIndicatorPeriod')

        actual_location = models.ResultIndicatorPeriodActualLocation()
        actual_location.result_indicator_period = period
        actual_location.ref = ref
        actual_location.location = location[0]

        self.register_model(
            'ResultIndicatorPeriodActualLocation', actual_location)
        return element

    def iati_activities__iati_activity__result__indicator__period__actual__dimension(  # NOQA: E501
            self, element):

        name = element.attrib.get('name')
        value = element.attrib.get('value')

        if not name:
            raise RequiredFieldError(
                "result/indicator/period/actual/dimension",
                "name",
                "required attribute missing")

        if value is None:
            raise RequiredFieldError(
                "result/indicator/period/actual/dimension",
                "value",
                "required attribute missing")

        period = self.get_model('ResultIndicatorPeriod')

        actual_dimension = models.ResultIndicatorPeriodActualDimension()
        actual_dimension.result_indicator_period = period
        actual_dimension.name = name
        actual_dimension.value = value

        self.register_model(
            'ResultIndicatorPeriodActualDimension', actual_dimension)
        return element

    def iati_activities__iati_activity__result__indicator__period__actual__comment(self, element):  # NOQA: E501
        result_indicator_period = self.get_model('ResultIndicatorPeriod')
        result_indicator_period_actual_comment = models\
            .ResultIndicatorPeriodActualComment()
        result_indicator_period_actual_comment\
            .result_indicator_period = result_indicator_period

        self.register_model(
            'ResultIndicatorPeriodActualComment',
            result_indicator_period_actual_comment)
        return element

    def iati_activities__iati_activity__result__indicator__period__actual__comment__narrative(  # NOQA: E501
            self, element):
        period_actual_comment = self.get_model(
            'ResultIndicatorPeriodActualComment')
        self.add_narrative(element, period_actual_comment)

        return element

    def post_save_models(self):
        """Perform all actions that need to happen after a single activity's
        been parsed."""
        activity = self.get_model('Activity')

        # the model was not saved
        if not activity or not activity.pk:
            return False

        participating_organisations = self.get_model_list(
            'ActivityParticipatingOrganisation')

        post_save.set_related_activities(activity)
        post_save.set_participating_organisation_activity_id(
            participating_organisations)
        post_save.set_transaction_provider_receiver_activity(activity)
        post_save.set_derived_activity_dates(activity)
        post_save.set_activity_aggregations(activity)
        post_save.update_activity_search_index(activity)
        post_save.set_country_region_transaction(activity)
        post_save.set_sector_transaction(activity)
        post_save.set_sector_budget(activity)

    def post_save_file(self, dataset):
        """Perform all actions that need to happen after a single IATI
        datasets has been parsed.

        Keyword arguments:
        dataset -- the Dataset object
        """
        self.delete_removed_activities(dataset)

    def delete_removed_activities(self, dataset):
        """ Delete activities that were not found in the dataset any longer

        Keyword arguments:
        dataset -- the Dataset object

        Used variables:
        activity.last_updated_model -- the datetime at which this activity
        was last saved
        self.parse_start_datetime -- the datetime at which parsing this
        dataset started
        """
        models.Activity.objects.filter(
            dataset=dataset,
            last_updated_model__lt=self.parse_start_datetime).delete()

    def post_save_validators(self, dataset):

        for a in models.Activity.objects.filter(dataset=dataset):

            post_save_validators.identifier_correct_prefix(self, a)
            post_save_validators.geo_percentages_add_up(self, a)
            post_save_validators.sector_percentages_add_up(self, a)
            post_save_validators.use_sector_or_transaction_sector(self, a)
            post_save_validators.use_direct_geo_or_transaction_geo(self, a)

        post_save_validators.unfound_identifiers(self, dataset)
        post_save_validators.transactions_at_multiple_levels(self, dataset)<|MERGE_RESOLUTION|>--- conflicted
+++ resolved
@@ -3183,14 +3183,6 @@
                         xsd:decimal is used to check instead of xsd:string)")
 
         result_indicator_period = self.get_model('ResultIndicatorPeriod')
-<<<<<<< HEAD
-
-        result_indicator_period_target = models.ResultIndicatorPeriodTarget()
-        result_indicator_period_target.value = value
-        result_indicator_period_target.result_indicator_period = result_indicator_period
-
-        self.register_model('ResultIndicatorPeriodTarget', result_indicator_period_target)
-=======
         result_indicator_period_target = models.ResultIndicatorPeriodTarget()
         result_indicator_period_target.value = value
         result_indicator_period_target.result_indicator_period = \
@@ -3198,7 +3190,6 @@
 
         self.register_model('ResultIndicatorPeriodTarget',
                             result_indicator_period_target)
->>>>>>> eb445897
         return element
 
     def iati_activities__iati_activity__result__indicator__period__target__location(self, element):  # NOQA: E501
@@ -3228,10 +3219,6 @@
                 ref)
 
         period_target = self.get_model('ResultIndicatorPeriodTarget')
-<<<<<<< HEAD
-
-=======
->>>>>>> eb445897
         target_location = models.ResultIndicatorPeriodTargetLocation()
         target_location.result_indicator_period_target = period_target
         target_location.ref = ref
