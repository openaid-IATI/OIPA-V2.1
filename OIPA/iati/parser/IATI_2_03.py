from datetime import datetime
from decimal import Decimal, InvalidOperation

from django.conf import settings
from django.contrib.gis.geos import GEOSGeometry, Point

from currency_convert import convert
from geodata.models import Country, Region
# FIXME:
from iati import models
from iati.parser import post_save, post_save_validators
from iati.parser.exceptions import (
    FieldValidationError, IgnoredVocabularyError, NoUpdateRequired,
    ParserError, RequiredFieldError
)
from iati.parser.higher_order_parser import provider_org, receiver_org
from iati.parser.iati_parser import IatiParser
from iati.transaction import models as transaction_models
from iati_codelists import models as codelist_models
from iati_organisation import models as organisation_models
from iati_vocabulary import models as vocabulary_models


class Parse(IatiParser):
    # FIXME: not all methods validate required arguments (f. ex
    # iati_activities__iati_activity__capital_spend)

    # FIXME: also, occurences are not validated (f. ex. one time vs any number
    # of times)

    def __init__(self, *args, **kwargs):
        super(Parse, self).__init__(*args, **kwargs)
        self.VERSION = '2.03'

    def add_narrative(self, element, parent, is_organisation_narrative=False):
        # set on activity (if set)

        default_lang = self.default_lang
        lang = element.attrib.get(
            '{http://www.w3.org/XML/1998/namespace}lang', default_lang)
        text = element.text

        if lang:
            lang = lang.lower()

        language = self.get_or_none(codelist_models.Language, code=lang)

        if not parent:
            raise ParserError(
                "Unknown",
                "narrative",
                "parent object must be passed")

        register_name = parent.__class__.__name__ + "Narrative"

        if not language:
            raise RequiredFieldError(
                register_name,
                "xml:lang",
                "must specify xml:lang on iati-activity or xml:lang on the "
                "element itself")
        if not text:
            raise RequiredFieldError(
                register_name,
                "text",
                "empty narrative")

        if not is_organisation_narrative:
            narrative = models.Narrative()
            narrative.activity = self.get_model('Activity')
        else:
            narrative = organisation_models.OrganisationNarrative()
            narrative.organisation = self.get_model('Organisation')

        narrative.language = language
        narrative.content = element.text
        # This (instead of narrative.related_object) is required, otherwise
        # related object doesn't get passed to the model_store (memory) and
        # 'update_related()' fails.
        # It should probably be passed to the __init__() ?
        setattr(narrative, '_related_object', parent)

        self.register_model(register_name, narrative)

    def iati_activities__iati_activity(self, element):
        """attributes:
        {http://www.w3.org/XML/1998/namespace}lang:en
        default-currency:USD
        last-updated-datetime:2014-09-10T07:15:37Z
        linked-data-uri:http://data.example.org/123456789
        hierarchy:1

        tag:iati-activity"""

        iati_identifier = element.xpath('iati-identifier/text()')

        if len(iati_identifier) < 1:
            raise FieldValidationError(
                "iati-activity",
                "iati-identifier",
                "no iati-identifier found")

        activity_id = iati_identifier[0]
        normalized_activity_id = self._normalize(activity_id)
        # default is here to make it default to settings 'DEFAULT_LANG' on no
        # language set (validation error we want to be flexible with per
        # instance)
        default_lang_code = element.attrib.get(
            '{http://www.w3.org/XML/1998/namespace}lang',
            settings.DEFAULT_LANG)
        if default_lang_code:
            default_lang_code = default_lang_code.lower()

        default_lang = self.get_or_none(
            codelist_models.Language,
            code=default_lang_code
        )

        hierarchy = element.attrib.get('hierarchy')
        humanitarian = element.attrib.get('humanitarian')
        last_updated_datetime = self.validate_date(
            element.attrib.get('last-updated-datetime'))
        linked_data_uri = element.attrib.get('linked-data-uri')
        default_currency = self.get_or_none(
            models.Currency, code=element.attrib.get('default-currency'))

        if not activity_id:
            raise RequiredFieldError(
                "iati-identifier",
                "text",
                "required element empty")

        old_activity = self.get_or_none(
            models.Activity, iati_identifier=activity_id)

        if old_activity and (old_activity.dataset.name != self.dataset.name):
            self.append_error(
                'FieldValidationError',
                "iati-identifier",
                "ref",
                "An activity with the same iati-identifier was found in \
                another dataset",
                element.sourceline,
                "found in dataset: '{}'".format(old_activity.dataset.name),
                activity_id)

        if (old_activity
                and not self.force_reparse and not old_activity.modified):
            # update last_updated_model to prevent the activity from being
            # deleted because its not updated (and thereby assumed not found
            # in the dataset)
            old_activity.save()

            if last_updated_datetime\
                and last_updated_datetime\
                    == old_activity.last_updated_datetime:
                raise NoUpdateRequired('activity', 'already up to date')

            if last_updated_datetime and (last_updated_datetime <
                                          old_activity.last_updated_datetime):
                raise FieldValidationError(
                    "iati-activity",
                    "last-updated-datetime",
                    "last-updated-time is less than existing activity",
                    None,
                    element.sourceline,
                    activity_id,
                    activity_id)

            if not last_updated_datetime and old_activity\
                    .last_updated_datetime:
                raise FieldValidationError(
                    "iati-activity",
                    "last-updated-datetime",
                    "last-updated-time is not present, but is present on "
                    "existing activity",
                    None,
                    element.sourceline,
                    activity_id,
                    activity_id)

            # TODO: test activity is deleted along with related models
            # update on TODO above; only iati_title, TransactionReceiver,
            # TransactionProvider are not deleted atm - 2015-10-01
            # TODO: do this after activity is parsed along with other saves?

        if old_activity:
            old_activity.delete()

        # TODO: assert title is in xml, for proper OneToOne relation
        # (only on 2.02)

        activity = models.Activity()
        activity.iati_identifier = activity_id
        activity.normalized_iati_identifier = normalized_activity_id
        activity.default_lang = default_lang
        if hierarchy:
            activity.hierarchy = hierarchy
        activity.humanitarian = self.makeBoolNone(humanitarian)
        activity.dataset = self.dataset
        activity.publisher = self.publisher
        activity.last_updated_datetime = last_updated_datetime
        activity.linked_data_uri = linked_data_uri
        activity.default_currency = default_currency
        activity.iati_standard_version_id = self.VERSION

        activity.published = True
        activity.ready_to_publish = True
        activity.modified = False

        # for later reference
        self.default_lang = default_lang_code

        # For this validation-only branch we only save activities and
        # organisations
        # All other elements are not written to the db
        activity.save()

        self.register_model('Activity', activity)
        return element

    def iati_activities__iati_activity__iati_identifier(self, element):
        """
        attributes:

        tag:iati-identifier
        """
        iati_identifier = element.text

        if not iati_identifier:
            raise RequiredFieldError(
                "iati-identifier",
                "text",
                "required element empty")

        activity = self.get_model('Activity')
        activity.iati_identifier = iati_identifier

        return element

    def iati_activities__iati_activity__reporting_org(self, element):
        """attributes:
        ref:AA-AAA-123456789
        type:40
        secondary-reporter:0

        tag:reporting-org"""
        ref = element.attrib.get('ref')

        if not ref:
            raise RequiredFieldError(
                "reporting-org",
                "ref",
                "required attribute missing")

        if ref:
            self.check_registration_agency_validity(
                "reporting-org/ref", element, ref)

        normalized_ref = self._normalize(ref)
        org_type = self.get_or_none(
            codelist_models.OrganisationType,
            code=element.attrib.get('type'))
        secondary_reporter = element.attrib.get('secondary-reporter', '0')

        organisation = self.get_or_none(
            models.Organisation, organisation_identifier=ref)

        # create an organisation
        if not organisation:

            organisation = organisation_models.Organisation()
            organisation.organisation_identifier = ref
            organisation.last_updated_datetime = datetime.now()
            organisation.iati_standard_version_id = "2.02"
            organisation.reported_in_iati = False

            # TODO: is this right? - 2017-03-27
            organisation.published = False
            organisation.ready_to_publish = True
            organisation.modified = False

            organisation.save()

            organisation_name = organisation_models.OrganisationName()
            organisation_name.organisation = organisation

            self.publisher.organisation = organisation

            # create an organization if it is not parsed yet or not in IATI
            # Also, link to publisher

            organisation_name.save()
            self.publisher.save()

            self.register_model('Organisation', organisation)
            self.register_model('OrganisationName', organisation_name)

            narratives = element.findall('narrative')

            if len(narratives) > 0:
                for narrative in narratives:
                    self.add_narrative(narrative, organisation_name,
                                       is_organisation_narrative=True)
                    organisation.primary_name = self.get_primary_name(
                        narrative, organisation.primary_name)
            else:
                organisation.primary_name = ref

        activity = self.get_model('Activity')
        reporting_organisation = models.ActivityReportingOrganisation()
        reporting_organisation.ref = ref
        reporting_organisation.normalized_ref = normalized_ref
        reporting_organisation.type = org_type
        reporting_organisation.activity = activity
        reporting_organisation.organisation = organisation
        reporting_organisation.secondary_reporter = self.makeBool(
            secondary_reporter)

        narratives = element.findall('narrative')
        if len(narratives) > 0:
            for narrative in narratives:
                self.add_narrative(narrative, reporting_organisation)

        activity.secondary_reporter = self.makeBool(secondary_reporter)

        self.register_model('ActivityReportingOrganisation',
                            reporting_organisation)

        return element

    def iati_activities__iati_activity__reporting_org__narrative(
            self, element):
        """attributes:

        tag:narrative
        """
        model = self.get_model('ActivityReportingOrganisation')
        self.add_narrative(element, model)

        return element

    def iati_activities__iati_activity__participating_org(self, element):
        """attributes:https://docs.djangoproject.com/en/1.8/topics/migrations/
        ref:BB-BBB-123456789
        role:1
        type:40

        tag:participating-org"""

        activity = self.get_model('Activity')
        participating_organisation = models.ActivityParticipatingOrganisation()

        ref = element.attrib.get('ref', '')
        activity_id = element.attrib.get('activity-id', None)

        org_activity = self.get_or_none(
            models.Activity, iati_identifier=activity_id)
        role = self.get_or_none(
            codelist_models.OrganisationRole, code=element.attrib.get('role'))

        normalized_ref = self._normalize(ref)
        organisation = self.get_or_none(
            models.Organisation, organisation_identifier=ref)
        org_type = self.get_or_none(
            codelist_models.OrganisationType,
            code=element.attrib.get('type'))

        crs_channel_code = element.attrib.get('crs-channel-code', '')

        if not role:
            raise RequiredFieldError(
                "participating-org",
                "role",
                "required attribute missing")

        if ref:
            self.check_registration_agency_validity(
                "participating-org", element, ref)

        # currently according to 2.03 rules this attribute is not required:
        if crs_channel_code:

            if not crs_channel_code.isdigit():
                raise RequiredFieldError(
                    "participating-org",
                    "crs-channel-code",
                    "code is invalid")

            ccc_instance = codelist_models.CRSChannelCode.objects.filter(
                code=crs_channel_code).first()

            if not ccc_instance:
                raise FieldValidationError(
                    "participating-org",
                    "crs-channel-code",
                    "not found on the accompanying code list",
                    None,
                    None,
                    crs_channel_code)

            participating_organisation.crs_channel_code = ccc_instance

        participating_organisation.ref = ref
        participating_organisation.normalized_ref = normalized_ref
        participating_organisation.type = org_type
        participating_organisation.activity = activity
        participating_organisation.organisation = organisation
        participating_organisation.role = role
        participating_organisation.org_activity_id = activity_id
        participating_organisation.org_activity_obj = org_activity

        self.register_model(
            'ActivityParticipatingOrganisation', participating_organisation)

        return element

    def iati_activities__iati_activity__participating_org__narrative(
            self, element):
        """attributes:

        tag:narrative"""
        model = self.get_model('ActivityParticipatingOrganisation')
        self.add_narrative(element, model)

        # workaround for IATI ref uniqueness limitation
        model.primary_name = self.get_primary_name(element, model.primary_name)

        return element

    def iati_activities__iati_activity__title(self, element):
        """attributes:

        tag:title"""
        title_list = self.get_model_list('Title')

        if title_list and len(title_list) > 0:
            raise FieldValidationError(
                "title",
                "title",
                "duplicate titles are not allowed")

        # activity = self.pop_model('Activity')
        activity = self.get_model('Activity')

        title = models.Title()
        title.activity = activity

        # activity.title = title

        # order is important (
        # TODO: change datastructure to handle this case more transparant, like
        # insertBefore or something)
        self.register_model('Title', title)
        # self.register_model('Activity', activity)

    def iati_activities__iati_activity__title__narrative(self, element):
        """attributes:

        tag:narrative"""
        # TODO: make this more clear and not depend on order of things
        # title = self.get_model('Activity', index=-2) # this points to Title
        title = self.get_model('Title')  # this points to Title
        self.add_narrative(element, title)

        return element

    def iati_activities__iati_activity__description(self, element):
        """attributes:
        type:1

        tag:description"""

        description_type_code = element.attrib.get('type', 1)
        description_type = self.get_or_none(
            codelist_models.DescriptionType,
            code=description_type_code)

        activity = self.get_model('Activity')
        description = models.Description()
        description.activity = activity
        description.type = description_type

        self.register_model('Description', description)
        return element

    def iati_activities__iati_activity__description__narrative(self, element):
        """attributes:

        tag:narrative"""
        title = self.get_model('Description')
        self.add_narrative(element, title)

        return element

    def iati_activities__iati_activity__other_identifier(self, element):
        """attributes:
        ref:ABC123-XYZ
        type:A1
        tag:other-identifier"""
        identifier = element.attrib.get('ref')
        other_identifier_type = self.get_or_none(
            models.OtherIdentifierType, code=element.attrib.get('type'))

        if not identifier:
            raise RequiredFieldError(
                "other-identifier",
                "ref",
                "required attribute missing")
        # TODO: iati docs say type should be required (but can't for backwards
        # compatibility), should throw error on 2.0x

        activity = self.get_model('Activity')
        other_identifier = models.OtherIdentifier()
        other_identifier.activity = activity
        other_identifier.identifier = identifier
        other_identifier.type = other_identifier_type

        self.register_model('OtherIdentifier', other_identifier)
        return element

    def iati_activities__iati_activity__other_identifier__owner_org(
            self, element):
        """attributes:
        ref:AA-AAA-123456789

        tag:owner-org"""
        ref = element.attrib.get('ref')

        if not ref:
            raise RequiredFieldError(
                "other-identifier/owner-org",
                "ref",
                "required attribute missing")

        other_identifier = self.get_model('OtherIdentifier')
        other_identifier.owner_ref = ref

        return element

    def iati_activities__iati_activity__other_identifier__owner_org__narrative(
            self, element):
        """attributes:

        tag:narrative"""
        other_identifier = self.get_model('OtherIdentifier')
        self.add_narrative(element, other_identifier)
        return element

    def iati_activities__iati_activity__activity_status(self, element):
        """attributes:
        code:2

        tag:activity-status"""

        code = element.attrib.get('code')
        activity_status = self.get_or_none(
            codelist_models.ActivityStatus, code=code)

        if not code:
            raise RequiredFieldError(
                "activity-status",
                "code",
                "required attribute missing")

        if not activity_status:
            raise FieldValidationError(
                "activity-status",
                "code",
                "not found on the accompanying code list",
                None,
                None,
                code)

        activity = self.get_model('Activity')
        activity.activity_status = activity_status

        return element

    def iati_activities__iati_activity__activity_date(self, element):
        """attributes:
        iso-date:2012-04-15
        type:1

        tag:activity-date"""

        iso_date = element.attrib.get('iso-date')

        if not iso_date:
            raise RequiredFieldError(
                "activity-date",
                "iso-date",
                "required attribute missing")

        iso_date = self.validate_date(iso_date)

        if not iso_date:
            raise FieldValidationError(
                "activity-date",
                "iso-date",
                "iso-date not of type xsd:date",
                None,
                None,
                element.attrib.get('iso-date'))

        type_code = element.attrib.get('type')

        if not type_code:
            raise RequiredFieldError(
                "activity-date",
                "type",
                "required attribute missing")

        type_code = self.get_or_none(
            codelist_models.ActivityDateType, code=type_code)

        if not type_code:
            raise FieldValidationError(
                "activity-date",
                "type",
                "not found on the accompanying code list",
                None,
                None,
                element.attrib.get('type'))

        if type_code in ['2', '4']:
            if iso_date > datetime.now():
                raise FieldValidationError(
                    "activity-date",
                    "iso-date",
                    "All instances of the ActivityDateType code 2 & 4 (actual "
                    "dates) are not expected to be in the future",
                    None,
                    None,
                    str(iso_date))

        activity = self.get_model('Activity')

        activity_date = models.ActivityDate()
        activity_date.iso_date = iso_date
        activity_date.type = type_code
        activity_date.activity = activity

        # to make ordering possible, activity dates are duplicated onto the
        # Activity model
        mapping = {
            '1': 'planned_start',
            '2': 'actual_start',
            '3': 'planned_end',
            '4': 'actual_end'
        }

        if type_code.code in mapping:
            setattr(activity, mapping[type_code.code], iso_date)

        self.register_model('ActivityDate', activity_date)
        return element

    def iati_activities__iati_activity__activity_date__narrative(
            self, element):
        """attributes:

        tag:narrative"""
        # this is not implemented
        activity_date = self.get_model('ActivityDate')
        self.add_narrative(element, activity_date)
        return element

    def iati_activities__iati_activity__contact_info(self, element):
        """attributes:
        type:1

        tag:contact-info"""
        type_code = self.get_or_none(
            codelist_models.ContactType, code=element.attrib.get('type'))

        activity = self.get_model('Activity')
        contact_info = models.ContactInfo()
        contact_info.activity = activity
        contact_info.type = type_code
        self.register_model('ContactInfo', contact_info)

        return element

    def iati_activities__iati_activity__contact_info__organisation(
            self, element):
        """attributes:

        tag:organisation"""
        contact_info = self.get_model('ContactInfo')

        contact_info_organisation = models.ContactInfoOrganisation()
        contact_info_organisation.contact_info = contact_info
        self.register_model('ContactInfoOrganisation',
                            contact_info_organisation)
        return element

    def iati_activities__iati_activity__contact_info__organisation__narrative(
            self, element):
        """attributes:

        tag:narrative"""
        contact_info_organisation = self.get_model('ContactInfoOrganisation')
        self.add_narrative(element, contact_info_organisation)
        return element

    def iati_activities__iati_activity__contact_info__department(
            self, element):
        """attributes:

        tag:department"""
        contact_info = self.get_model('ContactInfo')
        contact_info_department = models.ContactInfoDepartment()
        contact_info_department.contact_info = contact_info

        self.register_model('ContactInfoDepartment', contact_info_department)

        return element

    def iati_activities__iati_activity__contact_info__department__narrative(
            self, element):
        """attributes:

        tag:narrative"""
        contact_info_department = self.get_model('ContactInfoDepartment')
        self.add_narrative(element, contact_info_department)
        return element

    def iati_activities__iati_activity__contact_info__person_name(
            self, element):
        """attributes:

        tag:person-name"""
        contact_info = self.get_model('ContactInfo')
        contact_info_person_name = models.ContactInfoPersonName()
        contact_info_person_name.contact_info = contact_info
        self.register_model('ContactInfoPersonName', contact_info_person_name)

        return element

    def iati_activities__iati_activity__contact_info__person_name__narrative(
            self, element):
        """attributes:

        tag:narrative"""
        contact_info_person_name = self.get_model('ContactInfoPersonName')
        self.add_narrative(element, contact_info_person_name)
        return element

    def iati_activities__iati_activity__contact_info__job_title(self, element):
        """attributes:

        tag:job-title"""
        contact_info = self.get_model('ContactInfo')
        contact_info_job_title = models.ContactInfoJobTitle()
        contact_info_job_title.contact_info = contact_info
        self.register_model('ContactInfoJobTitle', contact_info_job_title)
        return element

    def iati_activities__iati_activity__contact_info__job_title__narrative(
            self, element):
        """attributes:

        tag:narrative"""
        contact_info_job_title = self.get_model('ContactInfoJobTitle')
        self.add_narrative(element, contact_info_job_title)
        return element

    def iati_activities__iati_activity__contact_info__telephone(
            self, element):
        """attributes:

        tag:telephone"""
        text = element.text

        if not text:
            raise RequiredFieldError(
                "contact-info",
                "telephone",
                "empty element")

        contact_info = self.get_model('ContactInfo')
        contact_info.telephone = text

        return element

    def iati_activities__iati_activity__contact_info__email(self, element):
        """attributes:

        tag:email"""
        text = element.text

        if not text:
            raise RequiredFieldError(
                "contact-info",
                "email",
                "empty element")

        contact_info = self.get_model('ContactInfo')
        contact_info.email = text

        return element

    def iati_activities__iati_activity__contact_info__website(self, element):
        """attributes:

        tag:website"""
        text = element.text

        if not text:
            raise RequiredFieldError(
                "contact-info",
                "website",
                "empty element")

        contact_info = self.get_model('ContactInfo')
        contact_info.website = text

        return element

    def iati_activities__iati_activity__contact_info__mailing_address(
            self, element):
        """attributes:

        tag:mailing-address"""

        contact_info = self.get_model('ContactInfo')

        contact_info_mailing_address = models.ContactInfoMailingAddress()

        contact_info_mailing_address.contact_info = contact_info
        self.register_model('ContactInfoMailingAddress',
                            contact_info_mailing_address)

        return element

    def iati_activities__iati_activity__contact_info__mailing_address__narrative(self, element):  # NOQA: E501
        """attributes:

        tag:narrative"""
        contact_info_mailing_address = self.get_model(
            'ContactInfoMailingAddress')
        self.add_narrative(element, contact_info_mailing_address)
        return element

    def iati_activities__iati_activity__activity_scope(self, element):
        """attributes:
        code:3

        tag:activity-scope"""
        code = element.attrib.get('code')
        activity_scope = self.get_or_none(
            codelist_models.ActivityScope, code=code)

        if not code:
            raise RequiredFieldError(
                "activity-status",
                "code",
                "required attribute missing")

        if not activity_scope:
            raise FieldValidationError(
                "activity-status",
                "code",
                "not found on the accompanying code list",
                None,
                None,
                code)

        activity = self.get_model('Activity')
        activity.scope = activity_scope

        return element

    def iati_activities__iati_activity__recipient_country(self, element):
        """attributes:
        code:AF
        percentage:25

        tag:recipient-country"""
        code = element.attrib.get('code')
        country = self.get_or_none(Country, code=code)
        percentage = element.attrib.get('percentage')

        if not code:
            raise RequiredFieldError(
                "recipient-country",
                "code",
                "required attribute missing")

        if not country:
            raise FieldValidationError(
                "recipient-country",
                "code",
                "not found on the accompanying code list",
                None,
                None,
                code)

        if percentage:
            try:
                percentage = Decimal(percentage)
            except InvalidOperation:
                raise FieldValidationError(
                    "recipient-country",
                    "percentage",
                    "percentage value is not valid",
                    None,
                    None,
                    percentage)

        activity = self.get_model('Activity')
        activity_recipient_country = models.ActivityRecipientCountry()
        activity_recipient_country.country = country
        activity_recipient_country.activity = activity
        activity_recipient_country.percentage = percentage

        self.register_model('ActivityRecipientCountry',
                            activity_recipient_country)

        return element

    def iati_activities__iati_activity__recipient_region(self, element):
        """attributes:
        code:489
        vocabulary:1
        percentage:25

        tag:recipient-region"""
        code = element.attrib.get('code')
        region = self.get_or_none(Region, code=code)
        # TODO: make defaults more transparant, here: 'OECD-DAC default'
        vocabulary = self.get_or_none(
            vocabulary_models.RegionVocabulary,
            code=element.attrib.get(
                'vocabulary',
                '1'))
        vocabulary_uri = element.attrib.get('vocabulary-uri')
        percentage = element.attrib.get('percentage')

        if not code:
            raise RequiredFieldError(
                "recipient-region",
                "code",
                "code is unspecified or invalid")

        if not vocabulary:
            raise RequiredFieldError(
                "recipient-region",
                "vocabulary",
                "not found on the accompanying code list")

        if not region and vocabulary.code == '1':
            raise FieldValidationError(
                "recipient-region",
                "code",
                "not found on the accompanying code list",
                None,
                None,
                code)

        elif not region:
            raise IgnoredVocabularyError(
                "recipient-region",
                "code",
                "code is unspecified or invalid")

        if percentage:
            try:
                percentage = Decimal(percentage)
            except InvalidOperation:
                raise FieldValidationError(
                    "activity-sector",
                    "percentage",
                    "percentage value is not valid",
                    None,
                    None,
                    percentage)

        activity = self.get_model('Activity')
        activity_recipient_region = models.ActivityRecipientRegion()
        activity_recipient_region.region = region
        activity_recipient_region.activity = activity
        activity_recipient_region.percentage = percentage
        activity_recipient_region.vocabulary = vocabulary
        activity_recipient_region.vocabulary_uri = vocabulary_uri
        self.register_model('ActivityRecipientRegion',
                            activity_recipient_region)

        return element

    def iati_activities__iati_activity__location(self, element):
        """attributes:
        ref:AF-KAN

        tag:location"""
        ref = element.attrib.get('ref')

        activity = self.get_model('Activity')
        location = models.Location()
        location.activity = activity
        location.ref = ref

        self.register_model('Location', location)
        return element

    def iati_activities__iati_activity__location__location_reach(
            self, element):
        """attributes:
        code:1

        tag:location-reach"""
        code = element.attrib.get('code')
        location_reach = self.get_or_none(
            codelist_models.GeographicLocationReach, code=code)

        if not code:
            raise RequiredFieldError(
                "location/location-reach",
                "code",
                "required attribute missing")

        if not location_reach:
            raise RequiredFieldError(
                "location/location-reach",
                "code",
                "not found on the accompanying code list")

        location = self.get_model('Location')
        location.location_reach = location_reach

        return element

    def iati_activities__iati_activity__location__location_id(self, element):
        """attributes:
        vocabulary:G1
        code:1453782

        tag:location-id"""
        code = element.attrib.get('code')
        vocabulary_code = element.attrib.get('vocabulary')
        vocabulary = self.get_or_none(
            vocabulary_models.GeographicVocabulary, code=vocabulary_code)

        if not code:
            raise RequiredFieldError(
                "location/location-id",
                "code",
                "required attribute missing")

        if not vocabulary_code:
            raise RequiredFieldError(
                "location",
                "vocabulary",
                "required attribute missing")

        if not vocabulary:
            raise RequiredFieldError(
                "location/location-id",
                "vocabulary",
                "not found on the accompanying code list")

        location = self.get_model('Location')
        location.location_id_vocabulary = vocabulary
        location.location_id_code = code

        return element

    def iati_activities__iati_activity__location__name(self, element):
        """attributes:

        tag:name"""

        location = self.get_model('Location')

        location_name = models.LocationName()
        location_name.location = location

        self.register_model('LocationName', location_name)
        return element

    # XXX: do we need a separate LocationName model ?....
    def iati_activities__iati_activity__location__name__narrative(
            self, element):
        """attributes:

        tag:narrative"""
        location_name = self.get_model('LocationName')
        self.add_narrative(element, location_name)
        return element

    def iati_activities__iati_activity__location__description(self, element):
        """attributes:

        tag:description"""
        location = self.get_model('Location')
        location_description = models.LocationDescription()
        location_description.location = location

        self.register_model('LocationDescription', location_description)
        return element

    def iati_activities__iati_activity__location__description__narrative(
            self, element):
        """attributes:

        tag:narrative"""
        location_description = self.get_model('LocationDescription')
        self.add_narrative(element, location_description)
        return element

    def iati_activities__iati_activity__location__activity_description(
            self, element):
        """attributes:

        tag:activity-description"""
        location = self.get_model('Location')
        location_activity_description = models.LocationActivityDescription()
        location_activity_description.location = location

        self.register_model('LocationActivityDescription',
                            location_activity_description)
        return element

    def iati_activities__iati_activity__location__activity_description__narrative(self, element):  # NOQA: E501
        """attributes:

        tag:narrative"""
        location_activity_description = self.get_model(
            'LocationActivityDescription')
        self.add_narrative(element, location_activity_description)
        return element

    def iati_activities__iati_activity__location__administrative(
            self, element):
        """attributes:
        vocabulary:G1
        level:1
        code:1453782

        tag:administrative"""
        # TODO: enforce code is according to specified vocabulary standard?
        # TODO: default level?
        code = element.attrib.get('code')
        vocabulary_code = element.attrib.get('vocabulary')
        vocabulary = self.get_or_none(
            vocabulary_models.GeographicVocabulary, code=vocabulary_code)
        level = element.attrib.get('level')

        if not code:
            raise RequiredFieldError(
                "location/administrative",
                "code",
                "required attribute missing")
        # TODO parse logging check if there's a default voc

        if not vocabulary_code:
            raise RequiredFieldError(
                "location/administrative",
                "vocabulary",
                "required attribute missing")

        if not vocabulary:
            raise FieldValidationError(
                "location/administrative",
                "vocabulary",
                "not found on the accompanying code list",
                None,
                None,
                vocabulary_code)

        location = self.get_model('Location')
        location_administrative = models.LocationAdministrative()
        location_administrative.location = location
        location_administrative.code = code
        location_administrative.vocabulary = vocabulary
        location_administrative.level = level

        self.register_model('LocationAdministrative', location_administrative)

        return element

    def iati_activities__iati_activity__location__point(self, element):
        """attributes:
        srsName:http://www.opengis.net/def/crs/EPSG/0/4326

        tag:point"""
        srs_name = element.attrib.get('srsName')

        # TODO: make this field required?
        # if not srs_name: raise RequiredFieldError("srsName",
        # "location_point: srsName is required")
        if not srs_name:
            srs_name = "http://www.opengis.net/def/crs/EPSG/0/4326"

        location = self.get_model('Location')
        location.point_srs_name = srs_name

        return element

    def iati_activities__iati_activity__location__point__pos(self, element):
        """attributes:

        tag:pos"""
        # TODO: validation of lat/long
        # TODO: Allow for different srid's
        text = element.text

        if not text:
            raise RequiredFieldError(
                "location/point",
                "pos",
                "required element empty")

        try:
            latlong = text.strip().split(' ')
            # geos point = long lat, iati point lat long, hence the
            # latlong[1], latlong[0]
            point = GEOSGeometry(
                Point(float(latlong[1]), float(latlong[0])), srid=4326)
        except Exception as e:
            raise FieldValidationError(
                "location/point",
                "pos",
                "latitude/longitude formatting incorrect",
                None,
                None,
                text)

        location = self.get_model('Location')
        location.point_pos = point

        return element

    def iati_activities__iati_activity__location__exactness(self, element):
        """attributes:
        code:1

        tag:exactness"""
        code = element.attrib.get('code')
        exactness = self.get_or_none(
            codelist_models.GeographicExactness, code=code)

        if not code:
            raise RequiredFieldError(
                "location/exactness",
                "code",
                "required attribute missing")

        if not exactness:
            raise FieldValidationError(
                "location/exactness",
                "code",
                "not found on the accompanying code list",
                None,
                None,
                code)

        location = self.get_model('Location')
        location.exactness = exactness

        return element

    def iati_activities__iati_activity__location__location_class(
            self, element):
        """attributes:
        code:2

        tag:location-class"""
        code = element.attrib.get('code')
        location_class = self.get_or_none(
            codelist_models.GeographicLocationClass, code=code)

        if not code:
            raise RequiredFieldError(
                "location/location-class",
                "code",
                "required attribute code")

        if not location_class:
            raise FieldValidationError(
                "location/location-class",
                "code",
                "not found on the accompanying code list",
                None,
                None,
                code)

        location = self.get_model('Location')
        location.location_class = location_class

        return element

    def iati_activities__iati_activity__location__feature_designation(
            self, element):
        """attributes:
        code:ADMF

        tag:feature-designation"""
        code = element.attrib.get('code')
        feature_designation = self.get_or_none(
            codelist_models.LocationType, code=code)

        if not code:
            raise RequiredFieldError(
                "location/feature-designation",
                "code",
                "required attribute missing")

        if not feature_designation:
            raise FieldValidationError(
                "location/feature-designation",
                "code",
                "not found on the accompanying code list",
                None,
                None,
                code)

        location = self.get_model('Location')
        location.feature_designation = feature_designation

        return element

    def iati_activities__iati_activity__sector(self, element):
        """attributes:
        code:489
        vocabulary:1
        percentage:25

        tag:recipient-sector"""
        code = element.attrib.get('code')
        sector = self.get_or_none(models.Sector, code=code)
        # TODO: make defaults more transparant, here: 'OECD-DAC default'
        vocabulary = self.get_or_none(
            vocabulary_models.SectorVocabulary,
            code=element.attrib.get(
                'vocabulary',
                '1'))
        vocabulary_uri = element.attrib.get('vocabulary-uri')
        percentage = element.attrib.get('percentage')

        if not code:
            raise RequiredFieldError(
                "sector",
                "code",
                "required attribute missing")

        if not vocabulary:
            raise FieldValidationError(
                "sector",
                "vocabulary",
                "not found on the accompanying code list",
                None,
                None)

        if not sector and vocabulary.code == '1':
            raise FieldValidationError(
                "sector",
                "code",
                "not found on the accompanying code list",
                None,
                None,
                code)

        elif not sector:
            raise IgnoredVocabularyError(
                "sector",
                "vocabulary",
                "non implemented vocabulary")

        if percentage:
            try:
                percentage = Decimal(percentage)
            except InvalidOperation:
                raise FieldValidationError(
                    "sector",
                    "percentage",
                    "percentage value is not valid",
                    None,
                    None,
                    percentage)

        activity = self.get_model('Activity')
        activity_sector = models.ActivitySector()
        activity_sector.sector = sector
        activity_sector.activity = activity
        activity_sector.percentage = percentage
        activity_sector.vocabulary = vocabulary
        activity_sector.vocabulary_uri = vocabulary_uri
        self.register_model('ActivitySector', activity_sector)

        return element

    def iati_activities__iati_activity__country_budget_items(self, element):
        """attributes:
        vocabulary:2

        tag:country-budget-items"""
        code = element.attrib.get('vocabulary')
        vocabulary = self.get_or_none(
            vocabulary_models.BudgetIdentifierVocabulary, code=code)

        if not code:
            raise RequiredFieldError(
                "country-budget-items",
                "vocabulary",
                "invalid vocabulary")

        if not vocabulary:
            raise FieldValidationError(
                "country-budget-items",
                "vocabulary",
                "not found on the accompanying code list",
                None,
                None,
                code)

        activity = self.get_model('Activity')
        country_budget_item = models.CountryBudgetItem()
        country_budget_item.activity = activity
        country_budget_item.vocabulary = vocabulary

        self.register_model('CountryBudgetItem', country_budget_item)
        return element

    def iati_activities__iati_activity__country_budget_items__budget_item(
            self, element):
        """attributes:
        code:1.1.1
        percentage:50

        tag:budget-item"""
        # TODO: Add custom vocabularies
        code = element.attrib.get('code')
        budget_identifier = self.get_or_none(
            codelist_models.BudgetIdentifier, code=code)
        percentage = element.attrib.get('percentage')

        if not code:
            raise RequiredFieldError(
                "country-budget-items/budget-item",
                "code",
                "required attribute missing")

        if not budget_identifier:
            raise FieldValidationError(
                "country-budget-items/budget-item",
                "code",
                "not found on the accompanying code list",
                None,
                None,
                code)

        country_budget_item = self.get_model('CountryBudgetItem')
        budget_item = models.BudgetItem()
        budget_item.country_budget_item = country_budget_item
        budget_item.code = budget_identifier
        budget_item.percentage = percentage

        self.register_model('BudgetItem', budget_item)
        return element

    def iati_activities__iati_activity__country_budget_items__budget_item__description(  # NOQA: E501
            self, element):
        """attributes:

        tag:description"""
        budget_item = self.get_model('BudgetItem')
        budget_item_description = models.BudgetItemDescription()
        budget_item_description.budget_item = budget_item

        self.register_model('BudgetItemDescription', budget_item_description)
        return element

    def iati_activities__iati_activity__country_budget_items__budget_item__description__narrative(self, element):  # NOQA: E501
        """attributes:

        tag:narrative"""
        budget_item_description = self.get_model('BudgetItemDescription')
        self.add_narrative(element, budget_item_description)
        return element

    def iati_activities__iati_activity__humanitarian_scope(self, element):

        activity = self.get_model('Activity')
        scope_type_code = element.attrib.get('type')
        scope_type = self.get_or_none(
            codelist_models.HumanitarianScopeType, code=scope_type_code)
        vocabulary_code = element.attrib.get('vocabulary')
        vocabulary = self.get_or_none(
            vocabulary_models.HumanitarianScopeVocabulary,
            code=vocabulary_code)
        vocabulary_uri = element.attrib.get('vocabulary-uri')
        code = element.attrib.get('code')

        if not code:
            raise RequiredFieldError(
                "humanitarian-scope",
                "code",
                "required attribute missing")

        if not scope_type_code:
            raise RequiredFieldError(
                "humanitarian-scope",
                "type",
                "required attribute missing")

        if not scope_type:
            raise FieldValidationError(
                "humanitarian-scope",
                "type",
                "not found on the accompanying code list",
                None,
                None,
                scope_type_code)

        if not vocabulary_code:
            raise RequiredFieldError(
                "humanitarian-scope",
                "vocabulary",
                "required attribute missing")

        if not vocabulary:
            raise FieldValidationError(
                "humanitarian-scope",
                "vocabulary",
                "not found on the accompanying code list",
                None,
                None,
                vocabulary_code)

        humanitarian_scope = models.HumanitarianScope()
        humanitarian_scope.activity = activity
        humanitarian_scope.type = scope_type
        humanitarian_scope.code = code
        humanitarian_scope.vocabulary = vocabulary
        humanitarian_scope.vocabulary_uri = vocabulary_uri
        self.register_model('HumanitarianScope', humanitarian_scope)

        return element

    def iati_activities__iati_activity__humanitarian_scope__narrative(
            self, element):
        """attributes:

        tag:narrative"""

        humanitarian_scope = self.get_model('HumanitarianScope')
        self.add_narrative(element, humanitarian_scope)

        return element

    def iati_activities__iati_activity__policy_marker(self, element):
        """attributes:
        vocabulary:1
        code:2
        significance:3

        tag:policy-marker"""
        # TODO: custom vocabulary (other than 1)
        code = element.attrib.get('code')
        policy_marker_code = self.get_or_none(
            codelist_models.PolicyMarker, code=code)
        vocabulary = self.get_or_none(
            vocabulary_models.PolicyMarkerVocabulary,
            code=element.attrib.get(
                'vocabulary',
                '1'))
        vocabulary_uri = element.attrib.get('vocabulary-uri')
        significance = self.get_or_none(
            codelist_models.PolicySignificance,
            code=element.attrib.get('significance'))

        if not code:
            raise RequiredFieldError(
                "policy-marker",
                "code",
                "required attribute missing")

        # will never happen with the default above
        if not vocabulary:
            raise FieldValidationError(
                "policy-marker",
                "vocabulary",
                "not found on the accompanying code list",
                None,
                None,
                element.attrib.get('vocabulary'))

        if not policy_marker_code and vocabulary.code == '1':
            raise FieldValidationError(
                "policy-marker",
                "code",
                "not found on the accompanying code list",
                None,
                None,
                code)
        elif vocabulary.code == '1' and significance is None:
            raise RequiredFieldError(
                "policy-marker",
                "significance",
                "significance is required when using OECD DAC CRS vocabulary")
        elif not policy_marker_code:
            raise IgnoredVocabularyError(
                "policy-marker",
                "vocabulary",
                "non implemented vocabulary")

        activity = self.get_model('Activity')
        activity_policy_marker = models.ActivityPolicyMarker()
        activity_policy_marker.activity = activity
        activity_policy_marker.code = policy_marker_code
        activity_policy_marker.vocabulary = vocabulary
        activity_policy_marker.vocabulary_uri = vocabulary_uri
        activity_policy_marker.significance = significance

        self.register_model('ActivityPolicyMarker', activity_policy_marker)
        return element

    def iati_activities__iati_activity__policy_marker__narrative(
            self, element):
        """attributes:

        tag:narrative"""
        activity_policy_marker = self.get_model('ActivityPolicyMarker')
        self.add_narrative(element, activity_policy_marker)
        return element

    def iati_activities__iati_activity__collaboration_type(self, element):
        """attributes:
        code:1

        tag:collaboration-type"""
        code = element.attrib.get('code')
        collaboration_type = self.get_or_none(
            codelist_models.CollaborationType, code=code)

        if not code:
            raise RequiredFieldError(
                "collaboration-type",
                "code",
                "required attribute missing")

        if not collaboration_type:
            raise FieldValidationError(
                "collaboration-type",
                "code",
                "not found on the accompanying code list",
                None,
                None,
                code)

        activity = self.get_model('Activity')
        activity.collaboration_type = collaboration_type

        return element

    def iati_activities__iati_activity__default_flow_type(self, element):
        """attributes:
        code:10

        tag:default-flow-type"""
        code = element.attrib.get('code')
        default_flow_type = self.get_or_none(
            codelist_models.FlowType, code=code)

        if not code:
            raise RequiredFieldError(
                "default-flow-type",
                "code",
                "code is unspecified or invalid")

        if not default_flow_type:
            raise FieldValidationError(
                "default-flow-type",
                "code",
                "not found on the accompanying code list",
                None,
                None,
                code)

        activity = self.get_model('Activity')
        activity.default_flow_type = default_flow_type

        return element

    def iati_activities__iati_activity__default_finance_type(self, element):
        """attributes:
        code:110

        tag:default-finance-type"""
        code = element.attrib.get('code')
        default_finance_type = self.get_or_none(
            codelist_models.FinanceType, code=code)

        if not code:
            raise RequiredFieldError(
                "default-finance-type",
                "code",
                "required attribute missing")

        if not default_finance_type:
            raise FieldValidationError(
                "default-finance-type",
                "code",
                "not found on the accompanying code list",
                None,
                None,
                code)

        activity = self.get_model('Activity')
        activity.default_finance_type = default_finance_type

        return element

    def iati_activities__iati_activity__default_aid_type(self, element):
        """attributes:
        code:A01

        tag:default-aid-type"""
        code = element.attrib.get('code')
        vocabulary_code = element.attrib.get('vocabulary')

        if not code:
            raise RequiredFieldError(
                "iati-activity/default-aid-type",
                "code",
                "required attribute missing")

        # According to IATI 2.03 rules, 'vocabulary' attribute is:
        # "A code for the vocabulary aid-type classifications. If omitted the
        # AidType (OECD DAC) codelist is assumed. The code must be a valid
        # value in the AidTypeVocabulary codelist."
        if not vocabulary_code:
            vocabulary = vocabulary_models.AidTypeVocabulary.objects.get(
                name='OECD DAC',
            )
        else:
            vocabulary = vocabulary_models.AidTypeVocabulary.objects.filter(
                code=vocabulary_code,
            ).first()

            if not vocabulary:
                raise FieldValidationError(
                    "iati-activity/default-aid-type",
                    "code",
                    "not found on the accompanying AidTypeVocabulary code "
                    "list. Note, that custom AidType Vocabularies currently "
                    "are not supported",
                    None,
                    None,
                    code)

        # XXX: Note, that at this point only official (Vocabulary type 1)
        # vocabularies for AidType are supported:
        aid_type = codelist_models.AidType.objects.filter(
            code=code,
            vocabulary=vocabulary
        ).first()

        if not aid_type:
            raise FieldValidationError(
                "iati-activity/default-aid-type",
                "code",
                "not found on the accompanying AidType code list. Note, that "
                "custom AidType Vocabularies currently are not supported",
                None,
                None,
                code)

        activity = self.get_model('Activity')
        activity_default_aid_type = models.ActivityDefaultAidType()

        activity_default_aid_type.activity = activity
        activity_default_aid_type.aid_type = aid_type

        self.register_model(
            'ActivityDefaultAidType',
            activity_default_aid_type
        )

        return element

    def iati_activities__iati_activity__default_tied_status(self, element):
        """attributes:
        code:3

        tag:default-tied-status"""
        code = element.attrib.get('code')
        default_tied_status = self.get_or_none(
            codelist_models.TiedStatus, code=code)

        if not code or not code.isdigit():
            raise RequiredFieldError(
                "default-tied-status",
                "code",
                "code is unspecified or invalid")

        if not default_tied_status:
            raise FieldValidationError(
                "default-tied-status",
                "code",
                "not found on the accompanying code list",
                None,
                None,
                code)

        activity = self.get_model('Activity')
        activity.default_tied_status = default_tied_status

        return element

    def iati_activities__iati_activity__budget(self, element):
        """attributes:
        type:1

        tag:budget"""
        # If the @type attribute is omitted, then BudgetType code 1 (Original)
        # is assumed
        budget_type_code = element.attrib.get('type', '1')
        budget_type = self.get_or_none(
            codelist_models.BudgetType, code=budget_type_code)
        # If the @status attribute is omitted, then BudgetStatus code 1
        # (Indicative) is assumed
        status_code = element.attrib.get('status', '1')
        status = self.get_or_none(
            codelist_models.BudgetStatus, code=status_code)
        activity = self.get_model('Activity')

        if not budget_type_code:
            raise RequiredFieldError(
                "budget",
                "type",
                "required attribute missing")

        if not budget_type:
            raise FieldValidationError(
                "budget",
                "type",
                "not found on the accompanying code list",
                None,
                None,
                budget_type_code)

        if not status_code:
            raise RequiredFieldError(
                "budget",
                "status",
                "required attribute missing")

        if not status:
            raise FieldValidationError(
                "budget",
                "status",
                "not found on the accompanying code list",
                None,
                None,
                status_code)

        budget = models.Budget()
        budget.activity = activity
        budget.type = budget_type
        budget.status = status

        self.register_model('Budget', budget)
        return element

    def iati_activities__iati_activity__budget__period_start(self, element):
        """attributes:
        iso-date:2014-01-01

        tag:period-start"""
        iso_date = element.attrib.get('iso-date')

        if not iso_date:
            raise RequiredFieldError(
                "budget/period-start",
                "iso-date",
                "required attribute missing")

        iso_date = self.validate_date(iso_date)

        if not iso_date:
            raise FieldValidationError(
                "budget/period-start",
                "iso-date",
                "iso-date not of type xsd:date",
                None,
                None,
                element.attrib.get('iso-date'))

        budget = self.get_model('Budget')
        budget.period_start = iso_date

        return element

    def iati_activities__iati_activity__budget__period_end(self, element):
        """attributes:
        iso-date:2014-12-31

        tag:period-end"""
        iso_date = element.attrib.get('iso-date')

        if not iso_date:
            raise RequiredFieldError(
                "budget/period-end",
                "iso-date",
                "required attribute missing")

        iso_date = self.validate_date(iso_date)

        if not iso_date:
            raise FieldValidationError(
                "budget/period-end",
                "iso-date",
                "iso-date not of type xsd:date",
                None,
                None,
                element.attrib.get('iso-date'))

        budget = self.get_model('Budget')
        budget.period_end = iso_date

        return element

    def iati_activities__iati_activity__budget__value(self, element):
        """attributes:
        currency:EUR
        value-date:2014-01-01

        tag:value"""
        currency = self.get_or_none(
            models.Currency, code=element.attrib.get('currency'))
        value = element.text
        decimal_value = self.guess_number('budget', value)

        if decimal_value is None:
            raise RequiredFieldError(
                "budget",
                "value",
                "required element missing")

        value_date = element.attrib.get('value-date')

        if not value_date:
            raise RequiredFieldError(
                "budget/value",
                "value-date",
                "required attribute missing")

        value_date = self.validate_date(value_date)

        if not value_date:
            raise FieldValidationError(
                "budget/value",
                "value-date",
                "iso-date not of type xsd:date",
                None,
                None,
                element.attrib.get('value-date'))

        currency = self._get_currency_or_raise('budget/value', currency)

        budget = self.get_model('Budget')
        budget.value_string = value
        budget.value = decimal_value
        budget.value_date = value_date
        budget.currency = currency

        if settings.CONVERT_CURRENCIES:
            budget.xdr_value = convert.currency_from_to(
                budget.currency_id, 'XDR', budget.value_date, budget.value)
            budget.usd_value = convert.currency_from_to(
                budget.currency_id, 'USD', budget.value_date, budget.value)
            budget.eur_value = convert.currency_from_to(
                budget.currency_id, 'EUR', budget.value_date, budget.value)
            budget.gbp_value = convert.currency_from_to(
                budget.currency_id, 'GBP', budget.value_date, budget.value)
            budget.jpy_value = convert.currency_from_to(
                budget.currency_id, 'JPY', budget.value_date, budget.value)
            budget.cad_value = convert.currency_from_to(
                budget.currency_id, 'CAD', budget.value_date, budget.value)

        return element

    def iati_activities__iati_activity__planned_disbursement(self, element):
        """attributes:
        type:1

        tag:planned-disbursement"""
        budget_type = self.get_or_none(
            codelist_models.BudgetType, code=element.attrib.get('type'))

        # if not budget_type: raise RequiredFieldError("type",
        # "planned-disbursement: type is required")

        activity = self.get_model('Activity')
        planned_disbursement = models.PlannedDisbursement()
        planned_disbursement.activity = activity
        planned_disbursement.type = budget_type

        self.register_model('PlannedDisbursement', planned_disbursement)

        return element

    def iati_activities__iati_activity__planned_disbursement__period_start(
            self, element):
        """attributes:
        iso-date:2014-01-01

        tag:period-start"""
        iso_date = element.attrib.get('iso-date')

        if not iso_date:
            raise RequiredFieldError(
                "planned-disbursement/period-start",
                "iso-date",
                "required attribute missing")

        iso_date = self.validate_date(iso_date)

        if not iso_date:
            raise FieldValidationError(
                "planned-disbursement/period-start",
                "iso-date",
                "iso-date not of type xsd:date",
                None,
                None,
                element.attrib.get('iso-date'))

        planned_disbursement = self.get_model('PlannedDisbursement')
        planned_disbursement.period_start = iso_date

        return element

    def iati_activities__iati_activity__planned_disbursement__period_end(
            self, element):
        """attributes:
        iso-date:2014-12-31

        tag:period-end"""
        iso_date = element.attrib.get('iso-date')

        if not iso_date:
            raise RequiredFieldError(
                "planned-disbursement/period-end",
                "iso-date",
                "required attribute missing")

        iso_date = self.validate_date(iso_date)

        if not iso_date:
            raise FieldValidationError(
                "planned-disbursement/period-end",
                "iso-date",
                "iso-date not of type xsd:date",
                None,
                None,
                element.attrib.get('iso-date'))

        planned_disbursement = self.get_model('PlannedDisbursement')
        planned_disbursement.period_end = iso_date

        return element

    def iati_activities__iati_activity__planned_disbursement__value(
            self, element):
        """attributes:
        currency:EUR
        value-date:2014-01-01

        tag:value"""

        currency = self.get_or_none(
            models.Currency, code=element.attrib.get('currency'))
        value = element.text
        decimal_value = self.guess_number('planned-disbursement', value)

        if decimal_value is None:
            raise RequiredFieldError(
                "planned-disbursement/value",
                "text",
                "required element missing")

        value_date = element.attrib.get('value-date')

        if not value_date:
            raise RequiredFieldError(
                "planned-disbursement/value",
                "value-date",
                "required attribute missing")

        value_date = self.validate_date(value_date)

        if not value_date:
            raise FieldValidationError(
                "planned-disbursement/value",
                "value-date",
                "iso-date not of type xsd:date",
                None,
                None,
                element.attrib.get('value-date'))

        currency = self._get_currency_or_raise(
            'planned-disbursement/value', currency)

        planned_disbursement = self.get_model('PlannedDisbursement')
        planned_disbursement.value_string = value
        planned_disbursement.value = decimal_value
        planned_disbursement.value_date = value_date
        planned_disbursement.currency = currency

        return element

    def iati_activities__iati_activity__planned_disbursement__provider_org(
            self, element):
        """attributes:
        provider-activity-id:BB-BBB-123456789-1234AA
        ref:BB-BBB-123456789

        tag:provider-org"""

        return provider_org(
            self,
            self.get_model('PlannedDisbursement'),
            models.PlannedDisbursementProvider(),
            'planned_disbursement',
        )(element)

    def iati_activities__iati_activity__planned_disbursement__provider_org__narrative(  # NOQA: E501
            self, element):
        """attributes:

        tag:narrative"""
        model = self.get_model('PlannedDisbursementProvider')
        self.add_narrative(element, model)
        model.primary_name = self.get_primary_name(element, model.primary_name)
        return element

    def iati_activities__iati_activity__planned_disbursement__receiver_org(
            self, element):
        """attributes:
        receiver-activity-id:BB-BBB-123456789-1234AA
        ref:BB-BBB-123456789

        tag:receiver-org"""
        # TODO fix/test higher order parser or do this in the old fashion
        return receiver_org(
            self,
            self.get_model('PlannedDisbursement'),
            models.PlannedDisbursementReceiver(),
            'planned_disbursement',
        )(element)

    def iati_activities__iati_activity__planned_disbursement__receiver_org__narrative(  # NOQA: E501
            self, element):
        """attributes:

        tag:narrative"""
        model = self.get_model('PlannedDisbursementReceiver')
        self.add_narrative(element, model)
        model.primary_name = self.get_primary_name(element, model.primary_name)
        return element

    def iati_activities__iati_activity__capital_spend(self, element):
        """attributes:
        percentage:88.8

        tag:capital-spend"""
        activity = self.get_model('Activity')
        activity.capital_spend = element.attrib.get('percentage')

        return element

    def iati_activities__iati_activity__transaction(self, element):
        """attributes:
        ref:1234

        tag:transaction"""

        transaction_type = element.findall('transaction-date')
        if len(transaction_type) is 0:
            self.append_error(
                'RequiredFieldError',
                "transaction/transaction-date",
                "element",
                "required element missing",
                element.sourceline,
                "-")

        ref = element.attrib.get('ref')
        humanitarian = element.attrib.get('humanitarian')

        activity = self.get_model('Activity')
        transaction = transaction_models.Transaction()
        transaction.activity = activity
        transaction.ref = ref
        transaction.humanitarian = self.makeBoolNone(humanitarian)
        transaction.flow_type = self.get_model('Activity').default_flow_type
        transaction.finance_type = self.get_model(
            'Activity').default_finance_type
        transaction.tied_status = self.get_model(
            'Activity').default_tied_status

        self.register_model('Transaction', transaction)
        return element

    def iati_activities__iati_activity__transaction__transaction_type(
            self, element):
        """attributes:
        code:1

        tag:transaction-type"""
        transaction_type = self.get_or_none(
            codelist_models.TransactionType,
            code=element.attrib.get('code'))

        if not transaction_type:
            # TODO; pop transaction model to prevent trying to save /
            # 'loss on save'?
            # That might save next sub elemens of the transaction to the
            # previous transaction?
            raise RequiredFieldError(
                "transaction/transaction-type",
                "code",
                "required attribute missing")

        transaction = self.get_model('Transaction')
        transaction.transaction_type = transaction_type

        return element

    def iati_activities__iati_activity__transaction__transaction_date(
            self, element):
        """attributes:
        iso-date:2012.02-01

        tag:transaction-date"""
        iso_date = element.attrib.get('iso-date')

        if not iso_date:
            raise RequiredFieldError(
                "transaction/transaction-date",
                "iso-date",
                "required attribute missing")

        iso_date = self.validate_date(iso_date)

        if not iso_date:
            raise FieldValidationError(
                "transaction/transaction-date",
                "iso-date",
                "iso-date not of type xsd:date",
                None,
                None,
                element.attrib.get('iso-date'))

        if iso_date > datetime.now():
            raise FieldValidationError(
                "transaction/transaction-date",
                "iso-date",
                "Must be today, or in the past",
                None,
                None,
                element.attrib.get('iso-date'))

        transaction = self.get_model('Transaction')
        transaction.transaction_date = iso_date

        return element

    def iati_activities__iati_activity__transaction__value(self, element):
        """attributes:
        currency:EUR
        value-date:2012.02-01

        tag:value"""
        currency = self.get_or_none(
            models.Currency, code=element.attrib.get('currency'))
        value = element.text
        decimal_value = self.guess_number('transaction', value)

        if decimal_value is None:
            raise RequiredFieldError(
                "transaction/value",
                "text",
                "Unspecified or invalid.")

        value_date = element.attrib.get('value-date')

        if not value_date:
            raise RequiredFieldError(
                "transaction/value",
                "value-date",
                "required attribute missing")

        value_date = self.validate_date(value_date)

        if not value_date:
            raise FieldValidationError(
                "transaction/value",
                "value-date",
                "iso-date not of type xsd:date",
                None,
                None,
                element.attrib.get('value-date'))

        currency = self._get_currency_or_raise('transaction/value', currency)

        transaction = self.get_model('Transaction')
        transaction.value_string = value
        transaction.value = decimal_value
        transaction.value_date = value_date
        transaction.currency = currency

        if settings.CONVERT_CURRENCIES:
            transaction.xdr_value = convert.currency_from_to(
                transaction.currency_id, 'XDR', transaction.value_date,
                transaction.value)
            transaction.usd_value = convert.currency_from_to(
                transaction.currency_id, 'USD', transaction.value_date,
                transaction.value)
            transaction.eur_value = convert.currency_from_to(
                transaction.currency_id, 'EUR', transaction.value_date,
                transaction.value)
            transaction.gbp_value = convert.currency_from_to(
                transaction.currency_id, 'GBP', transaction.value_date,
                transaction.value)
            transaction.jpy_value = convert.currency_from_to(
                transaction.currency_id, 'JPY', transaction.value_date,
                transaction.value)
            transaction.cad_value = convert.currency_from_to(
                transaction.currency_id, 'CAD', transaction.value_date,
                transaction.value)

        return element

    def iati_activities__iati_activity__transaction__description(
            self, element):
        """attributes:

        tag:description"""
        transaction = self.get_model('Transaction')

        description = transaction_models.TransactionDescription()
        description.transaction = transaction

        self.register_model('TransactionDescription', description)

        return element

    def iati_activities__iati_activity__transaction__description__narrative(
            self, element):
        """attributes:

        tag:narrative"""
        transaction_description = self.get_model('TransactionDescription')
        self.add_narrative(element, transaction_description)
        return element

    def iati_activities__iati_activity__transaction__provider_org(
            self, element):
        """attributes:
        provider-activity-id:BB-BBB-123456789-1234AA
        ref:BB-BBB-123456789

        tag:provider-org"""

        transaction = self.get_model('Transaction')

        transaction_provider = transaction_models.TransactionProvider()
        transaction_provider.transaction = transaction

        # Let's set other attributes in this older function (where, with the
        # previous implementation, model isn't supposed to be saved yet):
        return provider_org(
            self,
            transaction,
            transaction_provider,
            'transaction',
        )(element)

    def iati_activities__iati_activity__transaction__provider_org__narrative(
            self, element):
        """attributes:

        tag:narrative"""
        # TODO: make this more transparant in data structure or handling
        # transaction_provider = self.get_model('Transaction', -2)

        transaction_provider = self.get_model('TransactionProvider')

        self.add_narrative(element, transaction_provider)

        transaction_provider.primary_name = self.get_primary_name(
            element, transaction_provider.primary_name)

        return element

    def iati_activities__iati_activity__transaction__receiver_org(
            self, element):
        """attributes:
        receiver-activity-id:AA-AAA-123456789-1234
        ref:AA-AAA-123456789

        tag:receiver-org"""

        # To do; test this!
        return receiver_org(
            self,
            self.get_model('Transaction'),
            transaction_models.TransactionReceiver(),
            'transaction',
        )(element)

    def iati_activities__iati_activity__transaction__receiver_org__narrative(
            self, element):
        """attributes:

        tag:narrative"""
        # TODO: make this more transparant in data structure or handling
        # transaction_receiver = self.get_model('Transaction', -2)
        transaction_receiver = self.get_model('TransactionReceiver')
        self.add_narrative(element, transaction_receiver)

        transaction_receiver.primary_name = self.get_primary_name(
            element, transaction_receiver.primary_name)

        return element

    def iati_activities__iati_activity__transaction__disbursement_channel(
            self, element):
        """attributes:
        code:1

        tag:disbursement-channel"""
        code = element.attrib.get('code')
        disbursement_channel = self.get_or_none(
            codelist_models.DisbursementChannel, code=code)

        if not code:
            raise RequiredFieldError(
                "transaction/disbursement-channel",
                "code",
                "required attribute missing")

        if not disbursement_channel:
            raise RequiredFieldError(
                "transaction/disbursement-channel",
                "code",
                "not found on the accompanying code list")

        transaction = self.get_model('Transaction')
        transaction.disbursement_channel = disbursement_channel

        return element

    def iati_activities__iati_activity__transaction__sector(self, element):
        """attributes:
        vocabulary:2
        code:111

        tag:sector"""
        code = element.attrib.get('code')
        sector = self.get_or_none(
            models.Sector, code=element.attrib.get('code'))
        # TODO: make defaults more transparant, here: 'OECD-DAC default'
        vocabulary = self.get_or_none(
            vocabulary_models.SectorVocabulary,
            code=element.attrib.get(
                'vocabulary',
                '1'))
        vocabulary_uri = element.attrib.get('vocabulary-uri')

        if not code:
            raise RequiredFieldError(
                "transaction/sector",
                "code",
                "required attribute missing")

        if not vocabulary:
            raise FieldValidationError(
                "transaction/sector",
                "vocabulary",
                "not found on the accompanying code list",
                None,
                None,
                element.attrib.get('vocabulary'))

        if not sector and vocabulary.code == '1':
            raise FieldValidationError(
                "transaction/sector",
                "code",
                "not found on the accompanying code list",
                None,
                None,
                code)
        elif not sector:
            raise IgnoredVocabularyError(
                "transaction/sector",
                "vocabulary",
                "non implemented vocabulary")

        transaction = self.get_model('Transaction')
        transaction_sector = transaction_models.TransactionSector()
        transaction_sector.transaction = transaction
        transaction_sector.reported_transaction = transaction
        transaction_sector.sector = sector
        transaction_sector.vocabulary = vocabulary
        transaction_sector.vocabulary_uri = vocabulary_uri
        transaction_sector.percentage = 100
        transaction_sector.reported_on_transaction = True

        self.register_model('TransactionSector', transaction_sector)
        return element

    def iati_activities__iati_activity__transaction__recipient_country(
            self, element):
        """attributes:
        code:AF

        tag:recipient-country"""
        code = element.attrib.get('code')
        country = self.get_or_none(Country, code=code)

        if not code:
            raise RequiredFieldError(
                "transaction/recipient-country",
                "code",
                "required attribute missing")

        if not country:
            raise FieldValidationError(
                "transaction/recipient-country",
                "code",
                "not found on the accompanying code list",
                None,
                None,
                code)

        transaction = self.get_model('Transaction')
        transaction_country = transaction_models.TransactionRecipientCountry()
        transaction_country.transaction = transaction
        transaction_country.reported_transaction = transaction
        transaction_country.country = country
        transaction_country.percentage = 100
        transaction_country.reported_on_transaction = True

        self.register_model('TransactionRecipientCountry', transaction_country)
        return element

    def iati_activities__iati_activity__transaction__recipient_region(
            self, element):
        """attributes:
        code:456
        vocabulary:1

        tag:recipient-region"""
        code = element.attrib.get('code')
        region = self.get_or_none(Region, code=code)
        # TODO: make defaults more transparant, here: 'OECD-DAC default'
        vocabulary = self.get_or_none(
            vocabulary_models.RegionVocabulary,
            code=element.attrib.get(
                'vocabulary',
                '1'))
        vocabulary_uri = element.attrib.get('vocabulary-uri')

        if not code:
            raise RequiredFieldError(
                "transaction/recipient-region",
                "code",
                "code is unspecified or invalid")

        if not vocabulary:
            raise RequiredFieldError(
                "transaction/recipient-region",
                "vocabulary",
                "not found on the accompanying code list")

        if not region and vocabulary.code == '1':
            raise FieldValidationError(
                "transaction/recipient-region",
                "code",
                "not found on the accompanying code list",
                None,
                None,
                code)
        elif not region:
            raise IgnoredVocabularyError(
                "transaction/recipient-region",
                "code",
                "code is unspecified or invalid")

        transaction = self.get_model('Transaction')
        transaction_recipient_region = transaction_models\
            .TransactionRecipientRegion()
        transaction_recipient_region.transaction = transaction
        transaction_recipient_region.reported_transaction = transaction
        transaction_recipient_region.region = region
        transaction_recipient_region.vocabulary = vocabulary
        transaction_recipient_region.vocabulary_uri = vocabulary_uri
        transaction_recipient_region.percentage = 100
        transaction_recipient_region.reported_on_transaction = True

        self.register_model('TransactionRecipientRegion',
                            transaction_recipient_region)
        return element

    def iati_activities__iati_activity__transaction__flow_type(self, element):
        """attributes:
        code:10

        tag:flow-type"""
        code = element.attrib.get('code')
        flow_type = self.get_or_none(codelist_models.FlowType, code=code)

        if not flow_type and not code:
            raise RequiredFieldError(
                "transaction/flow-type",
                "code",
                "required attribute missing")
        elif not flow_type:
            raise FieldValidationError(
                "transaction/flow-type",
                "code",
                "not found on the accompanying code list",
                None,
                None,
                code)

        transaction = self.get_model('Transaction')
        transaction.flow_type = flow_type
        return element

    def iati_activities__iati_activity__transaction__finance_type(
            self, element):
        """attributes:
        code:110

        tag:finance-type"""
        code = element.attrib.get('code')
        finance_type = self.get_or_none(codelist_models.FinanceType, code=code)

        if not finance_type and not code:
            raise RequiredFieldError(
                "transaction/finance-type",
                "code",
                "required attribute missing")
        elif not finance_type:
            raise FieldValidationError(
                "transaction/finance-type",
                "code",
                "not found on the accompanying code list",
                None,
                None,
                code)

        transaction = self.get_model('Transaction')
        transaction.finance_type = finance_type

        return element

    def iati_activities__iati_activity__transaction__aid_type(self, element):

        code = element.attrib.get('code')
        vocabulary_code = element.attrib.get('vocabulary')

        if not code:
            raise RequiredFieldError(
                "iati-activity/transaction/aid-type",
                "code",
                "required attribute missing")

        # According to IATI 2.03 rules, 'vocabulary' attribute is:
        # "A code for the vocabulary aid-type classifications. If omitted the
        # AidType (OECD DAC) codelist is assumed. The code must be a valid
        # value in the AidTypeVocabulary codelist."
        if not vocabulary_code:
            vocabulary = vocabulary_models.AidTypeVocabulary.objects.get(
                name='OECD DAC',
            )
        else:
            vocabulary = vocabulary_models.AidTypeVocabulary.objects.get(
                code=vocabulary_code,
            )

        # XXX: Note, that at this point only official (Vocabulary type 1)
        # vocabularies for AidType are supported:
        aid_type = codelist_models.AidType.objects.filter(
            code=code,
            vocabulary=vocabulary
        ).first()

        if not aid_type:
            raise FieldValidationError(
                "transaction/aid-type",
                "code",
                "not found on the accompanying code list. Note, that custom "
                "AidType Vocabularies currently are not supported",
                None,
                None,
                code)

        transaction = self.get_model('Transaction')
        transaction_aid_type = transaction_models.TransactionAidType()

        transaction_aid_type.transaction = transaction
        transaction_aid_type.aid_type = aid_type

        self.register_model('TransactionAidType', transaction_aid_type)

        return element

    def iati_activities__iati_activity__transaction__tied_status(
            self, element):
        """attributes:
        code:3

        tag:tied-status"""
        code = element.attrib.get('code')
        tied_status = self.get_or_none(codelist_models.TiedStatus, code=code)

        if not tied_status and not code:
            raise RequiredFieldError(
                "transaction/tied-status",
                "code",
                "required attribute missing")
        elif not tied_status:
            raise FieldValidationError(
                "transaction/tied-status",
                "code",
                "not found on the accompanying code list",
                None,
                None,
                code)

        transaction = self.get_model('Transaction')
        transaction.tied_status = tied_status
        return element

    def iati_activities__iati_activity__document_link(self, element):
        """attributes:
        format:application/vnd.oasis.opendocument.text
        url:http:www.example.org/docs/report_en.odt

        tag:document-link"""
        url = element.attrib.get('url')

        file_format_code = element.attrib.get('format')
        file_format = self.get_or_none(
            codelist_models.FileFormat, code=file_format_code)

        if not url:
            raise RequiredFieldError(
                "document-link",
                "url",
                "required attribute missing")

        if not file_format_code:
            raise RequiredFieldError(
                "document-link",
                "format",
                "required attribute missing")

        if not file_format:
            raise FieldValidationError(
                "document-link",
                "format",
                "not found on the accompanying code list",
                None,
                None,
                file_format_code)

        activity = self.get_model('Activity')
        document_link = models.DocumentLink()
        document_link.activity = activity
        document_link.url = url
        document_link.file_format = file_format

        self.register_model('DocumentLink', document_link)
        return element

    def iati_activities__iati_activity__document_link__document_date(
            self, element):
        """attributes:
        format:application/vnd.oasis.opendocument.text
        url:http:www.example.org/docs/report_en.odt

        tag:document-link"""
        iso_date = element.attrib.get('iso-date')

        if not iso_date:
            raise RequiredFieldError(
                "document-link/document-date",
                "iso-date",
                "required attribute missing")

        iso_date = self.validate_date(iso_date)

        if not iso_date:
            raise FieldValidationError(
                "document-link/document-date",
                "iso-date",
                "iso-date not of type xsd:date",
                None,
                None,
                element.attrib.get('iso-date'))

        document_link = self.pop_model('DocumentLink')
        document_link.iso_date = iso_date

        self.register_model('DocumentLink', document_link)
        return element

    def iati_activities__iati_activity__document_link__title(self, element):
        """attributes:

        tag:title"""

        document_link = self.get_model('DocumentLink')

        document_link_title = models.DocumentLinkTitle()
        document_link_title.document_link = document_link

        self.register_model('DocumentLinkTitle', document_link_title)

        return element

    def iati_activities__iati_activity__document_link__title__narrative(
            self, element):
        """attributes:

        tag:narrative"""
        document_link_title = self.get_model('DocumentLinkTitle')
        self.add_narrative(element, document_link_title)
        return element

    def iati_activities__iati_activity__document_link__description(
            self, element):

        document_link = self.get_model('DocumentLink')

        document_link_description = models.DocumentLinkDescription()
        document_link_description.document_link = document_link

        self.register_model(
            'DocumentLinkDescription',
            document_link_description
        )

        return element

    def iati_activities__iati_activity__document_link__description__narrative(
            self, element):
        document_link_description = self.get_model('DocumentLinkDescription')
        self.add_narrative(element, document_link_description)

        return element

    def iati_activities__iati_activity__document_link__category(self, element):
        """attributes:
        code:A01

        tag:category"""
        code = element.attrib.get('code')
        category = self.get_or_none(
            codelist_models.DocumentCategory, code=code)

        if not code:
            raise RequiredFieldError(
                "document-link/category",
                "code",
                "required attribute missing")

        if not category:
            raise FieldValidationError(
                "document-link/category",
                "code",
                "not found on the accompanying code list",
                None,
                None,
                code)

        document_link = self.get_model('DocumentLink')

        document_link_category = models.DocumentLinkCategory()

        document_link_category.document_link = document_link
        document_link_category.category = category

        self.register_model('DocumentLinkCategory', document_link_category)
        return element

    def iati_activities__iati_activity__document_link__language(self, element):
        """attributes:
        code:en

        tag:language"""
        code = element.attrib.get('code')
        language = self.get_or_none(codelist_models.Language, code=code)

        if not code:
            raise RequiredFieldError(
                "document-link/language",
                "code",
                "required attribute missing")

        if not language:
            raise FieldValidationError(
                "document-link/language",
                "code",
                "not found on the accompanying code list",
                None,
                None,
                code)

        document_link = self.get_model('DocumentLink')

        document_link_language = models.DocumentLinkLanguage()

        document_link_language.document_link = document_link
        document_link_language.language = language

        self.register_model('DocumentLinkLanguage', document_link_language)
        return element

    def iati_activities__iati_activity__related_activity(self, element):
        """attributes:
        ref:AA-AAA-123456789-6789
        type:1

        tag:related-activity"""
        ra_type_code = element.attrib.get('type')
        related_activity_type = self.get_or_none(
            codelist_models.RelatedActivityType, code=ra_type_code)
        ref = element.attrib.get('ref')

        # At least remove starting / ending spaces from iati_identifier
        # TODO: validate with regex:
        if ref:
            ref = ref.lstrip().rstrip()

        if not ra_type_code:
            raise RequiredFieldError(
                "related-activity",
                "type",
                "required attribute missing")

        if not related_activity_type:
            raise FieldValidationError(
                "related-activity",
                "type",
                "not found on the accompanying code list",
                None,
                None,
                ra_type_code)

        if not ref:
            raise RequiredFieldError(
                "related-activity",
                "ref",
                "required attribute missing")

        activity = self.get_model('Activity')
        related_activity = models.RelatedActivity()
        # TODO: remove this field?
        related_activity.current_activity = activity
        related_activity.ref_activity = self.get_or_none(
            models.Activity, iati_identifier=ref)
        related_activity.ref = ref
        related_activity.type = related_activity_type

        # update existing related activity foreign keys, happens post save
        self.register_model('RelatedActivity', related_activity)
        return element

    # tag:legacy-data"""
    def iati_activities__iati_activity__legacy_data(self, element):
        activity = self.get_model('Activity')
        legacy_data = models.LegacyData()
        legacy_data.activity = activity
        legacy_data.name = element.attrib.get('name')
        legacy_data.value = element.attrib.get('value')
        legacy_data.iati_equivalent = element.attrib.get('iati-equivalent')

        self.register_model('LegacyData', legacy_data)

        return element

    # tag:result"""
    def iati_activities__iati_activity__result(self, element):
        result_type_code = element.attrib.get('type')
        result_type = self.get_or_none(
            codelist_models.ResultType, code=result_type_code)
        aggregation_status = element.attrib.get('aggregation-status')

        if not result_type_code:
            raise RequiredFieldError(
                "result",
                "type",
                "required attribute missing")

        if not result_type:
            raise FieldValidationError(
                "result",
                "type",
                "not found on the accompanying code list",
                None,
                None,
                result_type_code)

        activity = self.get_model('Activity')
        result = models.Result()
        result.activity = activity
        result.type = result_type
        result.aggregation_status = self.makeBool(aggregation_status)

        self.register_model('Result', result)
        return element

    # TODO: test:
    def iati_activities__iati_activity__result__reference(self, element):
        '''New (optional) <reference> element for <result> element in 2.03

        The reference element can be repeated in any result. If the reference
        element is reported at result level it must not be reported at
        indicator level
        '''

        vocabulary_code = element.attrib.get('vocabulary')
        vocabulary = self.get_or_none(
            vocabulary_models.ResultVocabulary, code=vocabulary_code)
        code = element.attrib.get('code')
        vocabulary_uri = element.attrib.get('vocabulary-uri')

        if not vocabulary_code:
            raise RequiredFieldError(
                "result/reference",
                "vocabulary",
                "required attribute missing")

        if not vocabulary:
            raise FieldValidationError(
                "result/reference",
                "vocabulary",
                "not found on the accompanying code list",
                None,
                None,
                vocabulary_code)

        if not code:
            raise RequiredFieldError(
                "result/reference",
                "code",
                "Unspecified or invalid.")

        result = self.get_model('Result')
        result_reference = models.ResultReference()
        result_reference.result = result
        result_reference.code = code
        result_reference.vocabulary = vocabulary
        result_reference.vocabulary_uri = vocabulary_uri

        self.register_model('ResultReference',
                            result_reference)
        return element

    # tag:title"""
    def iati_activities__iati_activity__result__title(self, element):
        result = self.get_model('Result')

        result_title = models.ResultTitle()
        result_title.result = result

        self.register_model('ResultTitle', result_title)
        return element

    def iati_activities__iati_activity__result__title__narrative(
            self, element):
        # this points to Title
        title = self.get_model('ResultTitle')
        self.add_narrative(element, title)

        return element

    # """attributes:

    # tag:description"""
    def iati_activities__iati_activity__result__description(self, element):
        result = self.get_model('Result')

        result_description = models.ResultDescription()
        result_description.result = result

        self.register_model('ResultDescription', result_description)
        return element

    # """attributes:

    # tag:narrative"""
    def iati_activities__iati_activity__result__description__narrative(
            self, element):
        # this points to Description
        description = self.get_model('ResultDescription')
        self.add_narrative(element, description)

        return element

    def iati_activities__iati_activity__result__document_link(self, element):
        '''New (optional) <document-link> element for <result> element in 2.03
        '''
        url = element.attrib.get('url')

        file_format_code = element.attrib.get('format')
        file_format = self.get_or_none(
            codelist_models.FileFormat, code=file_format_code)

        if not url:
            raise RequiredFieldError(
                "document-link",
                "url",
                "required attribute missing")

        if not file_format_code:
            raise RequiredFieldError(
                "document-link",
                "format",
                "required attribute missing")

        if not file_format:
            raise FieldValidationError(
                "document-link",
                "format",
                "not found on the accompanying code list",
                None,
                None,
                file_format_code)

        activity = self.get_model('Activity')
        result = self.get_model('Result')

        # It is impossible to assign related object (ForeignKey) before it's
        # saved, so:
        # XXX: not sure how efficient this is.

        if result.pk is None:
            result.save()

        document_link = models.DocumentLink()
        document_link.activity = activity
        document_link.url = url
        document_link.file_format = file_format
        document_link.result = result
        self.register_model('DocumentLink', document_link)

        return element

    def iati_activities__iati_activity__result__document_link__title(
            self, element):
        '''New (optional) <document-link> element for <result> element in 2.03
        '''

        document_link = self.get_model('DocumentLink')

        document_link_title = models.DocumentLinkTitle()
        document_link_title.document_link = document_link

        self.register_model('DocumentLinkTitle', document_link_title)

        return element

    def iati_activities__iati_activity__result__document_link__title__narrative(  # NOQA: E501
            self, element):
        '''New (optional) <document-link> element for <result> element in 2.03
        '''
        document_link_title = self.get_model('DocumentLinkTitle')
        self.add_narrative(element, document_link_title)
        return element

    def iati_activities__iati_activity__result__document_link__description(
            self, element):

        document_link = self.get_model('DocumentLink')

        document_link_description = models.DocumentLinkDescription()
        document_link_description.document_link = document_link

        self.register_model(
            'DocumentLinkDescription',
            document_link_description
        )

        return element

    def iati_activities__iati_activity__result__document_link__description__narrative(  # NOQA: E501
            self, element):
        document_link_description = self.get_model('DocumentLinkDescription')
        self.add_narrative(element, document_link_description)

        return element

    def iati_activities__iati_activity__result__document_link__category(
            self, element):
        '''New (optional) <document-link> element for <result> element in 2.03
        '''
        code = element.attrib.get('code')
        category = self.get_or_none(
            codelist_models.DocumentCategory, code=code)

        if not code:
            raise RequiredFieldError(
                "document-link/category",
                "code",
                "required attribute missing")

        if not category:
            raise FieldValidationError(
                "document-link/category",
                "code",
                "not found on the accompanying codelist",
                None,
                None,
                code
            )

        document_link = self.get_model('DocumentLink')

        document_link_category = models.DocumentLinkCategory()

        document_link_category.document_link = document_link
        document_link_category.category = category

        self.register_model('DocumentLinkCategory', document_link_category)
        return element

    def iati_activities__iati_activity__result__document_link__language(
            self, element):
        '''New (optional) <document-link> element for <result> element in 2.03
        '''
        code = element.attrib.get('code')
        language = self.get_or_none(codelist_models.Language, code=code)

        if not code:
            raise RequiredFieldError(
                "document-link/language",
                "code",
                "required attribute missing")

        if not language:
            raise FieldValidationError(
                "document-link/language",
                "code",
                "not found on the accompanying code list",
                None,
                None,
                code)

        document_link = self.get_model('DocumentLink')

        document_link_language = models.DocumentLinkLanguage()

        document_link_language.document_link = document_link
        document_link_language.language = language

        self.register_model('DocumentLinkLanguage', document_link_language)
        return element

    def iati_activities__iati_activity__result__document_link__document_date(
            self, element):
        '''New (optional) <document-link> element for <result> element in 2.03
        '''
        iso_date = element.attrib.get('iso-date')

        if not iso_date:
            raise RequiredFieldError(
                "document-link/document-date",
                "iso-date",
                "required attribute missing")

        iso_date = self.validate_date(iso_date)

        if not iso_date:
            raise FieldValidationError(
                "document-link/document-date",
                "iso-date",
                "iso-date not of type xsd:date",
                None,
                None,
                element.attrib.get('iso-date'))

        document_link = self.pop_model('DocumentLink')
        document_link.iso_date = iso_date

        self.register_model('DocumentLink', document_link)
        return element

    def iati_activities__iati_activity__result__indicator(self, element):
        '''The optional attribute 'aggregation-status' was added
        '''

        measure_code = element.attrib.get('measure')
        measure = self.get_or_none(
            codelist_models.IndicatorMeasure, code=measure_code)
        ascending = element.attrib.get('ascending', '1')
        aggregation_status = element.attrib.get('aggregation-status')

        if not measure_code:
            raise RequiredFieldError(
                "result/indicator",
                "measure",
                "required attribute missing")
        if not measure:
            raise RequiredFieldError(
                "result/indicator",
                "measure",
                "not found on the accompanying code list")

        result = self.get_model('Result')

        result_indicator = models.ResultIndicator()
        result_indicator.result = result
        result_indicator.measure = measure
        result_indicator.ascending = self.makeBool(ascending)
        result_indicator.aggregation_status = self.makeBool(
            aggregation_status
        )

        self.register_model('ResultIndicator', result_indicator)
        return element

    def iati_activities__iati_activity__result__indicator__reference(
            self, element):
        vocabulary_code = element.attrib.get('vocabulary')
        vocabulary = self.get_or_none(
            vocabulary_models.IndicatorVocabulary, code=vocabulary_code)
        code = element.attrib.get('code')
        indicator_uri = element.attrib.get('indicator-uri')

        if not vocabulary_code:
            raise RequiredFieldError(
                "result/indicator/reference",
                "vocabulary",
                "required attribute missing")

        if not vocabulary:
            raise FieldValidationError(
                "result/indicator/reference",
                "vocabulary",
                "not found on the accompanying code list",
                None,
                None,
                vocabulary_code)

        if not code:
            raise RequiredFieldError(
                "result/indicator/reference",
                "code",
                "Unspecified or invalid.")

        result_indicator = self.get_model('ResultIndicator')
        result_indicator_reference = models.ResultIndicatorReference()
        result_indicator_reference.result_indicator = result_indicator
        result_indicator_reference.code = code
        result_indicator_reference.vocabulary = vocabulary
        result_indicator_reference.indicator_uri = indicator_uri

        self.register_model('ResultIndicatorReference',
                            result_indicator_reference)
        return element

    def iati_activities__iati_activity__result__indicator__title(
            self, element):
        result_indicator = self.get_model('ResultIndicator')

        result_indicator_title = models.ResultIndicatorTitle()
        result_indicator_title.result_indicator = result_indicator

        self.register_model('ResultIndicatorTitle', result_indicator_title)
        return element

    # """attributes:

    # tag:narrative"""
    def iati_activities__iati_activity__result__indicator__title__narrative(
            self, element):
        title = self.get_model('ResultIndicatorTitle')
        self.add_narrative(element, title)
        title.primary_name = self.get_primary_name(element, title.primary_name)

        return element

    # """attributes:

    # tag:description"""
    def iati_activities__iati_activity__result__indicator__description(
            self, element):
        result_indicator = self.get_model('ResultIndicator')

        result_indicator_description = models.ResultIndicatorDescription()
        result_indicator_description.result_indicator = result_indicator

        self.register_model('ResultIndicatorDescription',
                            result_indicator_description)
        return element

    # """attributes:

    # tag:narrative"""
    def iati_activities__iati_activity__result__indicator__description__narrative(self, element):  # NOQA: E501
        description = self.get_model('ResultIndicatorDescription')
        self.add_narrative(element, description)

        return element

    def iati_activities__iati_activity__result__indicator__document_link(
            self, element):
        '''New (optional) <document-link> element for <indicator> element
           inside <result> element in 2.03
        '''
        url = element.attrib.get('url')

        file_format_code = element.attrib.get('format')
        file_format = self.get_or_none(
            codelist_models.FileFormat, code=file_format_code)

        if not url:
            raise RequiredFieldError(
                "document-link",
                "url",
                "required attribute missing")

        if not file_format_code:
            raise RequiredFieldError(
                "document-link",
                "format",
                "required attribute missing")

        if not file_format:
            raise FieldValidationError(
                "document-link",
                "format",
                "not found on the accompanying code list",
                None,
                None,
                file_format_code)

        activity = self.get_model('Activity')
        result_indicator = self.get_model('ResultIndicator')

        # TODO: assign Result here as well?

        # It is impossible to assign related object (ForeignKey) before it's
        # saved, so:
        # XXX: not sure how efficient this is.
        if result_indicator.pk is None:
            result_indicator.save()

        document_link = models.DocumentLink()
        document_link.activity = activity
        document_link.url = url
        document_link.file_format = file_format
        document_link.result_indicator = result_indicator

        self.register_model('DocumentLink', document_link)

        return element

    def iati_activities__iati_activity__result__indicator__document_link__document_date(  # NOQA: E501
            self, element):
        '''New (optional) <document-link> element for <indicator> element
           inside <result> element in 2.03
        '''
        iso_date = element.attrib.get('iso-date')

        if not iso_date:
            raise RequiredFieldError(
                "document-link/document-date",
                "iso-date",
                "required attribute missing")

        iso_date = self.validate_date(iso_date)

        if not iso_date:
            raise FieldValidationError(
                "document-link/document-date",
                "iso-date",
                "iso-date not of type xsd:date",
                None,
                None,
                element.attrib.get('iso-date'))

        document_link = self.pop_model('DocumentLink')
        document_link.iso_date = iso_date

        self.register_model('DocumentLink', document_link)
        return element

    def iati_activities__iati_activity__result__indicator__document_link__title(  # NOQA: E501
            self, element):
        '''New (optional) <document-link> element for <indicator> element
           inside <result> element in 2.03
        '''

        document_link = self.get_model('DocumentLink')

        document_link_title = models.DocumentLinkTitle()
        document_link_title.document_link = document_link

        self.register_model('DocumentLinkTitle', document_link_title)

        return element

    def iati_activities__iati_activity__result__indicator__document_link__title__narrative(  # NOQA: E501
            self, element):
        '''New (optional) <document-link> element for <indicator> element
           inside <result> element in 2.03
        '''
        document_link_title = self.get_model('DocumentLinkTitle')
        self.add_narrative(element, document_link_title)
        return element

    def iati_activities__iati_activity__result__indicator__document_link__description(  # NOQA: E501
            self, element):
        '''New (optional) <document-link> element for <indicator> element
           inside <result> element in 2.03
        '''

        document_link = self.get_model('DocumentLink')

        document_link_description = models.DocumentLinkDescription()
        document_link_description.document_link = document_link

        self.register_model(
            'DocumentLinkDescription', document_link_description
        )

        return element

    def iati_activities__iati_activity__result__indicator__document_link__description__narrative(  # NOQA: E501
            self, element):
        '''New (optional) <document-link> element for <indicator> element
           inside <result> element in 2.03
        '''
        document_link_description = self.get_model('DocumentLinkDescription')
        self.add_narrative(element, document_link_description)

        return element

    def iati_activities__iati_activity__result__indicator__document_link__category(self, element):  # NOQA: E501
        '''New (optional) <document-link> element for <indicator> element
           inside <result> element in 2.03
        '''
        code = element.attrib.get('code')
        category = self.get_or_none(
            codelist_models.DocumentCategory, code=code)

        if not code:
            raise RequiredFieldError(
                "document-link/category",
                "code",
                "required attribute missing")

        if not category:
            raise FieldValidationError(
                "document-link/category",
                "code",
                "not found on the accompanying code list",
                None,
                None,
                code)

        document_link = self.get_model('DocumentLink')

        document_link_category = models.DocumentLinkCategory()

        document_link_category.document_link = document_link
        document_link_category.category = category

        self.register_model('DocumentLinkCategory', document_link_category)
        return element

    # TODO: test
    def iati_activities__iati_activity__result__indicator__document_link__language(self, element):  # NOQA: E501
        '''New (optional) <document-link> element for <indicator> element
           inside <result> element in 2.03
        '''
        code = element.attrib.get('code')
        language = self.get_or_none(codelist_models.Language, code=code)

        if not code:
            raise RequiredFieldError(
                "document-link/language",
                "code",
                "required attribute missing")

        if not language:
            raise FieldValidationError(
                "document-link/language",
                "code",
                "not found on the accompanying code list",
                None,
                None,
                code)

        document_link = self.get_model('DocumentLink')

        document_link_language = models.DocumentLinkLanguage()

        document_link_language.document_link = document_link
        document_link_language.language = language

        self.register_model('DocumentLinkLanguage', document_link_language)
        return element

    # TODO: test:
    def iati_activities__iati_activity__result__indicator__baseline(
            self, element):
        year = element.attrib.get('year')
        value = element.attrib.get('value')

        try:
            value = Decimal(value)
        except Exception as e:
            value = ''

        try:
            year = int(year)
            if not (year > 1900 and year < 2200):
                year = None
        except Exception as e:
            year = None

        if not year:
            raise RequiredFieldError(
                "result/indicator/baseline",
                "year",
                "required attribute missing (should be of type "
                "xsd:positiveInteger with format (yyyy))")

        result_indicator = self.pop_model('ResultIndicator')
        result_indicator.baseline_year = year
        result_indicator.baseline_value = value  # can be empty string

        self.register_model('ResultIndicator', result_indicator)

        return element

    def iati_activities__iati_activity__result__indicator__baseline__comment(
            self, element):
        result_indicator = self.get_model('ResultIndicator')
        result_indicator_baseline_comment = models\
            .ResultIndicatorBaselineComment()
        result_indicator_baseline_comment.result_indicator = result_indicator

        self.register_model('ResultIndicatorBaselineComment',
                            result_indicator_baseline_comment)
        return element

    # TODO: test
    def iati_activities__iati_activity__result__indicator__baseline__location(
            self, element):
        '''A new, optional element in v. 2.03:

        A location already defined and described in the iati-activity/location
        element.
        '''
        ref = element.attrib.get('ref')

        if not ref:
            raise RequiredFieldError(
                "iati-activity/result/indicator/baseline/location",
                "ref",
                "This attribute has to be a cross-reference to the internal "
                "reference assigned to a defined location: "
                "iati-activity/location/@ref, so leaving it blank makes no "
                "sense")

        referenced_location = self.get_model('Location')

        if not referenced_location.ref == ref:
            raise FieldValidationError(
                "iati-activity/result/indicator/baseline/location",
                "ref",
                "Referenced location doesn't exist",
                None,
                None,
                ref)

        activity = self.get_model('Activity')
        result_indicator = self.get_model('ResultIndicator')

        activity_locations = activity.location_set.all()

        if (activity_locations
                and referenced_location not in activity_locations):

            raise FieldValidationError(
                "iati-activity/result/indicator/baseline/location",
                "location",
                ("Referenced location has to be referenced on an Activity "
                 "level"),
                None,
                None,
                ref)

        result_indicator.baseline_locations.add(
            referenced_location, bulk=False
        )

        return element

    # TODO: test
    def iati_activities__iati_activity__result__indicator__baseline__dimension(  # NOQA: E501
            self, element):
        '''A new, optional element in v. 2.03:

        A category used for disaggregating the result by gender, age, etc.
        '''

        name = element.attrib.get('name')
        value = element.attrib.get('value')

        if not name:
            raise RequiredFieldError(
                "iati-activity/result/indicator/baseline/dimension"
                "name",
                "required attribute missing")

        if value is None:
            raise RequiredFieldError(
                "result/indicator/period/actual/dimension",
                "value",
                "required attribute missing")

        result_indicator = self.get_model('ResultIndicator')

        baseline_dimension = models.ResultIndicatorBaselineDimension()
        baseline_dimension.result_indicator = result_indicator
        baseline_dimension.name = name
        baseline_dimension.value = value

        self.register_model(
            'ResultIndicatorBaselineDimension', baseline_dimension)

        return element

    def iati_activities__iati_activity__result__indicator__baseline__comment__narrative(  # NOQA: E501
            self, element):
        baseline_comment = self.get_model('ResultIndicatorBaselineComment')
        self.add_narrative(element, baseline_comment)

        return element

    # TODO: test
    def iati_activities__iati_activity__result__indicator__baseline__document_link(  # NOQA: E501
            self, element):
        '''New (optional) <document-link> element for <baseline> element
           inside <result>'s <indicator> element in 2.03
        '''
        url = element.attrib.get('url')

        file_format_code = element.attrib.get('format')
        file_format = self.get_or_none(
            codelist_models.FileFormat, code=file_format_code)

        if not url:
            raise RequiredFieldError(
                "document-link",
                "url",
                "required attribute missing")

        if not file_format_code:
            raise RequiredFieldError(
                "document-link",
                "format",
                "required attribute missing")

        if not file_format:
            raise FieldValidationError(
                "document-link",
                "format",
                "not found on the accompanying code list",
                None,
                None,
                file_format_code)

        activity = self.get_model('Activity')
        result_indicator = self.get_model('ResultIndicator')

        # TODO: assign result, result_indicator_baseline here too?

        document_link = models.DocumentLink()
        document_link.activity = activity
        document_link.url = url
        document_link.file_format = file_format
        document_link.result_indicator_baseline = result_indicator

        self.register_model('DocumentLink', document_link)

        return element

    # TODO: test:
    def iati_activities__iati_activity__result__indicator__baseline__document_link__document_date(  # NOQA: E501
            self, element):
        '''New (optional) <document-link> element for <baseline> element
           inside <result>'s <indicator> element in 2.03
        '''
        iso_date = element.attrib.get('iso-date')

        if not iso_date:
            raise RequiredFieldError(
                "document-link/document-date",
                "iso-date",
                "required attribute missing")

        iso_date = self.validate_date(iso_date)

        if not iso_date:
            raise FieldValidationError(
                "document-link/document-date",
                "iso-date",
                "iso-date not of type xsd:date",
                None,
                None,
                element.attrib.get('iso-date'))

        document_link = self.pop_model('DocumentLink')
        document_link.iso_date = iso_date

        self.register_model('DocumentLink', document_link)
        return element

    # TODO: test
    def iati_activities__iati_activity__result__indicator__baseline__document_link__title(  # NOQA: E501
            self, element):
        '''New (optional) <document-link> element for <baseline> element
           inside <result>'s <indicator> element in 2.03
        '''

        document_link = self.get_model('DocumentLink')

        document_link_title = models.DocumentLinkTitle()
        document_link_title.document_link = document_link

        self.register_model('DocumentLinkTitle', document_link_title)

    def iati_activities__iati_activity__result__indicator__baseline__document_link__title__narrative(  # NOQA: E501
            self, element):
        '''New (optional) <document-link> element for <baseline> element
           inside <result>'s <indicator> element in 2.03
        '''
        document_link_title = self.get_model('DocumentLinkTitle')
        self.add_narrative(element, document_link_title)
        return element

    # TODO: test
    def iati_activities__iati_activity__result__indicator__baseline__document_link__description(  # NOQA: E501
            self, element):
        '''New (optional) <document-link> element for <baseline> element
           inside <result>'s <indicator> element in 2.03
        '''

        document_link = self.get_model('DocumentLink')

        document_link_description = models.DocumentLinkDescription()
        document_link_description.document_link = document_link

        self.register_model(
            'DocumentLinkDescription',
            document_link_description
        )

    def iati_activities__iati_activity__result__indicator__baseline__document_link__description__narrative(  # NOQA: E501
            self, element):
        '''New (optional) <document-link> element for <baseline> element
           inside <result>'s <indicator> element in 2.03
        '''
        document_link_description = self.get_model('DocumentLinkDescription')
        self.add_narrative(element, document_link_description)
        return element

    # TODO: test:
    def iati_activities__iati_activity__result__indicator__baseline__document_link__category(  # NOQA: E501
            self, element):
        '''New (optional) <document-link> element for <baseline> element
           inside <result>'s <indicator> element in 2.03
        '''
        code = element.attrib.get('code')
        category = self.get_or_none(
            codelist_models.DocumentCategory, code=code)

        if not code:
            raise RequiredFieldError(
                "document-link/category",
                "code",
                "required attribute missing")

        if not category:
            raise FieldValidationError(
                "document-link/category",
                "code",
                "not found on the accompanying code list",
                None,
                None,
                code)

        document_link = self.get_model('DocumentLink')

        document_link_category = models.DocumentLinkCategory()

        document_link_category.document_link = document_link
        document_link_category.category = category

        self.register_model('DocumentLinkCategory', document_link_category)
        return element

    # TODO: test:
    def iati_activities__iati_activity__result__indicator__baseline__document_link__language(  # NOQA: E501
            self, element):
        '''New (optional) <document-link> element for <baseline> element
           inside <result>'s <indicator> element in 2.03
        '''
        code = element.attrib.get('code')
        language = self.get_or_none(codelist_models.Language, code=code)

        if not code:
            raise RequiredFieldError(
                "document-link/language",
                "code",
                "required attribute missing")

        if not language:
            raise FieldValidationError(
                "document-link/language",
                "code",
                "not found on the accompanying code list",
                None,
                None,
                code)

        document_link = self.get_model('DocumentLink')

        document_link_language = models.DocumentLinkLanguage()

        document_link_language.document_link = document_link
        document_link_language.language = language

        self.register_model('DocumentLinkLanguage', document_link_language)
        return element

    def iati_activities__iati_activity__result__indicator__period(
            self, element):

        # do validation on "Period-start must be before period-end"
        try:
            start_date = element.find('period-start').get('iso-date')
            end_date = element.find('period-end').get('iso-date')

            if start_date and end_date:
                start_date_iso = self.validate_date(start_date)
                end_date_iso = self.validate_date(end_date)

                if start_date_iso\
                        and end_date_iso and (start_date_iso > end_date_iso):

                    raise FieldValidationError(
                        "result/indicator/period/period-start",
                        "iso-date",
                        "Period-start must be before period-end",
                        None,
                        None,
                        "start date: {} , end_date: {}".format(
                            start_date, end_date))

        except AttributeError:
            # period start/end dont exist
            pass

        result_indicator = self.get_model('ResultIndicator')

        # start with actual functionality for period:

        result_indicator_period = models.ResultIndicatorPeriod()
        result_indicator_period.result_indicator = result_indicator

        self.register_model('ResultIndicatorPeriod', result_indicator_period)
        return element

    # tag:period-start"""
    def iati_activities__iati_activity__result__indicator__period__period_start(self, element):  # NOQA: E501
        iso_date = element.attrib.get('iso-date')

        if not iso_date:
            raise RequiredFieldError(
                "result/indicator/period/period-start",
                "iso-date",
                "required attribute missing")

        iso_date = self.validate_date(iso_date)

        if not iso_date:
            raise FieldValidationError(
                "result/indicator/period/period-start",
                "iso-date",
                "iso-date not of type xsd:date",
                None,
                None,
                element.attrib.get('iso-date'))

        result_indicator_period = self.get_model('ResultIndicatorPeriod')
        result_indicator_period.period_start = iso_date

        return element

    # tag:period-end"""
    def iati_activities__iati_activity__result__indicator__period__period_end(
            self, element):

        iso_date = element.attrib.get('iso-date')

        if not iso_date:
            raise RequiredFieldError(
                "result/indicator/period/period-end",
                "iso-date",
                "required attribute missing")

        iso_date = self.validate_date(iso_date)

        if not iso_date:
            raise FieldValidationError(
                "result/indicator/period/period-end",
                "iso-date",
                "iso-date not of type xsd:date",
                None,
                None,
                element.attrib.get('iso-date'))

        result_indicator_period = self.get_model('ResultIndicatorPeriod')
        result_indicator_period.period_end = iso_date

        return element

    def iati_activities__iati_activity__result__indicator__period__target(
            self, element):

        # Current IATI 2.03 rules say, that:
        # 1 - the @value must be omitted for qualitative measures
        # 2 - The @value must be included for non-qualitative measures
        # 3 - The @value must be a valid number for all non-qualitative
        # measures
        value = element.attrib.get('value')

        result_indicator_period = self.get_model('ResultIndicatorPeriod')

        result_indicator_period_target = models.ResultIndicatorPeriodTarget()
        result_indicator_period_target.result_indicator_period = result_indicator_period  # NOQA: E501
        result_indicator_period_target.value = value or ''  # can be None

        self.register_model(
            'ResultIndicatorPeriodTarget', result_indicator_period_target)

        return element

    def iati_activities__iati_activity__result__indicator__period__target__location(self, element):  # NOQA: E501

        ref = element.attrib.get('ref')

        if not ref:
            raise RequiredFieldError(
                "result/indicator/period/period/target/location",
                "ref",
                "required attribute missing")

        locations = self.get_model_list('Location')
        location = []

        if locations:
            location = list(filter(lambda x: x.ref == ref, locations))

        if not len(location):
            raise FieldValidationError(
                "result/indicator/period/period/target/location",
                "ref",
                "referenced location does not exist in a location element of "
                "this activity",
                None,
                None,
                ref)

        period_target = self.get_model('ResultIndicatorPeriodTarget')

        target_location = models.ResultIndicatorPeriodTargetLocation()
        target_location.result_indicator_period_target = period_target
        target_location.ref = ref
        target_location.location = location[0]

        self.register_model(
            'ResultIndicatorPeriodTargetLocation', target_location)
        return element

    def iati_activities__iati_activity__result__indicator__period__target__dimension(  # NOQA: E501
            self, element):

        name = element.attrib.get('name')
        value = element.attrib.get('value')

        if not name:
            raise RequiredFieldError(
                "result/indicator/period/period/target/dimension",
                "name",
                "required attribute missing")

        if value is None:
            raise RequiredFieldError(
                "result/indicator/period/period/target/dimension",
                "value",
                "required attribute missing")

        period_target = self.get_model('ResultIndicatorPeriodTarget')

        target_dimension = models.ResultIndicatorPeriodTargetDimension()
        target_dimension.result_indicator_period_target = period_target
        target_dimension.name = name
        target_dimension.value = value

        self.register_model(
            'ResultIndicatorPeriodTargetDimension', target_dimension)
        return element

    def iati_activities__iati_activity__result__indicator__period__target__comment(self, element):  # NOQA: E501
        result_indicator_period_target = self.get_model(
            'ResultIndicatorPeriodTarget'
        )
        result_indicator_period_target_comment = models\
            .ResultIndicatorPeriodTargetComment()
        result_indicator_period_target_comment\
            .result_indicator_period_target = result_indicator_period_target

        self.register_model(
            'ResultIndicatorPeriodTargetComment',
            result_indicator_period_target_comment)
        return element

    # tag:narrative"""
    def iati_activities__iati_activity__result__indicator__period__target__comment__narrative(  # NOQA: E501
            self, element):
        period_target_comment = self.get_model(
            'ResultIndicatorPeriodTargetComment')
        self.add_narrative(element, period_target_comment)

        return element

    # TODO: test
    def iati_activities__iati_activity__result__indicator__period__target__document_link(  # NOQA: E501
            self, element):
        '''New (optional) <document-link> element for <target> element
           inside <result> <indicator>'s <period> element in 2.03
        '''
        url = element.attrib.get('url')

        file_format_code = element.attrib.get('format')
        file_format = self.get_or_none(
            codelist_models.FileFormat, code=file_format_code)

        if not url:
            raise RequiredFieldError(
                "document-link",
                "url",
                "required attribute missing")

        if not file_format_code:
            raise RequiredFieldError(
                "document-link",
                "format",
                "required attribute missing")

        if not file_format:
            raise FieldValidationError(
                "document-link",
                "format",
                "not found on the accompanying code list",
                None,
                None,
                file_format_code)

        activity = self.get_model('Activity')
        result_indicator = self.get_model('ResultIndicator')

        document_link = models.DocumentLink()
        document_link.activity = activity
        document_link.period_target = result_indicator
        document_link.url = url
        document_link.file_format = file_format

        self.register_model('DocumentLink', document_link)
        return element

    # TODO: test
    def iati_activities__iati_activity__result__indicator__period__target__document_link__title(  # NOQA: E501
            self, element):
        '''New (optional) <document-link> element for <target> element
           inside <result> <indicator>'s <period> element in 2.03
        '''

        document_link = self.get_model('DocumentLink')

        document_link_title = models.DocumentLinkTitle()
        document_link_title.document_link = document_link

        self.register_model('DocumentLinkTitle', document_link_title)

        return element

    def iati_activities__iati_activity__result__indicator__period__target__document_link__title__narrative(  # NOQA: E501
            self, element):
        '''New (optional) <document-link> element for <target> element
           inside <result> <indicator>'s <period> element in 2.03
        '''
        document_link_title = self.get_model('DocumentLinkTitle')
        self.add_narrative(element, document_link_title)
        return element

    def iati_activities__iati_activity__result__indicator__period__target__document_link__description(  # NOQA: E501
            self, element):
        '''New (optional) <document-link> element for <target> element
           inside <result> <indicator>'s <period> element in 2.03
        '''

        document_link = self.get_model('DocumentLink')

        document_link_description = models.DocumentLinkDescription()
        document_link_description.document_link = document_link

        self.register_model(
            'DocumentLinkDescription',
            document_link_description
        )

        return element

    def iati_activities__iati_activity__result__indicator__period__target__document_link__description__narrative(  # NOQA: E501
            self, element):
        '''New (optional) <document-link> element for <target> element
           inside <result> <indicator>'s <period> element in 2.03
        '''
        document_link_description = self.get_model('DocumentLinkDescription')
        self.add_narrative(element, document_link_description)
        return element

    # TODO: test
    def iati_activities__iati_activity__result__indicator__period__target__document_link__category(  # NOQA: E501
            self, element):
        '''New (optional) <document-link> element for <target> element
           inside <result> <indicator>'s <period> element in 2.03
        '''
        code = element.attrib.get('code')
        category = self.get_or_none(
            codelist_models.DocumentCategory, code=code)

        if not code:
            raise RequiredFieldError(
                "document-link/category",
                "code",
                "required attribute missing")

        if not category:
            raise FieldValidationError(
                "document-link/category",
                "code",
                "not found on the accompanying code list",
                None,
                None,
                code)

        document_link = self.get_model('DocumentLink')

        document_link_category = models.DocumentLinkCategory()

        document_link_category.document_link = document_link
        document_link_category.category = category

        self.register_model('DocumentLinkCategory', document_link_category)
        return element

    # TODO: test
    def iati_activities__iati_activity__result__indicator__period__target__document_link__language(  # NOQA: E501
            self, element):
        '''New (optional) <document-link> element for <target> element
           inside <result> <indicator>'s <period> element in 2.03
        '''
        code = element.attrib.get('code')
        language = self.get_or_none(codelist_models.Language, code=code)

        if not code:
            raise RequiredFieldError(
                "document-link/language",
                "code",
                "required attribute missing")

        if not language:
            raise FieldValidationError(
                "document-link/language",
                "code",
                "not found on the accompanying code list",
                None,
                None,
                code)

        document_link = self.get_model('DocumentLink')

        document_link_language = models.DocumentLinkLanguage()

        document_link_language.document_link = document_link
        document_link_language.language = language

        self.register_model('DocumentLinkLanguage', document_link_language)
        return element

    # TODO: test:
    def iati_activities__iati_activity__result__indicator__period__target__document_link__document_date(  # NOQA: E501
            self, element):
        '''New (optional) <document-link> element for <target> element
           inside <result> <indicator>'s <period> element in 2.03
        '''
        iso_date = element.attrib.get('iso-date')

        if not iso_date:
            raise RequiredFieldError(
                "document-link/document-date",
                "iso-date",
                "required attribute missing")

        iso_date = self.validate_date(iso_date)

        if not iso_date:
            raise FieldValidationError(
                "document-link/document-date",
                "iso-date",
                "iso-date not of type xsd:date",
                None,
                None,
                element.attrib.get('iso-date'))

        document_link = self.pop_model('DocumentLink')
        document_link.iso_date = iso_date

        self.register_model('DocumentLink', document_link)
        return element

    def iati_activities__iati_activity__result__indicator__period__actual(
            self, element):

        # Current IATI 2.03 rules say, that:
        # 1 - the @value must be omitted for qualitative measures
        # 2 - The @value must be included for non-qualitative measures
        # 3 - The @value must be a valid number for all non-qualitative
        # measures
        value = element.attrib.get('value')

        result_indicator_period = self.get_model('ResultIndicatorPeriod')

        result_indicator_period_actual = models.ResultIndicatorPeriodActual()
        result_indicator_period_actual.result_indicator_period = result_indicator_period  # NOQA: E501
        result_indicator_period_actual.value = value or ''  # can be None

        self.register_model(
            'ResultIndicatorPeriodActual', result_indicator_period_actual)

        return element

    # TODO: test:
    def iati_activities__iati_activity__result__indicator__period__actual__location(self, element):  # NOQA: E501

        ref = element.attrib.get('ref')

        if not ref:
            raise RequiredFieldError(
                "result/indicator/period/actual/location",
                "ref",
                "required attribute missing")

        locations = self.get_model_list('Location')
        location = []

        if locations:
            location = list(filter(lambda x: x.ref == ref, locations))

        if not len(location):
            raise FieldValidationError(
                "result/indicator/period/actual/location",
                "ref",
                "referenced location does not exist in a location element of "
                "this activity",
                None,
                None,
                ref)

        period_actual = self.get_model('ResultIndicatorPeriodActual')

        actual_location = models.ResultIndicatorPeriodActualLocation()
        actual_location.result_indicator_period_actual = period_actual
        actual_location.ref = ref
        actual_location.location = location[0]

        self.register_model(
            'ResultIndicatorPeriodActualLocation', actual_location)
        return element

    def iati_activities__iati_activity__result__indicator__period__actual__dimension(  # NOQA: E501
            self, element):

        name = element.attrib.get('name')
        value = element.attrib.get('value')

        if not name:
            raise RequiredFieldError(
                "result/indicator/period/actual/dimension",
                "name",
                "required attribute missing")

        if value is None:
            raise RequiredFieldError(
                "result/indicator/period/actual/dimension",
                "value",
                "required attribute missing")

        period_actual = self.get_model('ResultIndicatorPeriodActual')

        actual_dimension = models.ResultIndicatorPeriodActualDimension()
        actual_dimension.result_indicator_period_actual = period_actual
        actual_dimension.name = name
        actual_dimension.value = value

        self.register_model(
            'ResultIndicatorPeriodActualDimension', actual_dimension)
        return element

    def iati_activities__iati_activity__result__indicator__period__actual__comment(self, element):  # NOQA: E501
        result_indicator_period_actual = self.get_model(
            'ResultIndicatorPeriodActual'
        )

        result_indicator_period_actual_comment = models\
            .ResultIndicatorPeriodActualComment()
        result_indicator_period_actual_comment\
            .result_indicator_period_actual = result_indicator_period_actual

        self.register_model(
            'ResultIndicatorPeriodActualComment',
            result_indicator_period_actual_comment)
        return element

    def iati_activities__iati_activity__result__indicator__period__actual__comment__narrative(  # NOQA: E501
            self, element):
        period_actual_comment = self.get_model(
            'ResultIndicatorPeriodActualComment')
        self.add_narrative(element, period_actual_comment)

        return element

<<<<<<< HEAD
    # TODO : This testing is posponed on 16/10/2018 due to a possible bug.
    # See: #794

=======
    # TODO: test
>>>>>>> b33b863f
    def iati_activities__iati_activity__result__indicator__period__actual__document_link(  # NOQA: E501
            self, element):
        '''New (optional) <document-link> element for <actual> element
           inside <result> <indicator>'s <period> element in 2.03
        '''
        url = element.attrib.get('url')

        file_format_code = element.attrib.get('format')
        file_format = self.get_or_none(
            codelist_models.FileFormat, code=file_format_code)

        if not url:
            raise RequiredFieldError(
                "document-link",
                "url",
                "required attribute missing")

        if not file_format_code:
            raise RequiredFieldError(
                "document-link",
                "format",
                "required attribute missing")

        if not file_format:
            raise FieldValidationError(
                "document-link",
                "format",
                "not found on the accompanying code list",
                None,
                None,
                file_format_code)

        activity = self.get_model('Activity')
        result_indicator = self.get_model('ResultIndicator')

        document_link = models.DocumentLink()
        document_link.activity = activity
        document_link.url = url
        document_link.file_format = file_format
        document_link.period_actual = result_indicator

        self.register_model('DocumentLink', document_link)

        return element

    # TODO: test
    def iati_activities__iati_activity__result__indicator__period__actual__document_link__title(  # NOQA: E501
            self, element):
        '''New (optional) <document-link> element for <actual> element
           inside <result> <indicator>'s <period> element in 2.03
        '''

        document_link = self.get_model('DocumentLink')

        document_link_title = models.DocumentLinkTitle()
        document_link_title.document_link = document_link

        self.register_model('DocumentLinkTitle', document_link_title)

        return element

    def iati_activities__iati_activity__result__indicator__period__actual__document_link__title__narrative(  # NOQA: E501
            self, element):
        '''New (optional) <document-link> element for <actual> element
           inside <result> <indicator>'s <period> element in 2.03
        '''

        document_link_title = self.get_model('DocumentLinkTitle')
        self.add_narrative(element, document_link_title)
        return element

    def iati_activities__iati_activity__result__indicator__period__actual__document_link__description(  # NOQA: E501
            self, element):
        '''New (optional) <document-link> element for <actual> element
           inside <result> <indicator>'s <period> element in 2.03
        '''

        document_link = self.get_model('DocumentLink')

        document_link_description = models.DocumentLinkDescription()
        document_link_description.document_link = document_link

        self.register_model(
            'DocumentLinkDescription',
            document_link_description
        )

        return element

    def iati_activities__iati_activity__result__indicator__period__actual__document_link__description__narrative(  # NOQA: E501
            self, element):
        '''New (optional) <document-link> element for <actual> element
           inside <result> <indicator>'s <period> element in 2.03
        '''

        document_link_description = self.get_model('DocumentLinkDescription')
        self.add_narrative(element, document_link_description)

        return element

    # TODO: test
    def iati_activities__iati_activity__result__indicator__period__actual__document_link__category(  # NOQA: E501
            self, element):
        '''New (optional) <document-link> element for <actual> element
           inside <result> <indicator>'s <period> element in 2.03
        '''

        code = element.attrib.get('code')
        category = self.get_or_none(
            codelist_models.DocumentCategory, code=code)

        if not code:
            raise RequiredFieldError(
                "document-link/category",
                "code",
                "required attribute missing")

        if not category:
            raise FieldValidationError(
                "document-link/category",
                "code",
                "not found on the accompanying code list",
                None,
                None,
                code)

        document_link = self.get_model('DocumentLink')

        document_link_category = models.DocumentLinkCategory()

        document_link_category.document_link = document_link
        document_link_category.category = category

        self.register_model('DocumentLinkCategory', document_link_category)
        return element

    # TODO: test
    def iati_activities__iati_activity__result__indicator__period__actual__document_link__language(  # NOQA: E501
            self, element):
        '''New (optional) <document-link> element for <actual> element
           inside <result> <indicator>'s <period> element in 2.03
        '''
        code = element.attrib.get('code')
        language = self.get_or_none(codelist_models.Language, code=code)

        if not code:
            raise RequiredFieldError(
                "document-link/language",
                "code",
                "required attribute missing")

        if not language:
            raise FieldValidationError(
                "document-link/language",
                "code",
                "not found on the accompanying code list",
                None,
                None,
                code)

        document_link = self.get_model('DocumentLink')

        document_link_language = models.DocumentLinkLanguage()

        document_link_language.document_link = document_link
        document_link_language.language = language

        self.register_model('DocumentLinkLanguage', document_link_language)
        return element

    # TODO: test
    def iati_activities__iati_activity__result__indicator__period__actual__document_link__document_date(  # NOQA: E501
            self, element):
        '''New (optional) <document-link> element for <actual> element
           inside <result> <indicator>'s <period> element in 2.03
        '''
        iso_date = element.attrib.get('iso-date')

        if not iso_date:
            raise RequiredFieldError(
                "document-link/document-date",
                "iso-date",
                "required attribute missing")

        iso_date = self.validate_date(iso_date)

        if not iso_date:
            raise FieldValidationError(
                "document-link/document-date",
                "iso-date",
                "iso-date not of type xsd:date",
                None,
                None,
                element.attrib.get('iso-date'))

        document_link = self.pop_model('DocumentLink')
        document_link.iso_date = iso_date

        self.register_model('DocumentLink', document_link)
        return element

    def iati_activities__iati_activity__tag(self, element):
        """A method to catch <tag> element from IATI activity file and save
        ActivityTag model instance
        """
        vocabulary_code = element.attrib.get('vocabulary')
        code = element.attrib.get('code')
        vocabulary_uri = element.attrib.get('vocabulary-uri')

        if not vocabulary_code:
            raise RequiredFieldError(
                "iati-activity/tag",
                "vocabulary",
                "required attribute missing"
            )

        if not code:
            raise RequiredFieldError(
                "iati-activity/tag",
                "code",
                "required attribute missing"
            )

        vocabulary = self.get_or_none(
            vocabulary_models.TagVocabulary, code=vocabulary_code)

        if not vocabulary:

            if vocabulary_code != '99':
                raise FieldValidationError(
                    "iati-activity/tag",
                    "vocabulary",
                    "If a vocabulary is not on the TagVocabulary codelist, "
                    "then the value of 99 (Reporting Organisation) should be "
                    "declared",
                    None,
                    None,
                    vocabulary_code)

            # Our system doesn't have Vocabulary with such code (this is a
            # warning log message)
            raise FieldValidationError(
                "iati-activity/tag",
                "vocabulary",
                "not found on the accompanying code list",
                None,
                None,
                vocabulary_code)

        if vocabulary_code == '99' and not vocabulary_uri:
            raise FieldValidationError(
                "iati-activity/tag",
                "vocabulary-uri",
                "If a publisher uses a vocabulary of 99 (i.e. ‘Reporting "
                "Organisation’), then the @vocabulary-uri attribute "
                "should also be used",
                None,
                None,
                vocabulary_code)

        activity = self.get_model('Activity')
        activity_tag = models.ActivityTag()

        activity_tag.activity = activity
        activity_tag.code = code
        activity_tag.vocabulary = vocabulary
        activity_tag.vocabulary_uri = vocabulary_uri or ''

        self.register_model('ActivityTag', activity_tag)

        return element

    def iati_activities__iati_activity__tag__narrative(self, element):
        """A method to save activity <tag> element narratives
        """
        activity_tag = self.get_model('ActivityTag')
        self.add_narrative(element, activity_tag)

    def post_save_models(self):
        """Perform all actions that need to happen after a single activity's
        been parsed."""
        activity = self.get_model('Activity')

        # the model was not saved
        if not activity or not activity.pk:
            return False

        participating_organisations = self.get_model_list(
            'ActivityParticipatingOrganisation')

        post_save.set_related_activities(activity)
        post_save.set_participating_organisation_activity_id(
            participating_organisations)
        post_save.set_transaction_provider_receiver_activity(activity)
        post_save.set_derived_activity_dates(activity)
        post_save.set_activity_aggregations(activity)
        post_save.update_activity_search_index(activity)
        post_save.set_country_region_transaction(activity)
        post_save.set_sector_transaction(activity)
        post_save.set_sector_budget(activity)

    def post_save_file(self, dataset):
        """Perform all actions that need to happen after a single IATI
        datasets has been parsed.

        Keyword arguments:
        dataset -- the Dataset object
        """
        self.delete_removed_activities(dataset)

    def delete_removed_activities(self, dataset):
        """ Delete activities that were not found in the dataset any longer

        Keyword arguments:
        dataset -- the Dataset object

        Used variables:
        activity.last_updated_model -- the datetime at which this activity
        was last saved
        self.parse_start_datetime -- the datetime at which parsing this
        dataset started
        """
        models.Activity.objects.filter(
            dataset=dataset,
            last_updated_model__lt=self.parse_start_datetime).delete()

    # Some extra post-save validators (repeating xml elements which should only
    # be repeated once in place A and not B and etc.):
    def post_save_validators(self, dataset):

        for a in models.Activity.objects.filter(dataset=dataset):

            post_save_validators.identifier_correct_prefix(self, a)
            post_save_validators.geo_percentages_add_up(self, a)
            post_save_validators.sector_percentages_add_up(self, a)
            post_save_validators.use_sector_or_transaction_sector(self, a)
            post_save_validators.use_direct_geo_or_transaction_geo(self, a)
            post_save_validators.use_result_reference_or_indicator_reference(
                self, a
            )
            post_save_validators.one_aid_type_for_each_vocabulary(
                self, a
            )

        post_save_validators.unfound_identifiers(self, dataset)
        post_save_validators.transactions_at_multiple_levels(self, dataset)<|MERGE_RESOLUTION|>--- conflicted
+++ resolved
@@ -4459,13 +4459,10 @@
 
         return element
 
-<<<<<<< HEAD
+
     # TODO : This testing is posponed on 16/10/2018 due to a possible bug.
     # See: #794
 
-=======
-    # TODO: test
->>>>>>> b33b863f
     def iati_activities__iati_activity__result__indicator__period__actual__document_link(  # NOQA: E501
             self, element):
         '''New (optional) <document-link> element for <actual> element
