--- conflicted
+++ resolved
@@ -4457,10 +4457,6 @@
 
         return element
 
-<<<<<<< HEAD
-    # TODO : This testing is posponed on 16/102018 due to a possible bug on line 4501
-=======
->>>>>>> 98712154
     def iati_activities__iati_activity__result__indicator__period__actual__document_link(  # NOQA: E501
             self, element):
         '''New (optional) <document-link> element for <actual> element
