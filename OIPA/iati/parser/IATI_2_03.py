from datetime import datetime
from decimal import Decimal, InvalidOperation

from django.conf import settings
from django.contrib.gis.geos import GEOSGeometry, Point

from currency_convert import convert
from geodata.models import Country, Region
# FIXME:
from iati import models
from iati.parser import post_save, post_save_validators
from iati.parser.exceptions import (
    FieldValidationError, IgnoredVocabularyError, NoUpdateRequired,
    ParserError, RequiredFieldError
)
from iati.parser.higher_order_parser import provider_org, receiver_org
from iati.parser.iati_parser import IatiParser
from iati.transaction import models as transaction_models
from iati_codelists import models as codelist_models
from iati_organisation import models as organisation_models
from iati_vocabulary import models as vocabulary_models


class Parse(IatiParser):
    # FIXME: not all methods validate required arguments (f. ex
    # iati_activities__iati_activity__capital_spend)

    # FIXME: also, occurences are not validated (f. ex. one time vs any number
    # of times)

    def __init__(self, *args, **kwargs):
        super(Parse, self).__init__(*args, **kwargs)
        self.VERSION = '2.03'

    def add_narrative(self, element, parent, is_organisation_narrative=False):
        # set on activity (if set)

        default_lang = self.default_lang
        # return value with key '{http://www.w3.org/XML/1998/namespace}lang'
        # return default_lang otherwise
        lang = element.attrib.get(
            '{http://www.w3.org/XML/1998/namespace}lang', default_lang)
        text = element.text

        if lang:
            lang = lang.lower()

        language = self.get_or_none(codelist_models.Language, code=lang)

        if not parent:
            raise ParserError(
                "Unknown",
                "narrative",
                "parent object must be passed")

        register_name = parent.__class__.__name__ + "Narrative"

        if not language:
            raise RequiredFieldError(
                register_name,
                "xml:lang",
                "must specify xml:lang on iati-activity or xml:lang on the "
                "element itself")
        if not text:
            raise RequiredFieldError(
                register_name,
                "text",
                "empty narrative")

        if not is_organisation_narrative:
            narrative = models.Narrative()
            narrative.activity = self.get_model('Activity')
        else:
            narrative = organisation_models.OrganisationNarrative()
            narrative.organisation = self.get_model('Organisation')

        narrative.language = language
        narrative.content = element.text
        # This (instead of narrative.related_object) is required, otherwise
        # related object doesn't get passed to the model_store (memory) and
        # 'update_related()' fails.
        # It should probably be passed to the __init__() ?
        setattr(narrative, '_related_object', parent)

        self.register_model(register_name, narrative)

    def iati_activities__iati_activity(self, element):
        """attributes:
        {http://www.w3.org/XML/1998/namespace}lang:en
        default-currency:USD
        last-updated-datetime:2014-09-10T07:15:37Z
        linked-data-uri:http://data.example.org/123456789
        hierarchy:1

        tag:iati-activity"""

        iati_identifier = element.xpath('iati-identifier/text()')

        if len(iati_identifier) < 1:
            raise FieldValidationError(
                "iati-activity",
                "iati-identifier",
                "no iati-identifier found")

        activity_id = iati_identifier[0]
        normalized_activity_id = self._normalize(activity_id)
        # default is here to make it default to settings 'DEFAULT_LANG' on no
        # language set (validation error we want to be flexible with per
        # instance)
        default_lang_code = element.attrib.get(
            '{http://www.w3.org/XML/1998/namespace}lang',
            settings.DEFAULT_LANG)
        if default_lang_code:
            default_lang_code = default_lang_code.lower()

        default_lang = self.get_or_none(
            codelist_models.Language,
            code=default_lang_code
        )

        hierarchy = element.attrib.get('hierarchy')
        humanitarian = element.attrib.get('humanitarian')
        last_updated_datetime = self.validate_date(
            element.attrib.get('last-updated-datetime'))
        linked_data_uri = element.attrib.get('linked-data-uri')
        default_currency = self.get_or_none(
            models.Currency, code=element.attrib.get('default-currency'))

        if not activity_id:
            raise RequiredFieldError(
                "iati-identifier",
                "text",
                "required element empty")

        old_activity = self.get_or_none(
            models.Activity, iati_identifier=activity_id)

        if old_activity and (old_activity.dataset.name != self.dataset.name):
            self.append_error(
                'FieldValidationError',
                "iati-identifier",
                "ref",
                "An activity with the same iati-identifier was found in \
                another dataset",
                element.sourceline,
                "found in dataset: '{}'".format(old_activity.dataset.name),
                activity_id)

        if (old_activity
                and not self.force_reparse and not old_activity.modified):
            # update last_updated_model to prevent the activity from being
            # deleted because its not updated (and thereby assumed not found
            # in the dataset)
            old_activity.save()

            if last_updated_datetime\
                and last_updated_datetime\
                    == old_activity.last_updated_datetime:
                raise NoUpdateRequired('activity', 'already up to date')

            if last_updated_datetime and (last_updated_datetime <
                                          old_activity.last_updated_datetime):
                raise FieldValidationError(
                    "iati-activity",
                    "last-updated-datetime",
                    "last-updated-time is less than existing activity",
                    None,
                    element.sourceline,
                    activity_id,
                    activity_id)

            if not last_updated_datetime and old_activity\
                    .last_updated_datetime:
                raise FieldValidationError(
                    "iati-activity",
                    "last-updated-datetime",
                    "last-updated-time is not present, but is present on "
                    "existing activity",
                    None,
                    element.sourceline,
                    activity_id,
                    activity_id)

            # TODO: test activity is deleted along with related models
            # update on TODO above; only iati_title, TransactionReceiver,
            # TransactionProvider are not deleted atm - 2015-10-01
            # TODO: do this after activity is parsed along with other saves?

        if old_activity:
            old_activity.delete()

        # TODO: assert title is in xml, for proper OneToOne relation
        # (only on 2.02)

        activity = models.Activity()
        activity.iati_identifier = activity_id
        activity.normalized_iati_identifier = normalized_activity_id
        activity.default_lang = default_lang
        if hierarchy:
            activity.hierarchy = hierarchy
        activity.humanitarian = self.makeBoolNone(humanitarian)
        activity.dataset = self.dataset
        activity.publisher = self.publisher
        activity.last_updated_datetime = last_updated_datetime
        activity.linked_data_uri = linked_data_uri
        activity.default_currency = default_currency
        activity.iati_standard_version_id = self.VERSION

        activity.published = True
        activity.ready_to_publish = True
        activity.modified = False

        # for later reference
        self.default_lang = default_lang_code

        # For this validation-only branch we only save activities and
        # organisations
        # All other elements are not written to the db
        activity.save()

        self.register_model('Activity', activity)
        return element

    def iati_activities__iati_activity__iati_identifier(self, element):
        """
        attributes:

        tag:iati-identifier
        """
        iati_identifier = element.text

        if not iati_identifier:
            raise RequiredFieldError(
                "iati-identifier",
                "text",
                "required element empty")

        activity = self.get_model('Activity')
        activity.iati_identifier = iati_identifier

        return element

    def iati_activities__iati_activity__reporting_org(self, element):
        """attributes:
        ref:AA-AAA-123456789
        type:40
        secondary-reporter:0

        tag:reporting-org"""
        ref = element.attrib.get('ref')

        if not ref:
            raise RequiredFieldError(
                "reporting-org",
                "ref",
                "required attribute missing")

        if ref:
            self.check_registration_agency_validity(
                "reporting-org/ref", element, ref)

        normalized_ref = self._normalize(ref)
        org_type = self.get_or_none(
            codelist_models.OrganisationType,
            code=element.attrib.get('type'))
        secondary_reporter = element.attrib.get('secondary-reporter', '0')

        organisation = self.get_or_none(
            models.Organisation, organisation_identifier=ref)

        # create an organisation
        if not organisation:

            organisation = organisation_models.Organisation()
            organisation.organisation_identifier = ref
            organisation.last_updated_datetime = datetime.now()
            organisation.iati_standard_version_id = "2.02"
            organisation.reported_in_iati = False

            # TODO: is this right? - 2017-03-27
            organisation.published = False
            organisation.ready_to_publish = True
            organisation.modified = False

            organisation.save()

            organisation_name = organisation_models.OrganisationName()
            organisation_name.organisation = organisation

            self.publisher.organisation = organisation

            # create an organization if it is not parsed yet or not in IATI
            # Also, link to publisher

            organisation_name.save()
            self.publisher.save()

            self.register_model('Organisation', organisation)
            self.register_model('OrganisationName', organisation_name)

            narratives = element.findall('narrative')

            if len(narratives) > 0:
                for narrative in narratives:
                    self.add_narrative(narrative, organisation_name,
                                       is_organisation_narrative=True)
                    organisation.primary_name = self.get_primary_name(
                        narrative, organisation.primary_name)
            else:
                organisation.primary_name = ref

        activity = self.get_model('Activity')
        reporting_organisation = models.ActivityReportingOrganisation()
        reporting_organisation.ref = ref
        reporting_organisation.normalized_ref = normalized_ref
        reporting_organisation.type = org_type
        reporting_organisation.activity = activity
        reporting_organisation.organisation = organisation
        reporting_organisation.secondary_reporter = self.makeBool(
            secondary_reporter)

        narratives = element.findall('narrative')
        if len(narratives) > 0:
            for narrative in narratives:
                self.add_narrative(narrative, reporting_organisation)

        activity.secondary_reporter = self.makeBool(secondary_reporter)

        self.register_model('ActivityReportingOrganisation',
                            reporting_organisation)

        return element

    def iati_activities__iati_activity__reporting_org__narrative(
            self, element):
        """attributes:

        tag:narrative
        """
        model = self.get_model('ActivityReportingOrganisation')
        self.add_narrative(element, model)

        return element

    def iati_activities__iati_activity__participating_org(self, element):
        """attributes:https://docs.djangoproject.com/en/1.8/topics/migrations/
        ref:BB-BBB-123456789
        role:1
        type:40

        tag:participating-org"""

        activity = self.get_model('Activity')
        participating_organisation = models.ActivityParticipatingOrganisation()

        ref = element.attrib.get('ref', '')
        activity_id = element.attrib.get('activity-id', None)

        org_activity = self.get_or_none(
            models.Activity, iati_identifier=activity_id)
        role = self.get_or_none(
            codelist_models.OrganisationRole, code=element.attrib.get('role'))

        normalized_ref = self._normalize(ref)
        organisation = self.get_or_none(
            models.Organisation, organisation_identifier=ref)
        org_type = self.get_or_none(
            codelist_models.OrganisationType,
            code=element.attrib.get('type'))

        crs_channel_code = element.attrib.get('crs-channel-code', '')

        if not role:
            raise RequiredFieldError(
                "participating-org",
                "role",
                "required attribute missing")

        if ref:
            self.check_registration_agency_validity(
                "participating-org", element, ref)

        # currently according to 2.03 rules this attribute is not required:
        if crs_channel_code:

            if not crs_channel_code.isdigit():
                raise RequiredFieldError(
                    "participating-org",
                    "crs-channel-code",
                    "code is invalid")

            ccc_instance = codelist_models.CRSChannelCode.objects.filter(
                code=crs_channel_code).first()

            if not ccc_instance:
                raise FieldValidationError(
                    "participating-org",
                    "crs-channel-code",
                    "not found on the accompanying code list",
                    None,
                    None,
                    crs_channel_code)

            participating_organisation.crs_channel_code = ccc_instance

        participating_organisation.ref = ref
        participating_organisation.normalized_ref = normalized_ref
        participating_organisation.type = org_type
        participating_organisation.activity = activity
        participating_organisation.organisation = organisation
        participating_organisation.role = role
        participating_organisation.org_activity_id = activity_id
        participating_organisation.org_activity_obj = org_activity

        self.register_model(
            'ActivityParticipatingOrganisation', participating_organisation)

        return element

    def iati_activities__iati_activity__participating_org__narrative(
            self, element):
        """attributes:

        tag:narrative"""
        model = self.get_model('ActivityParticipatingOrganisation')
        self.add_narrative(element, model)

        # workaround for IATI ref uniqueness limitation
        model.primary_name = self.get_primary_name(element, model.primary_name)

        return element

    def iati_activities__iati_activity__title(self, element):
        """attributes:

        tag:title"""
        title_list = self.get_model_list('Title')

        if title_list and len(title_list) > 0:
            raise FieldValidationError(
                "title",
                "title",
                "duplicate titles are not allowed")

        # activity = self.pop_model('Activity')
        activity = self.get_model('Activity')

        title = models.Title()
        title.activity = activity

        # activity.title = title

        # order is important (
        # TODO: change datastructure to handle this case more transparant, like
        # insertBefore or something)
        self.register_model('Title', title)
        # self.register_model('Activity', activity)

    def iati_activities__iati_activity__title__narrative(self, element):
        """attributes:

        tag:narrative"""
        # TODO: make this more clear and not depend on order of things
        # title = self.get_model('Activity', index=-2) # this points to Title
        title = self.get_model('Title')  # this points to Title
        self.add_narrative(element, title)

        return element

    def iati_activities__iati_activity__description(self, element):
        """attributes:
        type:1

        tag:description"""

        description_type_code = element.attrib.get('type', 1)
        description_type = self.get_or_none(
            codelist_models.DescriptionType,
            code=description_type_code)

        activity = self.get_model('Activity')
        description = models.Description()
        description.activity = activity
        description.type = description_type

        self.register_model('Description', description)
        return element

    def iati_activities__iati_activity__description__narrative(self, element):
        """attributes:

        tag:narrative"""
        title = self.get_model('Description')
        self.add_narrative(element, title)

        return element

    def iati_activities__iati_activity__other_identifier(self, element):
        """attributes:
        ref:ABC123-XYZ
        type:A1
        tag:other-identifier"""
        identifier = element.attrib.get('ref')
        other_identifier_type = self.get_or_none(
            models.OtherIdentifierType, code=element.attrib.get('type'))

        if not identifier:
            raise RequiredFieldError(
                "other-identifier",
                "ref",
                "required attribute missing")
        # TODO: iati docs say type should be required (but can't for backwards
        # compatibility), should throw error on 2.0x

        activity = self.get_model('Activity')
        other_identifier = models.OtherIdentifier()
        other_identifier.activity = activity
        other_identifier.identifier = identifier
        other_identifier.type = other_identifier_type

        self.register_model('OtherIdentifier', other_identifier)
        return element

    def iati_activities__iati_activity__other_identifier__owner_org(
            self, element):
        """attributes:
        ref:AA-AAA-123456789

        tag:owner-org"""
        ref = element.attrib.get('ref')

        if not ref:
            raise RequiredFieldError(
                "other-identifier/owner-org",
                "ref",
                "required attribute missing")

        other_identifier = self.get_model('OtherIdentifier')
        other_identifier.owner_ref = ref

        return element

    def iati_activities__iati_activity__other_identifier__owner_org__narrative(
            self, element):
        """attributes:

        tag:narrative"""
        other_identifier = self.get_model('OtherIdentifier')
        self.add_narrative(element, other_identifier)
        return element

    def iati_activities__iati_activity__activity_status(self, element):
        """attributes:
        code:2

        tag:activity-status"""

        code = element.attrib.get('code')
        activity_status = self.get_or_none(
            codelist_models.ActivityStatus, code=code)

        if not code:
            raise RequiredFieldError(
                "activity-status",
                "code",
                "required attribute missing")

        if not activity_status:
            raise FieldValidationError(
                "activity-status",
                "code",
                "not found on the accompanying code list",
                None,
                None,
                code)

        activity = self.get_model('Activity')
        activity.activity_status = activity_status

        return element

    def iati_activities__iati_activity__activity_date(self, element):
        """attributes:
        iso-date:2012-04-15
        type:1

        tag:activity-date"""

        iso_date = element.attrib.get('iso-date')

        if not iso_date:
            raise RequiredFieldError(
                "activity-date",
                "iso-date",
                "required attribute missing")

        iso_date = self.validate_date(iso_date)

        if not iso_date:
            raise FieldValidationError(
                "activity-date",
                "iso-date",
                "iso-date not of type xsd:date",
                None,
                None,
                element.attrib.get('iso-date'))

        type_code = element.attrib.get('type')

        if not type_code:
            raise RequiredFieldError(
                "activity-date",
                "type",
                "required attribute missing")

        type_code = self.get_or_none(
            codelist_models.ActivityDateType, code=type_code)

        if not type_code:
            raise FieldValidationError(
                "activity-date",
                "type",
                "not found on the accompanying code list",
                None,
                None,
                element.attrib.get('type'))

        if type_code in ['2', '4']:
            if iso_date > datetime.now():
                raise FieldValidationError(
                    "activity-date",
                    "iso-date",
                    "All instances of the ActivityDateType code 2 & 4 (actual "
                    "dates) are not expected to be in the future",
                    None,
                    None,
                    str(iso_date))

        activity = self.get_model('Activity')

        activity_date = models.ActivityDate()
        activity_date.iso_date = iso_date
        activity_date.type = type_code
        activity_date.activity = activity

        # to make ordering possible, activity dates are duplicated onto the
        # Activity model
        mapping = {
            '1': 'planned_start',
            '2': 'actual_start',
            '3': 'planned_end',
            '4': 'actual_end'
        }

        if type_code.code in mapping:
            setattr(activity, mapping[type_code.code], iso_date)

        self.register_model('ActivityDate', activity_date)
        return element

    def iati_activities__iati_activity__activity_date__narrative(
            self, element):
        """attributes:

        tag:narrative"""
        # this is not implemented
        activity_date = self.get_model('ActivityDate')
        self.add_narrative(element, activity_date)
        return element

    def iati_activities__iati_activity__contact_info(self, element):
        """attributes:
        type:1

        tag:contact-info"""
        type_code = self.get_or_none(
            codelist_models.ContactType, code=element.attrib.get('type'))

        activity = self.get_model('Activity')
        contact_info = models.ContactInfo()
        contact_info.activity = activity
        contact_info.type = type_code
        self.register_model('ContactInfo', contact_info)

        return element

    def iati_activities__iati_activity__contact_info__organisation(
            self, element):
        """attributes:

        tag:organisation"""
        contact_info = self.get_model('ContactInfo')

        contact_info_organisation = models.ContactInfoOrganisation()
        contact_info_organisation.contact_info = contact_info
        self.register_model('ContactInfoOrganisation',
                            contact_info_organisation)
        return element

    def iati_activities__iati_activity__contact_info__organisation__narrative(
            self, element):
        """attributes:

        tag:narrative"""
        contact_info_organisation = self.get_model('ContactInfoOrganisation')
        self.add_narrative(element, contact_info_organisation)
        return element

    def iati_activities__iati_activity__contact_info__department(
            self, element):
        """attributes:

        tag:department"""
        contact_info = self.get_model('ContactInfo')
        contact_info_department = models.ContactInfoDepartment()
        contact_info_department.contact_info = contact_info

        self.register_model('ContactInfoDepartment', contact_info_department)

        return element

    def iati_activities__iati_activity__contact_info__department__narrative(
            self, element):
        """attributes:

        tag:narrative"""
        contact_info_department = self.get_model('ContactInfoDepartment')
        self.add_narrative(element, contact_info_department)
        return element

    def iati_activities__iati_activity__contact_info__person_name(
            self, element):
        """attributes:

        tag:person-name"""
        contact_info = self.get_model('ContactInfo')
        contact_info_person_name = models.ContactInfoPersonName()
        contact_info_person_name.contact_info = contact_info
        self.register_model('ContactInfoPersonName', contact_info_person_name)

        return element

    def iati_activities__iati_activity__contact_info__person_name__narrative(
            self, element):
        """attributes:

        tag:narrative"""
        contact_info_person_name = self.get_model('ContactInfoPersonName')
        self.add_narrative(element, contact_info_person_name)
        return element

    def iati_activities__iati_activity__contact_info__job_title(self, element):
        """attributes:

        tag:job-title"""
        contact_info = self.get_model('ContactInfo')
        contact_info_job_title = models.ContactInfoJobTitle()
        contact_info_job_title.contact_info = contact_info
        self.register_model('ContactInfoJobTitle', contact_info_job_title)
        return element

    def iati_activities__iati_activity__contact_info__job_title__narrative(
            self, element):
        """attributes:

        tag:narrative"""
        contact_info_job_title = self.get_model('ContactInfoJobTitle')
        self.add_narrative(element, contact_info_job_title)
        return element

    def iati_activities__iati_activity__contact_info__telephone(
            self, element):
        """attributes:

        tag:telephone"""
        text = element.text

        if not text:
            raise RequiredFieldError(
                "contact-info",
                "telephone",
                "empty element")

        contact_info = self.get_model('ContactInfo')
        contact_info.telephone = text

        return element

    def iati_activities__iati_activity__contact_info__email(self, element):
        """attributes:

        tag:email"""
        text = element.text

        if not text:
            raise RequiredFieldError(
                "contact-info",
                "email",
                "empty element")

        contact_info = self.get_model('ContactInfo')
        contact_info.email = text

        return element

    def iati_activities__iati_activity__contact_info__website(self, element):
        """attributes:

        tag:website"""
        text = element.text

        if not text:
            raise RequiredFieldError(
                "contact-info",
                "website",
                "empty element")

        contact_info = self.get_model('ContactInfo')
        contact_info.website = text

        return element

    def iati_activities__iati_activity__contact_info__mailing_address(
            self, element):
        """attributes:

        tag:mailing-address"""

        contact_info = self.get_model('ContactInfo')

        contact_info_mailing_address = models.ContactInfoMailingAddress()

        contact_info_mailing_address.contact_info = contact_info
        self.register_model('ContactInfoMailingAddress',
                            contact_info_mailing_address)

        return element

    def iati_activities__iati_activity__contact_info__mailing_address__narrative(self, element):  # NOQA: E501
        """attributes:

        tag:narrative"""
        contact_info_mailing_address = self.get_model(
            'ContactInfoMailingAddress')
        self.add_narrative(element, contact_info_mailing_address)
        return element

    def iati_activities__iati_activity__activity_scope(self, element):
        """attributes:
        code:3

        tag:activity-scope"""
        code = element.attrib.get('code')
        activity_scope = self.get_or_none(
            codelist_models.ActivityScope, code=code)

        if not code:
            raise RequiredFieldError(
                "activity-status",
                "code",
                "required attribute missing")

        if not activity_scope:
            raise FieldValidationError(
                "activity-status",
                "code",
                "not found on the accompanying code list",
                None,
                None,
                code)

        activity = self.get_model('Activity')
        activity.scope = activity_scope

        return element

    def iati_activities__iati_activity__recipient_country(self, element):
        """attributes:
        code:AF
        percentage:25

        tag:recipient-country"""
        code = element.attrib.get('code')
        country = self.get_or_none(Country, code=code)
        percentage = element.attrib.get('percentage')

        if not code:
            raise RequiredFieldError(
                "recipient-country",
                "code",
                "required attribute missing")

        if not country:
            raise FieldValidationError(
                "recipient-country",
                "code",
                "not found on the accompanying code list",
                None,
                None,
                code)

        if percentage:
            try:
                percentage = Decimal(percentage)
            except InvalidOperation:
                raise FieldValidationError(
                    "recipient-country",
                    "percentage",
                    "percentage value is not valid",
                    None,
                    None,
                    percentage)

        activity = self.get_model('Activity')
        activity_recipient_country = models.ActivityRecipientCountry()
        activity_recipient_country.country = country
        activity_recipient_country.activity = activity
        activity_recipient_country.percentage = percentage

        self.register_model('ActivityRecipientCountry',
                            activity_recipient_country)

        return element

    def iati_activities__iati_activity__recipient_country__narrative(self,
                                                                     element):
        """attributes:

        tag:narrative"""
        model = self.get_model('ActivityRecipientCountry')
        self.add_narrative(element, model)
        return element

    def iati_activities__iati_activity__recipient_region(self, element):
        """attributes:
        code:489
        vocabulary:1
        percentage:25

        tag:recipient-region"""
        code = element.attrib.get('code')
        region = self.get_or_none(Region, code=code)
        # TODO: make defaults more transparant, here: 'OECD-DAC default'
        vocabulary = self.get_or_none(
            vocabulary_models.RegionVocabulary,
            code=element.attrib.get(
                'vocabulary',
                '1'))
        vocabulary_uri = element.attrib.get('vocabulary-uri')
        percentage = element.attrib.get('percentage')

        if not code:
            raise RequiredFieldError(
                "recipient-region",
                "code",
                "code is unspecified or invalid")

        if not vocabulary:
            raise RequiredFieldError(
                "recipient-region",
                "vocabulary",
                "not found on the accompanying code list")

        if not region and vocabulary.code == '1':
            raise FieldValidationError(
                "recipient-region",
                "code",
                "not found on the accompanying code list",
                None,
                None,
                code)

        elif not region:
            raise IgnoredVocabularyError(
                "recipient-region",
                "code",
                "code is unspecified or invalid")

        if percentage:
            try:
                percentage = Decimal(percentage)
            except InvalidOperation:
                raise FieldValidationError(
                    "activity-sector",
                    "percentage",
                    "percentage value is not valid",
                    None,
                    None,
                    percentage)

        activity = self.get_model('Activity')
        activity_recipient_region = models.ActivityRecipientRegion()
        activity_recipient_region.region = region
        activity_recipient_region.activity = activity
        activity_recipient_region.percentage = percentage
        activity_recipient_region.vocabulary = vocabulary
        activity_recipient_region.vocabulary_uri = vocabulary_uri
        self.register_model('ActivityRecipientRegion',
                            activity_recipient_region)

        return element

    def iati_activities__iati_activity__recipient_region__narrative(self,
                                                                    element):
        """attributes:

        tag: narrative"""
        model = self.get_model('ActivityRecipientRegion')
        self.add_narrative(element, model)
        return element

    def iati_activities__iati_activity__location(self, element):
        """attributes:
        ref:AF-KAN

        tag:location"""
        ref = element.attrib.get('ref')

        activity = self.get_model('Activity')
        location = models.Location()
        location.activity = activity
        location.ref = ref

        self.register_model('Location', location)
        return element

    def iati_activities__iati_activity__location__location_reach(
            self, element):
        """attributes:
        code:1

        tag:location-reach"""
        code = element.attrib.get('code')
        location_reach = self.get_or_none(
            codelist_models.GeographicLocationReach, code=code)

        if not code:
            raise RequiredFieldError(
                "location/location-reach",
                "code",
                "required attribute missing")

        if not location_reach:
            raise RequiredFieldError(
                "location/location-reach",
                "code",
                "not found on the accompanying code list")

        location = self.get_model('Location')
        location.location_reach = location_reach

        return element

    def iati_activities__iati_activity__location__location_id(self, element):
        """attributes:
        vocabulary:G1
        code:1453782

        tag:location-id"""
        code = element.attrib.get('code')
        vocabulary_code = element.attrib.get('vocabulary')
        vocabulary = self.get_or_none(
            vocabulary_models.GeographicVocabulary, code=vocabulary_code)

        if not code:
            raise RequiredFieldError(
                "location/location-id",
                "code",
                "required attribute missing")

        if not vocabulary_code:
            raise RequiredFieldError(
                "location",
                "vocabulary",
                "required attribute missing")

        if not vocabulary:
            raise RequiredFieldError(
                "location/location-id",
                "vocabulary",
                "not found on the accompanying code list")

        location = self.get_model('Location')
        location.location_id_vocabulary = vocabulary
        location.location_id_code = code

        return element

    def iati_activities__iati_activity__location__name(self, element):
        """attributes:

        tag:name"""

        location = self.get_model('Location')

        location_name = models.LocationName()
        location_name.location = location

        self.register_model('LocationName', location_name)
        return element

    # XXX: do we need a separate LocationName model ?....
    def iati_activities__iati_activity__location__name__narrative(
            self, element):
        """attributes:

        tag:narrative"""
        location_name = self.get_model('LocationName')
        self.add_narrative(element, location_name)
        return element

    def iati_activities__iati_activity__location__description(self, element):
        """attributes:

        tag:description"""
        location = self.get_model('Location')
        location_description = models.LocationDescription()
        location_description.location = location

        self.register_model('LocationDescription', location_description)
        return element

    def iati_activities__iati_activity__location__description__narrative(
            self, element):
        """attributes:

        tag:narrative"""
        location_description = self.get_model('LocationDescription')
        self.add_narrative(element, location_description)
        return element

    def iati_activities__iati_activity__location__activity_description(
            self, element):
        """attributes:

        tag:activity-description"""
        location = self.get_model('Location')
        location_activity_description = models.LocationActivityDescription()
        location_activity_description.location = location

        self.register_model('LocationActivityDescription',
                            location_activity_description)
        return element

    def iati_activities__iati_activity__location__activity_description__narrative(self, element):  # NOQA: E501
        """attributes:

        tag:narrative"""
        location_activity_description = self.get_model(
            'LocationActivityDescription')
        self.add_narrative(element, location_activity_description)
        return element

    def iati_activities__iati_activity__location__administrative(
            self, element):
        """attributes:
        vocabulary:G1
        level:1
        code:1453782

        tag:administrative"""
        # TODO: enforce code is according to specified vocabulary standard?
        # TODO: default level?
        code = element.attrib.get('code')
        vocabulary_code = element.attrib.get('vocabulary')
        vocabulary = self.get_or_none(
            vocabulary_models.GeographicVocabulary, code=vocabulary_code)
        level = element.attrib.get('level')

        if not code:
            raise RequiredFieldError(
                "location/administrative",
                "code",
                "required attribute missing")
        # TODO parse logging check if there's a default voc

        if not vocabulary_code:
            raise RequiredFieldError(
                "location/administrative",
                "vocabulary",
                "required attribute missing")

        if not vocabulary:
            raise FieldValidationError(
                "location/administrative",
                "vocabulary",
                "not found on the accompanying code list",
                None,
                None,
                vocabulary_code)

        location = self.get_model('Location')
        location_administrative = models.LocationAdministrative()
        location_administrative.location = location
        location_administrative.code = code
        location_administrative.vocabulary = vocabulary
        location_administrative.level = level

        self.register_model('LocationAdministrative', location_administrative)

        return element

    def iati_activities__iati_activity__location__point(self, element):
        """attributes:
        srsName:http://www.opengis.net/def/crs/EPSG/0/4326

        tag:point"""
        srs_name = element.attrib.get('srsName')

        # TODO: make this field required?
        # if not srs_name: raise RequiredFieldError("srsName",
        # "location_point: srsName is required")
        if not srs_name:
            srs_name = "http://www.opengis.net/def/crs/EPSG/0/4326"

        location = self.get_model('Location')
        location.point_srs_name = srs_name

        return element

    def iati_activities__iati_activity__location__point__pos(self, element):
        """attributes:

        tag:pos"""
        # TODO: validation of lat/long
        # TODO: Allow for different srid's
        text = element.text

        if not text:
            raise RequiredFieldError(
                "location/point",
                "pos",
                "required element empty")

        try:
            latlong = text.strip().split(' ')
            # geos point = long lat, iati point lat long, hence the
            # latlong[1], latlong[0]
            point = GEOSGeometry(
                Point(float(latlong[1]), float(latlong[0])), srid=4326)
        except Exception as e:
            raise FieldValidationError(
                "location/point",
                "pos",
                "latitude/longitude formatting incorrect",
                None,
                None,
                text)

        location = self.get_model('Location')
        location.point_pos = point

        return element

    def iati_activities__iati_activity__location__exactness(self, element):
        """attributes:
        code:1

        tag:exactness"""
        code = element.attrib.get('code')
        exactness = self.get_or_none(
            codelist_models.GeographicExactness, code=code)

        if not code:
            raise RequiredFieldError(
                "location/exactness",
                "code",
                "required attribute missing")

        if not exactness:
            raise FieldValidationError(
                "location/exactness",
                "code",
                "not found on the accompanying code list",
                None,
                None,
                code)

        location = self.get_model('Location')
        location.exactness = exactness

        return element

    def iati_activities__iati_activity__location__location_class(
            self, element):
        """attributes:
        code:2

        tag:location-class"""
        code = element.attrib.get('code')
        location_class = self.get_or_none(
            codelist_models.GeographicLocationClass, code=code)

        if not code:
            raise RequiredFieldError(
                "location/location-class",
                "code",
                "required attribute code")

        if not location_class:
            raise FieldValidationError(
                "location/location-class",
                "code",
                "not found on the accompanying code list",
                None,
                None,
                code)

        location = self.get_model('Location')
        location.location_class = location_class

        return element

    def iati_activities__iati_activity__location__feature_designation(
            self, element):
        """attributes:
        code:ADMF

        tag:feature-designation"""
        code = element.attrib.get('code')
        feature_designation = self.get_or_none(
            codelist_models.LocationType, code=code)

        if not code:
            raise RequiredFieldError(
                "location/feature-designation",
                "code",
                "required attribute missing")

        if not feature_designation:
            raise FieldValidationError(
                "location/feature-designation",
                "code",
                "not found on the accompanying code list",
                None,
                None,
                code)

        location = self.get_model('Location')
        location.feature_designation = feature_designation

        return element

    def iati_activities__iati_activity__sector(self, element):
        """attributes:
        code:489
        vocabulary:1
        percentage:25

        tag:recipient-sector"""
        code = element.attrib.get('code')
        sector = self.get_or_none(models.Sector, code=code)
        # TODO: make defaults more transparant, here: 'OECD-DAC default'
        vocabulary = self.get_or_none(
            vocabulary_models.SectorVocabulary,
            code=element.attrib.get(
                'vocabulary',
                '1'))
        vocabulary_uri = element.attrib.get('vocabulary-uri')
        percentage = element.attrib.get('percentage')

        if not code:
            raise RequiredFieldError(
                "sector",
                "code",
                "required attribute missing")

        if not vocabulary:
            raise FieldValidationError(
                "sector",
                "vocabulary",
                "not found on the accompanying code list",
                None,
                None)

        if not sector and vocabulary.code == '1':
            raise FieldValidationError(
                "sector",
                "code",
                "not found on the accompanying code list",
                None,
                None,
                code)

        elif not sector:
            raise IgnoredVocabularyError(
                "sector",
                "vocabulary",
                "non implemented vocabulary")

        if percentage:
            try:
                percentage = Decimal(percentage)
            except InvalidOperation:
                raise FieldValidationError(
                    "sector",
                    "percentage",
                    "percentage value is not valid",
                    None,
                    None,
                    percentage)

        activity = self.get_model('Activity')
        activity_sector = models.ActivitySector()
        activity_sector.sector = sector
        activity_sector.activity = activity
        activity_sector.percentage = percentage
        activity_sector.vocabulary = vocabulary
        activity_sector.vocabulary_uri = vocabulary_uri
        self.register_model('ActivitySector', activity_sector)

        return element

    def iati_activities__iati_activity__sector__narrative(self, element):
        """attribute:

        tag: narrative"""
        model = self.get_model('ActivitySector')
        self.add_narrative(element, model)
        return element

    def iati_activities__iati_activity__country_budget_items(self, element):
        """attributes:
        vocabulary:2

        tag:country-budget-items"""
        code = element.attrib.get('vocabulary')
        vocabulary = self.get_or_none(
            vocabulary_models.BudgetIdentifierVocabulary, code=code)

        if not code:
            raise RequiredFieldError(
                "country-budget-items",
                "vocabulary",
                "invalid vocabulary")

        if not vocabulary:
            raise FieldValidationError(
                "country-budget-items",
                "vocabulary",
                "not found on the accompanying code list",
                None,
                None,
                code)

        activity = self.get_model('Activity')
        country_budget_item = models.CountryBudgetItem()
        country_budget_item.activity = activity
        country_budget_item.vocabulary = vocabulary

        self.register_model('CountryBudgetItem', country_budget_item)
        return element

    def iati_activities__iati_activity__country_budget_items__budget_item(
            self, element):
        """attributes:
        code:1.1.1
        percentage:50

        tag:budget-item"""
        # TODO: Add custom vocabularies
        code = element.attrib.get('code')
        budget_identifier = self.get_or_none(
            codelist_models.BudgetIdentifier, code=code)
        percentage = element.attrib.get('percentage')

        if not code:
            raise RequiredFieldError(
                "country-budget-items/budget-item",
                "code",
                "required attribute missing")

        if not budget_identifier:
            raise FieldValidationError(
                "country-budget-items/budget-item",
                "code",
                "not found on the accompanying code list",
                None,
                None,
                code)

        country_budget_item = self.get_model('CountryBudgetItem')
        budget_item = models.BudgetItem()
        budget_item.country_budget_item = country_budget_item
        budget_item.code = budget_identifier
        budget_item.percentage = percentage

        self.register_model('BudgetItem', budget_item)
        return element

    def iati_activities__iati_activity__country_budget_items__budget_item__description(  # NOQA: E501
            self, element):
        """attributes:

        tag:description"""
        budget_item = self.get_model('BudgetItem')
        budget_item_description = models.BudgetItemDescription()
        budget_item_description.budget_item = budget_item

        self.register_model('BudgetItemDescription', budget_item_description)
        return element

    def iati_activities__iati_activity__country_budget_items__budget_item__description__narrative(self, element):  # NOQA: E501
        """attributes:

        tag:narrative"""
        budget_item_description = self.get_model('BudgetItemDescription')
        self.add_narrative(element, budget_item_description)
        return element

    def iati_activities__iati_activity__humanitarian_scope(self, element):

        activity = self.get_model('Activity')
        scope_type_code = element.attrib.get('type')
        scope_type = self.get_or_none(
            codelist_models.HumanitarianScopeType, code=scope_type_code)
        vocabulary_code = element.attrib.get('vocabulary')
        vocabulary = self.get_or_none(
            vocabulary_models.HumanitarianScopeVocabulary,
            code=vocabulary_code)
        vocabulary_uri = element.attrib.get('vocabulary-uri')
        code = element.attrib.get('code')

        if not code:
            raise RequiredFieldError(
                "humanitarian-scope",
                "code",
                "required attribute missing")

        if not scope_type_code:
            raise RequiredFieldError(
                "humanitarian-scope",
                "type",
                "required attribute missing")

        if not scope_type:
            raise FieldValidationError(
                "humanitarian-scope",
                "type",
                "not found on the accompanying code list",
                None,
                None,
                scope_type_code)

        if not vocabulary_code:
            raise RequiredFieldError(
                "humanitarian-scope",
                "vocabulary",
                "required attribute missing")

        if not vocabulary:
            raise FieldValidationError(
                "humanitarian-scope",
                "vocabulary",
                "not found on the accompanying code list",
                None,
                None,
                vocabulary_code)

        humanitarian_scope = models.HumanitarianScope()
        humanitarian_scope.activity = activity
        humanitarian_scope.type = scope_type
        humanitarian_scope.code = code
        humanitarian_scope.vocabulary = vocabulary
        humanitarian_scope.vocabulary_uri = vocabulary_uri
        self.register_model('HumanitarianScope', humanitarian_scope)

        return element

    def iati_activities__iati_activity__humanitarian_scope__narrative(
            self, element):
        """attributes:

        tag:narrative"""

        humanitarian_scope = self.get_model('HumanitarianScope')
        self.add_narrative(element, humanitarian_scope)

        return element

    def iati_activities__iati_activity__policy_marker(self, element):
        """attributes:
        vocabulary:1
        code:2
        significance:3

        tag:policy-marker"""
        # TODO: custom vocabulary (other than 1)
        code = element.attrib.get('code')
        policy_marker_code = self.get_or_none(
            codelist_models.PolicyMarker, code=code)
        vocabulary = self.get_or_none(
            vocabulary_models.PolicyMarkerVocabulary,
            code=element.attrib.get(
                'vocabulary',
                '1'))
        vocabulary_uri = element.attrib.get('vocabulary-uri')
        significance = self.get_or_none(
            codelist_models.PolicySignificance,
            code=element.attrib.get('significance'))

        if not code:
            raise RequiredFieldError(
                "policy-marker",
                "code",
                "required attribute missing")

        # will never happen with the default above
        if not vocabulary:
            raise FieldValidationError(
                "policy-marker",
                "vocabulary",
                "not found on the accompanying code list",
                None,
                None,
                element.attrib.get('vocabulary'))

        if not policy_marker_code and vocabulary.code == '1':
            raise FieldValidationError(
                "policy-marker",
                "code",
                "not found on the accompanying code list",
                None,
                None,
                code)
        elif vocabulary.code == '1' and significance is None:
            raise RequiredFieldError(
                "policy-marker",
                "significance",
                "significance is required when using OECD DAC CRS vocabulary")
        elif not policy_marker_code:
            raise IgnoredVocabularyError(
                "policy-marker",
                "vocabulary",
                "non implemented vocabulary")

        activity = self.get_model('Activity')
        activity_policy_marker = models.ActivityPolicyMarker()
        activity_policy_marker.activity = activity
        activity_policy_marker.code = policy_marker_code
        activity_policy_marker.vocabulary = vocabulary
        activity_policy_marker.vocabulary_uri = vocabulary_uri
        activity_policy_marker.significance = significance

        self.register_model('ActivityPolicyMarker', activity_policy_marker)
        return element

    def iati_activities__iati_activity__policy_marker__narrative(
            self, element):
        """attributes:

        tag:narrative"""
        activity_policy_marker = self.get_model('ActivityPolicyMarker')
        self.add_narrative(element, activity_policy_marker)
        return element

    def iati_activities__iati_activity__collaboration_type(self, element):
        """attributes:
        code:1

        tag:collaboration-type"""
        code = element.attrib.get('code')
        collaboration_type = self.get_or_none(
            codelist_models.CollaborationType, code=code)

        if not code:
            raise RequiredFieldError(
                "collaboration-type",
                "code",
                "required attribute missing")

        if not collaboration_type:
            raise FieldValidationError(
                "collaboration-type",
                "code",
                "not found on the accompanying code list",
                None,
                None,
                code)

        activity = self.get_model('Activity')
        activity.collaboration_type = collaboration_type

        return element

    def iati_activities__iati_activity__default_flow_type(self, element):
        """attributes:
        code:10

        tag:default-flow-type"""
        code = element.attrib.get('code')
        default_flow_type = self.get_or_none(
            codelist_models.FlowType, code=code)

        if not code:
            raise RequiredFieldError(
                "default-flow-type",
                "code",
                "code is unspecified or invalid")

        if not default_flow_type:
            raise FieldValidationError(
                "default-flow-type",
                "code",
                "not found on the accompanying code list",
                None,
                None,
                code)

        activity = self.get_model('Activity')
        activity.default_flow_type = default_flow_type

        return element

    def iati_activities__iati_activity__default_finance_type(self, element):
        """attributes:
        code:110

        tag:default-finance-type"""
        code = element.attrib.get('code')
        default_finance_type = self.get_or_none(
            codelist_models.FinanceType, code=code)

        if not code:
            raise RequiredFieldError(
                "default-finance-type",
                "code",
                "required attribute missing")

        if not default_finance_type:
            raise FieldValidationError(
                "default-finance-type",
                "code",
                "not found on the accompanying code list",
                None,
                None,
                code)

        activity = self.get_model('Activity')
        activity.default_finance_type = default_finance_type

        return element

    def iati_activities__iati_activity__default_aid_type(self, element):
        """attributes:
        code:A01

        tag:default-aid-type"""
        code = element.attrib.get('code')
        vocabulary_code = element.attrib.get('vocabulary')

        if not code:
            raise RequiredFieldError(
                "iati-activity/default-aid-type",
                "code",
                "required attribute missing")

        # According to IATI 2.03 rules, 'vocabulary' attribute is:
        # "A code for the vocabulary aid-type classifications. If omitted the
        # AidType (OECD DAC) codelist is assumed. The code must be a valid
        # value in the AidTypeVocabulary codelist."
        if not vocabulary_code:
            vocabulary = vocabulary_models.AidTypeVocabulary.objects.get(
                name='OECD DAC',
            )
        else:
            vocabulary = vocabulary_models.AidTypeVocabulary.objects.filter(
                code=vocabulary_code,
            ).first()

            if not vocabulary:
                raise FieldValidationError(
                    "iati-activity/default-aid-type",
                    "code",
                    "not found on the accompanying AidTypeVocabulary code "
                    "list. Note, that custom AidType Vocabularies currently "
                    "are not supported",
                    None,
                    None,
                    code)

        # XXX: Note, that at this point only official (Vocabulary type 1)
        # vocabularies for AidType are supported:
        aid_type = codelist_models.AidType.objects.filter(
            code=code,
            vocabulary=vocabulary
        ).first()

        if not aid_type:
            raise FieldValidationError(
                "iati-activity/default-aid-type",
                "code",
                "not found on the accompanying AidType code list. Note, that "
                "custom AidType Vocabularies currently are not supported",
                None,
                None,
                code)

        activity = self.get_model('Activity')
        activity_default_aid_type = models.ActivityDefaultAidType()

        activity_default_aid_type.activity = activity
        activity_default_aid_type.aid_type = aid_type

        self.register_model(
            'ActivityDefaultAidType',
            activity_default_aid_type
        )

        return element

    def iati_activities__iati_activity__default_tied_status(self, element):
        """attributes:
        code:3

        tag:default-tied-status"""
        code = element.attrib.get('code')
        default_tied_status = self.get_or_none(
            codelist_models.TiedStatus, code=code)

        if not code or not code.isdigit():
            raise RequiredFieldError(
                "default-tied-status",
                "code",
                "code is unspecified or invalid")

        if not default_tied_status:
            raise FieldValidationError(
                "default-tied-status",
                "code",
                "not found on the accompanying code list",
                None,
                None,
                code)

        activity = self.get_model('Activity')
        activity.default_tied_status = default_tied_status

        return element

    def iati_activities__iati_activity__budget(self, element):
        """attributes:
        type:1

        tag:budget"""
        # If the @type attribute is omitted, then BudgetType code 1 (Original)
        # is assumed
        budget_type_code = element.attrib.get('type', '1')
        budget_type = self.get_or_none(
            codelist_models.BudgetType, code=budget_type_code)
        # If the @status attribute is omitted, then BudgetStatus code 1
        # (Indicative) is assumed
        status_code = element.attrib.get('status', '1')
        status = self.get_or_none(
            codelist_models.BudgetStatus, code=status_code)
        activity = self.get_model('Activity')

        if not budget_type_code:
            raise RequiredFieldError(
                "budget",
                "type",
                "required attribute missing")

        if not budget_type:
            raise FieldValidationError(
                "budget",
                "type",
                "not found on the accompanying code list",
                None,
                None,
                budget_type_code)

        if not status_code:
            raise RequiredFieldError(
                "budget",
                "status",
                "required attribute missing")

        if not status:
            raise FieldValidationError(
                "budget",
                "status",
                "not found on the accompanying code list",
                None,
                None,
                status_code)

        budget = models.Budget()
        budget.activity = activity
        budget.type = budget_type
        budget.status = status

        self.register_model('Budget', budget)
        return element

    def iati_activities__iati_activity__budget__period_start(self, element):
        """attributes:
        iso-date:2014-01-01

        tag:period-start"""
        iso_date = element.attrib.get('iso-date')

        if not iso_date:
            raise RequiredFieldError(
                "budget/period-start",
                "iso-date",
                "required attribute missing")

        iso_date = self.validate_date(iso_date)

        if not iso_date:
            raise FieldValidationError(
                "budget/period-start",
                "iso-date",
                "iso-date not of type xsd:date",
                None,
                None,
                element.attrib.get('iso-date'))

        budget = self.get_model('Budget')
        budget.period_start = iso_date

        return element

    def iati_activities__iati_activity__budget__period_end(self, element):
        """attributes:
        iso-date:2014-12-31

        tag:period-end"""
        iso_date = element.attrib.get('iso-date')

        if not iso_date:
            raise RequiredFieldError(
                "budget/period-end",
                "iso-date",
                "required attribute missing")

        iso_date = self.validate_date(iso_date)

        if not iso_date:
            raise FieldValidationError(
                "budget/period-end",
                "iso-date",
                "iso-date not of type xsd:date",
                None,
                None,
                element.attrib.get('iso-date'))

        budget = self.get_model('Budget')
        budget.period_end = iso_date

        return element

    def iati_activities__iati_activity__budget__value(self, element):
        """attributes:
        currency:EUR
        value-date:2014-01-01

        tag:value"""
        currency = self.get_or_none(
            models.Currency, code=element.attrib.get('currency'))
        value = element.text
        decimal_value = self.guess_number('budget', value)

        if decimal_value is None:
            raise RequiredFieldError(
                "budget",
                "value",
                "required element missing")

        value_date = element.attrib.get('value-date')

        if not value_date:
            raise RequiredFieldError(
                "budget/value",
                "value-date",
                "required attribute missing")

        value_date = self.validate_date(value_date)

        if not value_date:
            raise FieldValidationError(
                "budget/value",
                "value-date",
                "iso-date not of type xsd:date",
                None,
                None,
                element.attrib.get('value-date'))

        currency = self._get_currency_or_raise('budget/value', currency)

        budget = self.get_model('Budget')
        budget.value_string = value
        budget.value = decimal_value
        budget.value_date = value_date
        budget.currency = currency

        if settings.CONVERT_CURRENCIES:
            budget.xdr_value = convert.currency_from_to(
                budget.currency_id, 'XDR', budget.value_date, budget.value)
            budget.usd_value = convert.currency_from_to(
                budget.currency_id, 'USD', budget.value_date, budget.value)
            budget.eur_value = convert.currency_from_to(
                budget.currency_id, 'EUR', budget.value_date, budget.value)
            budget.gbp_value = convert.currency_from_to(
                budget.currency_id, 'GBP', budget.value_date, budget.value)
            budget.jpy_value = convert.currency_from_to(
                budget.currency_id, 'JPY', budget.value_date, budget.value)
            budget.cad_value = convert.currency_from_to(
                budget.currency_id, 'CAD', budget.value_date, budget.value)

        return element

    def iati_activities__iati_activity__planned_disbursement(self, element):
        """attributes:
        type:1

        tag:planned-disbursement"""
        budget_type = self.get_or_none(
            codelist_models.BudgetType, code=element.attrib.get('type'))

        # if not budget_type: raise RequiredFieldError("type",
        # "planned-disbursement: type is required")

        activity = self.get_model('Activity')
        planned_disbursement = models.PlannedDisbursement()
        planned_disbursement.activity = activity
        planned_disbursement.type = budget_type

        self.register_model('PlannedDisbursement', planned_disbursement)

        return element

    def iati_activities__iati_activity__planned_disbursement__period_start(
            self, element):
        """attributes:
        iso-date:2014-01-01

        tag:period-start"""
        iso_date = element.attrib.get('iso-date')

        if not iso_date:
            raise RequiredFieldError(
                "planned-disbursement/period-start",
                "iso-date",
                "required attribute missing")

        iso_date = self.validate_date(iso_date)

        if not iso_date:
            raise FieldValidationError(
                "planned-disbursement/period-start",
                "iso-date",
                "iso-date not of type xsd:date",
                None,
                None,
                element.attrib.get('iso-date'))

        planned_disbursement = self.get_model('PlannedDisbursement')
        planned_disbursement.period_start = iso_date

        return element

    def iati_activities__iati_activity__planned_disbursement__period_end(
            self, element):
        """attributes:
        iso-date:2014-12-31

        tag:period-end"""
        iso_date = element.attrib.get('iso-date')

        if not iso_date:
            raise RequiredFieldError(
                "planned-disbursement/period-end",
                "iso-date",
                "required attribute missing")

        iso_date = self.validate_date(iso_date)

        if not iso_date:
            raise FieldValidationError(
                "planned-disbursement/period-end",
                "iso-date",
                "iso-date not of type xsd:date",
                None,
                None,
                element.attrib.get('iso-date'))

        planned_disbursement = self.get_model('PlannedDisbursement')
        planned_disbursement.period_end = iso_date

        return element

    def iati_activities__iati_activity__planned_disbursement__value(
            self, element):
        """attributes:
        currency:EUR
        value-date:2014-01-01

        tag:value"""

        currency = self.get_or_none(
            models.Currency, code=element.attrib.get('currency'))
        value = element.text
        decimal_value = self.guess_number('planned-disbursement', value)

        if decimal_value is None:
            raise RequiredFieldError(
                "planned-disbursement/value",
                "text",
                "required element missing")

        value_date = element.attrib.get('value-date')

        if not value_date:
            raise RequiredFieldError(
                "planned-disbursement/value",
                "value-date",
                "required attribute missing")

        value_date = self.validate_date(value_date)

        if not value_date:
            raise FieldValidationError(
                "planned-disbursement/value",
                "value-date",
                "iso-date not of type xsd:date",
                None,
                None,
                element.attrib.get('value-date'))

        currency = self._get_currency_or_raise(
            'planned-disbursement/value', currency)

        planned_disbursement = self.get_model('PlannedDisbursement')
        planned_disbursement.value_string = value
        planned_disbursement.value = decimal_value
        planned_disbursement.value_date = value_date
        planned_disbursement.currency = currency

        return element

    def iati_activities__iati_activity__planned_disbursement__provider_org(
            self, element):
        """attributes:
        provider-activity-id:BB-BBB-123456789-1234AA
        ref:BB-BBB-123456789

        tag:provider-org"""

        return provider_org(
            self,
            self.get_model('PlannedDisbursement'),
            models.PlannedDisbursementProvider(),
            'planned_disbursement',
        )(element)

    def iati_activities__iati_activity__planned_disbursement__provider_org__narrative(  # NOQA: E501
            self, element):
        """attributes:

        tag:narrative"""
        model = self.get_model('PlannedDisbursementProvider')
        self.add_narrative(element, model)
        model.primary_name = self.get_primary_name(element, model.primary_name)
        return element

    def iati_activities__iati_activity__planned_disbursement__receiver_org(
            self, element):
        """attributes:
        receiver-activity-id:BB-BBB-123456789-1234AA
        ref:BB-BBB-123456789

        tag:receiver-org"""
        # TODO fix/test higher order parser or do this in the old fashion
        return receiver_org(
            self,
            self.get_model('PlannedDisbursement'),
            models.PlannedDisbursementReceiver(),
            'planned_disbursement',
        )(element)

    def iati_activities__iati_activity__planned_disbursement__receiver_org__narrative(  # NOQA: E501
            self, element):
        """attributes:

        tag:narrative"""
        model = self.get_model('PlannedDisbursementReceiver')
        self.add_narrative(element, model)
        model.primary_name = self.get_primary_name(element, model.primary_name)
        return element

    def iati_activities__iati_activity__capital_spend(self, element):
        """attributes:
        percentage:88.8

        tag:capital-spend"""
        activity = self.get_model('Activity')
        activity.capital_spend = element.attrib.get('percentage')

        return element

    def iati_activities__iati_activity__transaction(self, element):
        """attributes:
        ref:1234

        tag:transaction"""

        transaction_type = element.findall('transaction-date')
        if len(transaction_type) is 0:
            self.append_error(
                'RequiredFieldError',
                "transaction/transaction-date",
                "element",
                "required element missing",
                element.sourceline,
                "-")

        ref = element.attrib.get('ref')
        humanitarian = element.attrib.get('humanitarian')

        activity = self.get_model('Activity')
        transaction = transaction_models.Transaction()
        transaction.activity = activity
        transaction.ref = ref
        transaction.humanitarian = self.makeBoolNone(humanitarian)
        transaction.flow_type = self.get_model('Activity').default_flow_type
        transaction.finance_type = self.get_model(
            'Activity').default_finance_type
        transaction.tied_status = self.get_model(
            'Activity').default_tied_status

        self.register_model('Transaction', transaction)
        return element

    def iati_activities__iati_activity__transaction__transaction_type(
            self, element):
        """attributes:
        code:1

        tag:transaction-type"""
        transaction_type = self.get_or_none(
            codelist_models.TransactionType,
            code=element.attrib.get('code'))

        if not transaction_type:
            # TODO; pop transaction model to prevent trying to save /
            # 'loss on save'?
            # That might save next sub elemens of the transaction to the
            # previous transaction?
            raise RequiredFieldError(
                "transaction/transaction-type",
                "code",
                "required attribute missing")

        transaction = self.get_model('Transaction')
        transaction.transaction_type = transaction_type

        return element

    def iati_activities__iati_activity__transaction__transaction_date(
            self, element):
        """attributes:
        iso-date:2012.02-01

        tag:transaction-date"""
        iso_date = element.attrib.get('iso-date')

        if not iso_date:
            raise RequiredFieldError(
                "transaction/transaction-date",
                "iso-date",
                "required attribute missing")

        iso_date = self.validate_date(iso_date)

        if not iso_date:
            raise FieldValidationError(
                "transaction/transaction-date",
                "iso-date",
                "iso-date not of type xsd:date",
                None,
                None,
                element.attrib.get('iso-date'))

        if iso_date > datetime.now():
            raise FieldValidationError(
                "transaction/transaction-date",
                "iso-date",
                "Must be today, or in the past",
                None,
                None,
                element.attrib.get('iso-date'))

        transaction = self.get_model('Transaction')
        transaction.transaction_date = iso_date

        return element

    def iati_activities__iati_activity__transaction__value(self, element):
        """attributes:
        currency:EUR
        value-date:2012.02-01

        tag:value"""
        currency = self.get_or_none(
            models.Currency, code=element.attrib.get('currency'))
        value = element.text
        decimal_value = self.guess_number('transaction', value)

        if decimal_value is None:
            raise RequiredFieldError(
                "transaction/value",
                "text",
                "Unspecified or invalid.")

        value_date = element.attrib.get('value-date')

        if not value_date:
            raise RequiredFieldError(
                "transaction/value",
                "value-date",
                "required attribute missing")

        value_date = self.validate_date(value_date)

        if not value_date:
            raise FieldValidationError(
                "transaction/value",
                "value-date",
                "iso-date not of type xsd:date",
                None,
                None,
                element.attrib.get('value-date'))

        currency = self._get_currency_or_raise('transaction/value', currency)

        transaction = self.get_model('Transaction')
        transaction.value_string = value
        transaction.value = decimal_value
        transaction.value_date = value_date
        transaction.currency = currency

        if settings.CONVERT_CURRENCIES:
            transaction.xdr_value = convert.currency_from_to(
                transaction.currency_id, 'XDR', transaction.value_date,
                transaction.value)
            transaction.usd_value = convert.currency_from_to(
                transaction.currency_id, 'USD', transaction.value_date,
                transaction.value)
            transaction.eur_value = convert.currency_from_to(
                transaction.currency_id, 'EUR', transaction.value_date,
                transaction.value)
            transaction.gbp_value = convert.currency_from_to(
                transaction.currency_id, 'GBP', transaction.value_date,
                transaction.value)
            transaction.jpy_value = convert.currency_from_to(
                transaction.currency_id, 'JPY', transaction.value_date,
                transaction.value)
            transaction.cad_value = convert.currency_from_to(
                transaction.currency_id, 'CAD', transaction.value_date,
                transaction.value)

        return element

    def iati_activities__iati_activity__transaction__description(
            self, element):
        """attributes:

        tag:description"""
        transaction = self.get_model('Transaction')

        description = transaction_models.TransactionDescription()
        description.transaction = transaction

        self.register_model('TransactionDescription', description)

        return element

    def iati_activities__iati_activity__transaction__description__narrative(
            self, element):
        """attributes:

        tag:narrative"""
        transaction_description = self.get_model('TransactionDescription')
        self.add_narrative(element, transaction_description)
        return element

    def iati_activities__iati_activity__transaction__provider_org(
            self, element):
        """attributes:
        provider-activity-id:BB-BBB-123456789-1234AA
        ref:BB-BBB-123456789

        tag:provider-org"""

        transaction = self.get_model('Transaction')

        transaction_provider = transaction_models.TransactionProvider()
        transaction_provider.transaction = transaction

        # Let's set other attributes in this older function (where, with the
        # previous implementation, model isn't supposed to be saved yet):
        return provider_org(
            self,
            transaction,
            transaction_provider,
            'transaction',
        )(element)

    def iati_activities__iati_activity__transaction__provider_org__narrative(
            self, element):
        """attributes:

        tag:narrative"""
        # TODO: make this more transparant in data structure or handling
        # transaction_provider = self.get_model('Transaction', -2)

        transaction_provider = self.get_model('TransactionProvider')

        self.add_narrative(element, transaction_provider)

        transaction_provider.primary_name = self.get_primary_name(
            element, transaction_provider.primary_name)

        return element

    def iati_activities__iati_activity__transaction__receiver_org(
            self, element):
        """attributes:
        receiver-activity-id:AA-AAA-123456789-1234
        ref:AA-AAA-123456789

        tag:receiver-org"""

        # To do; test this!
        return receiver_org(
            self,
            self.get_model('Transaction'),
            transaction_models.TransactionReceiver(),
            'transaction',
        )(element)

    def iati_activities__iati_activity__transaction__receiver_org__narrative(
            self, element):
        """attributes:

        tag:narrative"""
        # TODO: make this more transparant in data structure or handling
        # transaction_receiver = self.get_model('Transaction', -2)
        transaction_receiver = self.get_model('TransactionReceiver')
        self.add_narrative(element, transaction_receiver)

        transaction_receiver.primary_name = self.get_primary_name(
            element, transaction_receiver.primary_name)

        return element

    def iati_activities__iati_activity__transaction__disbursement_channel(
            self, element):
        """attributes:
        code:1

        tag:disbursement-channel"""
        code = element.attrib.get('code')
        disbursement_channel = self.get_or_none(
            codelist_models.DisbursementChannel, code=code)

        if not code:
            raise RequiredFieldError(
                "transaction/disbursement-channel",
                "code",
                "required attribute missing")

        if not disbursement_channel:
            raise RequiredFieldError(
                "transaction/disbursement-channel",
                "code",
                "not found on the accompanying code list")

        transaction = self.get_model('Transaction')
        transaction.disbursement_channel = disbursement_channel

        return element

    def iati_activities__iati_activity__transaction__sector(self, element):
        """attributes:
        vocabulary:2
        code:111

        tag:sector"""
        code = element.attrib.get('code')
        sector = self.get_or_none(
            models.Sector, code=element.attrib.get('code'))
        # TODO: make defaults more transparant, here: 'OECD-DAC default'
        vocabulary = self.get_or_none(
            vocabulary_models.SectorVocabulary,
            code=element.attrib.get(
                'vocabulary',
                '1'))
        vocabulary_uri = element.attrib.get('vocabulary-uri')

        if not code:
            raise RequiredFieldError(
                "transaction/sector",
                "code",
                "required attribute missing")

        if not vocabulary:
            raise FieldValidationError(
                "transaction/sector",
                "vocabulary",
                "not found on the accompanying code list",
                None,
                None,
                element.attrib.get('vocabulary'))

        if not sector and vocabulary.code == '1':
            raise FieldValidationError(
                "transaction/sector",
                "code",
                "not found on the accompanying code list",
                None,
                None,
                code)
        elif not sector:
            raise IgnoredVocabularyError(
                "transaction/sector",
                "vocabulary",
                "non implemented vocabulary")

        transaction = self.get_model('Transaction')
        transaction_sector = transaction_models.TransactionSector()
        transaction_sector.transaction = transaction
        transaction_sector.reported_transaction = transaction
        transaction_sector.sector = sector
        transaction_sector.vocabulary = vocabulary
        transaction_sector.vocabulary_uri = vocabulary_uri
        transaction_sector.percentage = 100
        transaction_sector.reported_on_transaction = True

        self.register_model('TransactionSector', transaction_sector)
        return element

    def iati_activities__iati_activity__transaction__sector__narrative(
            self, element):
        """attributes:

        tag: narrative"""
        model = self.get_model('TransactionSector')
        self.add_narrative(element, model)
        return element

    def iati_activities__iati_activity__transaction__recipient_country(
            self, element):
        """attributes:
        code:AF

        tag:recipient-country"""
        code = element.attrib.get('code')
        country = self.get_or_none(Country, code=code)

        if not code:
            raise RequiredFieldError(
                "transaction/recipient-country",
                "code",
                "required attribute missing")

        if not country:
            raise FieldValidationError(
                "transaction/recipient-country",
                "code",
                "not found on the accompanying code list",
                None,
                None,
                code)

        transaction = self.get_model('Transaction')
        transaction_country = transaction_models.TransactionRecipientCountry()
        transaction_country.transaction = transaction
        transaction_country.reported_transaction = transaction
        transaction_country.country = country
        transaction_country.percentage = 100
        transaction_country.reported_on_transaction = True

        self.register_model('TransactionRecipientCountry', transaction_country)
        return element

    def iati_activities__iati_activity__transaction__recipient_country__narrative(self, element):  # NOQA: E501
        """attributes:

        tag: narrative"""
        model = self.get_model('TransactionRecipientCountry')
        self.add_narrative(element, model)
        return element

    def iati_activities__iati_activity__transaction__recipient_region(
            self, element):
        """attributes:
        code:456
        vocabulary:1

        tag:recipient-region"""
        code = element.attrib.get('code')
        region = self.get_or_none(Region, code=code)
        # TODO: make defaults more transparant, here: 'OECD-DAC default'
        vocabulary = self.get_or_none(
            vocabulary_models.RegionVocabulary,
            code=element.attrib.get(
                'vocabulary',
                '1'))
        vocabulary_uri = element.attrib.get('vocabulary-uri')

        if not code:
            raise RequiredFieldError(
                "transaction/recipient-region",
                "code",
                "code is unspecified or invalid")

        if not vocabulary:
            raise RequiredFieldError(
                "transaction/recipient-region",
                "vocabulary",
                "not found on the accompanying code list")

        if not region and vocabulary.code == '1':
            raise FieldValidationError(
                "transaction/recipient-region",
                "code",
                "not found on the accompanying code list",
                None,
                None,
                code)
        elif not region:
            raise IgnoredVocabularyError(
                "transaction/recipient-region",
                "code",
                "code is unspecified or invalid")

        transaction = self.get_model('Transaction')
        transaction_recipient_region = transaction_models\
            .TransactionRecipientRegion()
        transaction_recipient_region.transaction = transaction
        transaction_recipient_region.reported_transaction = transaction
        transaction_recipient_region.region = region
        transaction_recipient_region.vocabulary = vocabulary
        transaction_recipient_region.vocabulary_uri = vocabulary_uri
        transaction_recipient_region.percentage = 100
        transaction_recipient_region.reported_on_transaction = True

        self.register_model('TransactionRecipientRegion',
                            transaction_recipient_region)
        return element

    def iati_activities__iati_activity__transaction__recipient_region__narrative(self, element):  # NOQA:E501
        """attributes:

        tag: narrative"""
        model = self.get_model('TransactionRecipientRegion')
        self.add_narrative(element, model)
        return element

    def iati_activities__iati_activity__transaction__flow_type(self, element):
        """attributes:
        code:10

        tag:flow-type"""
        code = element.attrib.get('code')
        flow_type = self.get_or_none(codelist_models.FlowType, code=code)

        if not flow_type and not code:
            raise RequiredFieldError(
                "transaction/flow-type",
                "code",
                "required attribute missing")
        elif not flow_type:
            raise FieldValidationError(
                "transaction/flow-type",
                "code",
                "not found on the accompanying code list",
                None,
                None,
                code)

        transaction = self.get_model('Transaction')
        transaction.flow_type = flow_type
        return element

    def iati_activities__iati_activity__transaction__finance_type(
            self, element):
        """attributes:
        code:110

        tag:finance-type"""
        code = element.attrib.get('code')
        finance_type = self.get_or_none(codelist_models.FinanceType, code=code)

        if not finance_type and not code:
            raise RequiredFieldError(
                "transaction/finance-type",
                "code",
                "required attribute missing")
        elif not finance_type:
            raise FieldValidationError(
                "transaction/finance-type",
                "code",
                "not found on the accompanying code list",
                None,
                None,
                code)

        transaction = self.get_model('Transaction')
        transaction.finance_type = finance_type

        return element

    def iati_activities__iati_activity__transaction__aid_type(self, element):

        code = element.attrib.get('code')
        vocabulary_code = element.attrib.get('vocabulary')

        if not code:
            raise RequiredFieldError(
                "iati-activity/transaction/aid-type",
                "code",
                "required attribute missing")

        # According to IATI 2.03 rules, 'vocabulary' attribute is:
        # "A code for the vocabulary aid-type classifications. If omitted the
        # AidType (OECD DAC) codelist is assumed. The code must be a valid
        # value in the AidTypeVocabulary codelist."
        if not vocabulary_code:
            vocabulary = vocabulary_models.AidTypeVocabulary.objects.get(
                name='OECD DAC',
            )
        else:
            vocabulary = vocabulary_models.AidTypeVocabulary.objects.get(
                code=vocabulary_code,
            )

        # XXX: Note, that at this point only official (Vocabulary type 1)
        # vocabularies for AidType are supported:
        aid_type = codelist_models.AidType.objects.filter(
            code=code,
            vocabulary=vocabulary
        ).first()

        if not aid_type:
            raise FieldValidationError(
                "transaction/aid-type",
                "code",
                "not found on the accompanying code list. Note, that custom "
                "AidType Vocabularies currently are not supported",
                None,
                None,
                code)

        transaction = self.get_model('Transaction')
        transaction_aid_type = transaction_models.TransactionAidType()

        transaction_aid_type.transaction = transaction
        transaction_aid_type.aid_type = aid_type

        self.register_model('TransactionAidType', transaction_aid_type)

        return element

    def iati_activities__iati_activity__transaction__tied_status(
            self, element):
        """attributes:
        code:3

        tag:tied-status"""
        code = element.attrib.get('code')
        tied_status = self.get_or_none(codelist_models.TiedStatus, code=code)

        if not tied_status and not code:
            raise RequiredFieldError(
                "transaction/tied-status",
                "code",
                "required attribute missing")
        elif not tied_status:
            raise FieldValidationError(
                "transaction/tied-status",
                "code",
                "not found on the accompanying code list",
                None,
                None,
                code)

        transaction = self.get_model('Transaction')
        transaction.tied_status = tied_status
        return element

    def iati_activities__iati_activity__document_link(self, element):
        """attributes:
        format:application/vnd.oasis.opendocument.text
        url:http:www.example.org/docs/report_en.odt

        tag:document-link"""
        url = element.attrib.get('url')

        file_format_code = element.attrib.get('format')
        file_format = self.get_or_none(
            codelist_models.FileFormat, code=file_format_code)

        if not url:
            raise RequiredFieldError(
                "document-link",
                "url",
                "required attribute missing")

        if not file_format_code:
            raise RequiredFieldError(
                "document-link",
                "format",
                "required attribute missing")

        if not file_format:
            raise FieldValidationError(
                "document-link",
                "format",
                "not found on the accompanying code list",
                None,
                None,
                file_format_code)

        activity = self.get_model('Activity')
        document_link = models.DocumentLink()
        document_link.activity = activity
        document_link.url = url
        document_link.file_format = file_format

        self.register_model('DocumentLink', document_link)
        return element

    def iati_activities__iati_activity__document_link__document_date(
            self, element):
        """attributes:
        format:application/vnd.oasis.opendocument.text
        url:http:www.example.org/docs/report_en.odt

        tag:document-link"""
        iso_date = element.attrib.get('iso-date')

        if not iso_date:
            raise RequiredFieldError(
                "document-link/document-date",
                "iso-date",
                "required attribute missing")

        iso_date = self.validate_date(iso_date)

        if not iso_date:
            raise FieldValidationError(
                "document-link/document-date",
                "iso-date",
                "iso-date not of type xsd:date",
                None,
                None,
                element.attrib.get('iso-date'))

        document_link = self.pop_model('DocumentLink')
        document_link.iso_date = iso_date

        self.register_model('DocumentLink', document_link)
        return element

    def iati_activities__iati_activity__document_link__title(self, element):
        """attributes:

        tag:title"""

        document_link = self.get_model('DocumentLink')

        document_link_title = models.DocumentLinkTitle()
        document_link_title.document_link = document_link

        self.register_model('DocumentLinkTitle', document_link_title)

        return element

    def iati_activities__iati_activity__document_link__title__narrative(
            self, element):
        """attributes:

        tag:narrative"""
        document_link_title = self.get_model('DocumentLinkTitle')
        self.add_narrative(element, document_link_title)
        return element

    def iati_activities__iati_activity__document_link__description(
            self, element):

        document_link = self.get_model('DocumentLink')

        document_link_description = models.DocumentLinkDescription()
        document_link_description.document_link = document_link

        self.register_model(
            'DocumentLinkDescription',
            document_link_description
        )

        return element

    def iati_activities__iati_activity__document_link__description__narrative(
            self, element):
        document_link_description = self.get_model('DocumentLinkDescription')
        self.add_narrative(element, document_link_description)

        return element

    def iati_activities__iati_activity__document_link__category(self, element):
        """attributes:
        code:A01

        tag:category"""
        code = element.attrib.get('code')
        category = self.get_or_none(
            codelist_models.DocumentCategory, code=code)

        if not code:
            raise RequiredFieldError(
                "document-link/category",
                "code",
                "required attribute missing")

        if not category:
            raise FieldValidationError(
                "document-link/category",
                "code",
                "not found on the accompanying code list",
                None,
                None,
                code)

        document_link = self.get_model('DocumentLink')

        document_link_category = models.DocumentLinkCategory()

        document_link_category.document_link = document_link
        document_link_category.category = category

        self.register_model('DocumentLinkCategory', document_link_category)
        return element

    def iati_activities__iati_activity__document_link__language(self, element):
        """attributes:
        code:en

        tag:language"""
        code = element.attrib.get('code')
        language = self.get_or_none(codelist_models.Language, code=code)

        if not code:
            raise RequiredFieldError(
                "document-link/language",
                "code",
                "required attribute missing")

        if not language:
            raise FieldValidationError(
                "document-link/language",
                "code",
                "not found on the accompanying code list",
                None,
                None,
                code)

        document_link = self.get_model('DocumentLink')

        document_link_language = models.DocumentLinkLanguage()

        document_link_language.document_link = document_link
        document_link_language.language = language

        self.register_model('DocumentLinkLanguage', document_link_language)
        return element

    def iati_activities__iati_activity__related_activity(self, element):
        """attributes:
        ref:AA-AAA-123456789-6789
        type:1

        tag:related-activity"""
        ra_type_code = element.attrib.get('type')
        related_activity_type = self.get_or_none(
            codelist_models.RelatedActivityType, code=ra_type_code)
        ref = element.attrib.get('ref')

        # At least remove starting / ending spaces from iati_identifier
        # TODO: validate with regex:
        if ref:
            ref = ref.lstrip().rstrip()

        if not ra_type_code:
            raise RequiredFieldError(
                "related-activity",
                "type",
                "required attribute missing")

        if not related_activity_type:
            raise FieldValidationError(
                "related-activity",
                "type",
                "not found on the accompanying code list",
                None,
                None,
                ra_type_code)

        if not ref:
            raise RequiredFieldError(
                "related-activity",
                "ref",
                "required attribute missing")

        activity = self.get_model('Activity')
        related_activity = models.RelatedActivity()
        # TODO: remove this field?
        related_activity.current_activity = activity
        related_activity.ref_activity = self.get_or_none(
            models.Activity, iati_identifier=ref)
        related_activity.ref = ref
        related_activity.type = related_activity_type

        # update existing related activity foreign keys, happens post save
        self.register_model('RelatedActivity', related_activity)
        return element

    # tag:legacy-data"""
    def iati_activities__iati_activity__legacy_data(self, element):
        activity = self.get_model('Activity')
        legacy_data = models.LegacyData()
        legacy_data.activity = activity
        legacy_data.name = element.attrib.get('name')
        legacy_data.value = element.attrib.get('value')
        legacy_data.iati_equivalent = element.attrib.get('iati-equivalent')

        self.register_model('LegacyData', legacy_data)

        return element

    def iati_activities__iati_activity__conditions(self, element):
        conditions_attached = element.attrib.get('attached')

        if not conditions_attached:
            raise RequiredFieldError(
                "conditions",
                "attached",
                "required attribute missing"
            )
        activity = self.get_model('Activity')
        conditions = models.Conditions()
        conditions.activity = activity
        conditions.attached = self.makeBool(conditions_attached)

        self.register_model('Conditions', conditions)
        return element

    # tag: condition"""
    def iati_activities__iati_activity__conditions__condition(self, element):

        condition_type_code = element.attrib.get('type')

        condition_type = self.get_or_none(codelist_models.ConditionType,
                                          code=condition_type_code)

        # 'type_code'is required attribute.

        if not condition_type_code:
            raise RequiredFieldError(
                "condition",
                "type",
                "required attribute missing."
            )

        #  'condition_type_code' value must be on the 'ConditionType codelist.
        #  so:'

        if not condition_type:
            raise FieldValidationError(
                "condition",
                "type",
                "not found on the accompanying codelist.",
                None,
                None,
                condition_type_code
            )
        conditions = self.get_model('Conditions')  # parent element
        condition = models.Condition()
        condition.conditions = conditions
        condition.type = condition_type

        self.register_model('Condition', condition)
        return element

    # tag:result"""
    def iati_activities__iati_activity__conditions__condition__narrative(
            self, element):
        condition = self.get_model('Condition')
        self.add_narrative(element, condition)
        return element

    def iati_activities__iati_activity__result(self, element):
        result_type_code = element.attrib.get('type')
        result_type = self.get_or_none(
            codelist_models.ResultType, code=result_type_code)
        aggregation_status = element.attrib.get('aggregation-status')

        if not result_type_code:
            raise RequiredFieldError(
                "result",
                "type",
                "required attribute missing")

        if not result_type:
            raise FieldValidationError(
                "result",
                "type",
                "not found on the accompanying code list",
                None,
                None,
                result_type_code)

        activity = self.get_model('Activity')
        result = models.Result()
        result.activity = activity
        result.type = result_type
        result.aggregation_status = self.makeBool(aggregation_status)

        # It is impossible to assign related object (ForeignKey) before it's
        # saved (later in other parser methods), so:
        # XXX: not sure how efficient this is.
        result.save()

        self.register_model('Result', result)

        return element

    def iati_activities__iati_activity__result__reference(self, element):
        '''New (optional) <reference> element for <result> element in 2.03

        The reference element can be repeated in any result. If the reference
        element is reported at result level it must not be reported at
        indicator level
        '''

        vocabulary_code = element.attrib.get('vocabulary')
        vocabulary = self.get_or_none(
            vocabulary_models.ResultVocabulary, code=vocabulary_code)
        code = element.attrib.get('code')
        vocabulary_uri = element.attrib.get('vocabulary-uri')

        if not vocabulary_code:
            raise RequiredFieldError(
                "result/reference",
                "vocabulary",
                "required attribute missing")

        if not vocabulary:
            raise FieldValidationError(
                "result/reference",
                "vocabulary",
                "not found on the accompanying code list",
                None,
                None,
                vocabulary_code)

        if not code:
            raise RequiredFieldError(
                "result/reference",
                "code",
                "Unspecified or invalid.")

        result = self.get_model('Result')
        result_reference = models.ResultReference()
        result_reference.result = result
        result_reference.code = code
        result_reference.vocabulary = vocabulary
        result_reference.vocabulary_uri = vocabulary_uri

        self.register_model('ResultReference',
                            result_reference)
        return element

    # tag:title"""
    def iati_activities__iati_activity__result__title(self, element):
        result = self.get_model('Result')

        result_title = models.ResultTitle()
        result_title.result = result

        self.register_model('ResultTitle', result_title)
        return element

    def iati_activities__iati_activity__result__title__narrative(
            self, element):
        # this points to Title
        title = self.get_model('ResultTitle')
        self.add_narrative(element, title)

        return element

    # """attributes:

    # tag:description"""
    def iati_activities__iati_activity__result__description(self, element):
        result = self.get_model('Result')

        result_description = models.ResultDescription()
        result_description.result = result

        self.register_model('ResultDescription', result_description)
        return element

    # """attributes:

    # tag:narrative"""
    def iati_activities__iati_activity__result__description__narrative(
            self, element):
        # this points to Description
        description = self.get_model('ResultDescription')
        self.add_narrative(element, description)

        return element

    def iati_activities__iati_activity__result__document_link(self, element):
        '''New (optional) <document-link> element for <result> element in 2.03
        '''
        url = element.attrib.get('url')

        file_format_code = element.attrib.get('format')
        file_format = self.get_or_none(
            codelist_models.FileFormat, code=file_format_code)

        if not url:
            raise RequiredFieldError(
                "document-link",
                "url",
                "required attribute missing")

        if not file_format_code:
            raise RequiredFieldError(
                "document-link",
                "format",
                "required attribute missing")

        if not file_format:
            raise FieldValidationError(
                "document-link",
                "format",
                "not found on the accompanying code list",
                None,
                None,
                file_format_code)

        activity = self.get_model('Activity')
        result = self.get_model('Result')

        # It is impossible to assign related object (ForeignKey) before it's
        # saved, so:
        # XXX: not sure how efficient this is.

        if result.pk is None:
            result.save()

        document_link = models.DocumentLink()
        document_link.activity = activity
        document_link.url = url
        document_link.file_format = file_format
        document_link.result = result
        self.register_model('DocumentLink', document_link)

        return element

    def iati_activities__iati_activity__result__document_link__title(
            self, element):
        '''New (optional) <document-link> element for <result> element in 2.03
        '''

        document_link = self.get_model('DocumentLink')

        document_link_title = models.DocumentLinkTitle()
        document_link_title.document_link = document_link

        self.register_model('DocumentLinkTitle', document_link_title)

        return element

    def iati_activities__iati_activity__result__document_link__title__narrative(  # NOQA: E501
            self, element):
        '''New (optional) <document-link> element for <result> element in 2.03
        '''
        document_link_title = self.get_model('DocumentLinkTitle')
        self.add_narrative(element, document_link_title)
        return element

    def iati_activities__iati_activity__result__document_link__description(
            self, element):

        document_link = self.get_model('DocumentLink')

        document_link_description = models.DocumentLinkDescription()
        document_link_description.document_link = document_link

        self.register_model(
            'DocumentLinkDescription',
            document_link_description
        )

        return element

    def iati_activities__iati_activity__result__document_link__description__narrative(  # NOQA: E501
            self, element):
        document_link_description = self.get_model('DocumentLinkDescription')
        self.add_narrative(element, document_link_description)

        return element

    def iati_activities__iati_activity__result__document_link__category(
            self, element):
        '''New (optional) <document-link> element for <result> element in 2.03
        '''
        code = element.attrib.get('code')
        category = self.get_or_none(
            codelist_models.DocumentCategory, code=code)

        if not code:
            raise RequiredFieldError(
                "document-link/category",
                "code",
                "required attribute missing")

        if not category:
            raise FieldValidationError(
                "document-link/category",
                "code",
                "not found on the accompanying codelist",
                None,
                None,
                code
            )

        document_link = self.get_model('DocumentLink')

        document_link_category = models.DocumentLinkCategory()

        document_link_category.document_link = document_link
        document_link_category.category = category

        self.register_model('DocumentLinkCategory', document_link_category)
        return element

    def iati_activities__iati_activity__result__document_link__language(
            self, element):
        '''New (optional) <document-link> element for <result> element in 2.03
        '''
        code = element.attrib.get('code')
        language = self.get_or_none(codelist_models.Language, code=code)

        if not code:
            raise RequiredFieldError(
                "document-link/language",
                "code",
                "required attribute missing")

        if not language:
            raise FieldValidationError(
                "document-link/language",
                "code",
                "not found on the accompanying code list",
                None,
                None,
                code)

        document_link = self.get_model('DocumentLink')

        document_link_language = models.DocumentLinkLanguage()

        document_link_language.document_link = document_link
        document_link_language.language = language

        self.register_model('DocumentLinkLanguage', document_link_language)
        return element

    def iati_activities__iati_activity__result__document_link__document_date(
            self, element):
        '''New (optional) <document-link> element for <result> element in 2.03
        '''
        iso_date = element.attrib.get('iso-date')

        if not iso_date:
            raise RequiredFieldError(
                "document-link/document-date",
                "iso-date",
                "required attribute missing")

        iso_date = self.validate_date(iso_date)

        if not iso_date:
            raise FieldValidationError(
                "document-link/document-date",
                "iso-date",
                "iso-date not of type xsd:date",
                None,
                None,
                element.attrib.get('iso-date'))

        document_link = self.pop_model('DocumentLink')
        document_link.iso_date = iso_date

        self.register_model('DocumentLink', document_link)
        return element

    def iati_activities__iati_activity__result__indicator(self, element):
        '''The optional attribute 'aggregation-status' was added
        '''

        measure_code = element.attrib.get('measure')
        measure = self.get_or_none(
            codelist_models.IndicatorMeasure, code=measure_code)
        ascending = element.attrib.get('ascending', '1')
        aggregation_status = element.attrib.get('aggregation-status')

        if not measure_code:
            raise RequiredFieldError(
                "result/indicator",
                "measure",
                "required attribute missing")
        if not measure:
            raise RequiredFieldError(
                "result/indicator",
                "measure",
                "not found on the accompanying code list")

        result = self.get_model('Result')

        result_indicator = models.ResultIndicator()
        result_indicator.result = result
        result_indicator.measure = measure
        result_indicator.ascending = self.makeBool(ascending)
        result_indicator.aggregation_status = self.makeBool(
            aggregation_status
        )

        self.register_model('ResultIndicator', result_indicator)
        return element

    def iati_activities__iati_activity__result__indicator__reference(
            self, element):
        vocabulary_code = element.attrib.get('vocabulary')
        vocabulary = self.get_or_none(
            vocabulary_models.IndicatorVocabulary, code=vocabulary_code)
        code = element.attrib.get('code')
        indicator_uri = element.attrib.get('indicator-uri')

        if not vocabulary_code:
            raise RequiredFieldError(
                "result/indicator/reference",
                "vocabulary",
                "required attribute missing")

        if not vocabulary:
            raise FieldValidationError(
                "result/indicator/reference",
                "vocabulary",
                "not found on the accompanying code list",
                None,
                None,
                vocabulary_code)

        if not code:
            raise RequiredFieldError(
                "result/indicator/reference",
                "code",
                "Unspecified or invalid.")

        result_indicator = self.get_model('ResultIndicator')
        result_indicator_reference = models.ResultIndicatorReference()
        result_indicator_reference.result_indicator = result_indicator
        result_indicator_reference.code = code
        result_indicator_reference.vocabulary = vocabulary
        result_indicator_reference.indicator_uri = indicator_uri

        self.register_model('ResultIndicatorReference',
                            result_indicator_reference)
        return element

    def iati_activities__iati_activity__result__indicator__title(
            self, element):
        result_indicator = self.get_model('ResultIndicator')

        result_indicator_title = models.ResultIndicatorTitle()
        result_indicator_title.result_indicator = result_indicator

        self.register_model('ResultIndicatorTitle', result_indicator_title)
        return element

    # """attributes:

    # tag:narrative"""
    def iati_activities__iati_activity__result__indicator__title__narrative(
            self, element):
        title = self.get_model('ResultIndicatorTitle')
        self.add_narrative(element, title)
        title.primary_name = self.get_primary_name(element, title.primary_name)

        return element

    # """attributes:

    # tag:description"""
    def iati_activities__iati_activity__result__indicator__description(
            self, element):
        result_indicator = self.get_model('ResultIndicator')

        result_indicator_description = models.ResultIndicatorDescription()
        result_indicator_description.result_indicator = result_indicator

        self.register_model('ResultIndicatorDescription',
                            result_indicator_description)
        return element

    # """attributes:

    # tag:narrative"""
    def iati_activities__iati_activity__result__indicator__description__narrative(self, element):  # NOQA: E501
        description = self.get_model('ResultIndicatorDescription')
        self.add_narrative(element, description)

        return element

    def iati_activities__iati_activity__result__indicator__document_link(
            self, element):
        '''New (optional) <document-link> element for <indicator> element
           inside <result> element in 2.03
        '''
        url = element.attrib.get('url')

        file_format_code = element.attrib.get('format')
        file_format = self.get_or_none(
            codelist_models.FileFormat, code=file_format_code)

        if not url:
            raise RequiredFieldError(
                "document-link",
                "url",
                "required attribute missing")

        if not file_format_code:
            raise RequiredFieldError(
                "document-link",
                "format",
                "required attribute missing")

        if not file_format:
            raise FieldValidationError(
                "document-link",
                "format",
                "not found on the accompanying code list",
                None,
                None,
                file_format_code)

        activity = self.get_model('Activity')
        result_indicator = self.get_model('ResultIndicator')

        # TODO: assign Result here as well?

        # It is impossible to assign related object (ForeignKey) before it's
        # saved, so:
        # XXX: not sure how efficient this is.
        if result_indicator.pk is None:
            result_indicator.save()

        document_link = models.DocumentLink()
        document_link.activity = activity
        document_link.url = url
        document_link.file_format = file_format
        document_link.result_indicator = result_indicator

        self.register_model('DocumentLink', document_link)

        return element

    def iati_activities__iati_activity__result__indicator__document_link__document_date(  # NOQA: E501
            self, element):
        '''New (optional) <document-link> element for <indicator> element
           inside <result> element in 2.03
        '''
        iso_date = element.attrib.get('iso-date')

        if not iso_date:
            raise RequiredFieldError(
                "document-link/document-date",
                "iso-date",
                "required attribute missing")

        iso_date = self.validate_date(iso_date)

        if not iso_date:
            raise FieldValidationError(
                "document-link/document-date",
                "iso-date",
                "iso-date not of type xsd:date",
                None,
                None,
                element.attrib.get('iso-date'))

        document_link = self.pop_model('DocumentLink')
        document_link.iso_date = iso_date

        self.register_model('DocumentLink', document_link)
        return element

    def iati_activities__iati_activity__result__indicator__document_link__title(  # NOQA: E501
            self, element):
        '''New (optional) <document-link> element for <indicator> element
           inside <result> element in 2.03
        '''

        document_link = self.get_model('DocumentLink')

        document_link_title = models.DocumentLinkTitle()
        document_link_title.document_link = document_link

        self.register_model('DocumentLinkTitle', document_link_title)

        return element

    def iati_activities__iati_activity__result__indicator__document_link__title__narrative(  # NOQA: E501
            self, element):
        '''New (optional) <document-link> element for <indicator> element
           inside <result> element in 2.03
        '''
        document_link_title = self.get_model('DocumentLinkTitle')
        self.add_narrative(element, document_link_title)
        return element

    def iati_activities__iati_activity__result__indicator__document_link__description(  # NOQA: E501
            self, element):
        '''New (optional) <document-link> element for <indicator> element
           inside <result> element in 2.03
        '''

        document_link = self.get_model('DocumentLink')

        document_link_description = models.DocumentLinkDescription()
        document_link_description.document_link = document_link

        self.register_model(
            'DocumentLinkDescription', document_link_description
        )

        return element

    def iati_activities__iati_activity__result__indicator__document_link__description__narrative(  # NOQA: E501
            self, element):
        '''New (optional) <document-link> element for <indicator> element
           inside <result> element in 2.03
        '''
        document_link_description = self.get_model('DocumentLinkDescription')
        self.add_narrative(element, document_link_description)

        return element

    def iati_activities__iati_activity__result__indicator__document_link__category(self, element):  # NOQA: E501
        '''New (optional) <document-link> element for <indicator> element
           inside <result> element in 2.03
        '''
        code = element.attrib.get('code')
        category = self.get_or_none(
            codelist_models.DocumentCategory, code=code)

        if not code:
            raise RequiredFieldError(
                "document-link/category",
                "code",
                "required attribute missing")

        if not category:
            raise FieldValidationError(
                "document-link/category",
                "code",
                "not found on the accompanying code list",
                None,
                None,
                code)

        document_link = self.get_model('DocumentLink')

        document_link_category = models.DocumentLinkCategory()

        document_link_category.document_link = document_link
        document_link_category.category = category

        self.register_model('DocumentLinkCategory', document_link_category)
        return element

    def iati_activities__iati_activity__result__indicator__document_link__language(self, element):  # NOQA: E501
        '''New (optional) <document-link> element for <indicator> element
           inside <result> element in 2.03
        '''
        code = element.attrib.get('code')
        language = self.get_or_none(codelist_models.Language, code=code)

        if not code:
            raise RequiredFieldError(
                "document-link/language",
                "code",
                "required attribute missing")

        if not language:
            raise FieldValidationError(
                "document-link/language",
                "code",
                "not found on the accompanying code list",
                None,
                None,
                code)

        document_link = self.get_model('DocumentLink')

        document_link_language = models.DocumentLinkLanguage()

        document_link_language.document_link = document_link
        document_link_language.language = language

        self.register_model('DocumentLinkLanguage', document_link_language)
        return element

    def iati_activities__iati_activity__result__indicator__baseline(
            self, element):

        iso_date = element.attrib.get('iso-date', None)
        year = element.attrib.get('year')
        # Current IATI 2.03 rules say, that:
        # 1 - the @value must be omitted for qualitative measures
        # 2 - The @value must be included for non-qualitative measures
        # 3 - The @value must be a valid number for all non-qualitative
        # measures
        value = element.attrib.get('value')

        try:
            year = int(year)
        except Exception as e:
            year = None

        if not year or not (year > 1900 and year < 2200):
            raise RequiredFieldError(
                "result/indicator/baseline",
                "year",
                "required attribute missing (should be of type "
                "xsd:positiveInteger with format (yyyy))")

        result_indicator = self.get_model('ResultIndicator')
        result_indicator_baseline = models.ResultIndicatorBaseline()

        result_indicator_baseline.result_indicator = result_indicator
        result_indicator_baseline.iso_date = iso_date
        result_indicator_baseline.year = year
        result_indicator_baseline.value = value or ''  # can be None

        self.register_model(
            'ResultIndicatorBaseline',
            result_indicator_baseline
        )

        return element

    def iati_activities__iati_activity__result__indicator__baseline__comment(
            self, element):
        result_indicator_baseline = self.get_model('ResultIndicatorBaseline')

        result_indicator_baseline_comment = models\
            .ResultIndicatorBaselineComment()

        result_indicator_baseline_comment.\
            result_indicator_baseline = result_indicator_baseline

        self.register_model('ResultIndicatorBaselineComment',
                            result_indicator_baseline_comment)

        return element

    def iati_activities__iati_activity__result__indicator__baseline__location(
            self, element):
        '''A new, optional element in v. 2.03:

        A location already defined and described in the iati-activity/location
        element.
        '''
        ref = element.attrib.get('ref')

        if not ref:
            raise RequiredFieldError(
                "iati-activity/result/indicator/baseline/location",
                "ref",
                "This attribute has to be a cross-reference to the internal "
                "reference assigned to a defined location: "
                "iati-activity/location/@ref, so leaving it blank makes no "
                "sense")

        referenced_location = self.get_model('Location')

        if not referenced_location.ref == ref:
            raise FieldValidationError(
                "iati-activity/result/indicator/baseline/location",
                "ref",
                "Referenced location doesn't exist",
                None,
                None,
                ref)

        activity = self.get_model('Activity')
        result_indicator_baseline = self.get_model('ResultIndicatorBaseline')

        activity_locations = activity.location_set.all()

        if (activity_locations
                and referenced_location not in activity_locations):

            raise FieldValidationError(
                "iati-activity/result/indicator/baseline/location",
                "location",
                ("Referenced location has to be referenced on an Activity "
                 "level"),
                None,
                None,
                ref)

        referenced_location.\
            result_indicator_baseline = result_indicator_baseline

        # It is impossible to assign related object (ForeignKey) before it's
        # saved, so:
        # XXX: not sure how efficient this is.
        if result_indicator_baseline.pk is None:
            result_indicator_baseline.save()

        self.register_model('Location', referenced_location)

        return element

    def iati_activities__iati_activity__result__indicator__baseline__dimension(  # NOQA: E501
            self, element):
        '''A new, optional element in v. 2.03:

        A category used for disaggregating the result by gender, age, etc.
        '''

        name = element.attrib.get('name')
        value = element.attrib.get('value')

        if not name:
            raise RequiredFieldError(
                "iati-activity/result/indicator/baseline/dimension",
                "name",
                "required attribute missing")

        if value is None:
            raise RequiredFieldError(
                "result/indicator/period/actual/dimension",
                "value",
                "required attribute missing")

        result_indicator_baseline = self.get_model('ResultIndicatorBaseline')

        baseline_dimension = models.ResultIndicatorBaselineDimension()
        baseline_dimension.result_indicator_baseline = result_indicator_baseline  # NOQA: E501
        baseline_dimension.name = name
        baseline_dimension.value = value

        self.register_model(
            'ResultIndicatorBaselineDimension', baseline_dimension)

        return element

    # FIXME: move this:
    def iati_activities__iati_activity__result__indicator__baseline__comment__narrative(  # NOQA: E501
            self, element):
        baseline_comment = self.get_model('ResultIndicatorBaselineComment')
        self.add_narrative(element, baseline_comment)

        return element

    def iati_activities__iati_activity__result__indicator__baseline__document_link(  # NOQA: E501
            self, element):
        '''New (optional) <document-link> element for <baseline> element
           inside <result>'s <indicator> element in 2.03
        '''
        url = element.attrib.get('url')

        file_format_code = element.attrib.get('format')
        file_format = self.get_or_none(
            codelist_models.FileFormat, code=file_format_code)

        if not url:
            raise RequiredFieldError(
                "document-link",
                "url",
                "required attribute missing")

        if not file_format_code:
            raise RequiredFieldError(
                "document-link",
                "format",
                "required attribute missing")

        if not file_format:
            raise FieldValidationError(
                "document-link",
                "format",
                "not found on the accompanying code list",
                None,
                None,
                file_format_code)

        activity = self.get_model('Activity')
        result_indicator_baseline = self.get_model('ResultIndicatorBaseline')

        # TODO: assign result here too?

        document_link = models.DocumentLink()
        document_link.activity = activity
        document_link.url = url
        document_link.file_format = file_format
        document_link.result_indicator_baseline = result_indicator_baseline

        self.register_model('DocumentLink', document_link)

        return element

    def iati_activities__iati_activity__result__indicator__baseline__document_link__document_date(  # NOQA: E501
            self, element):
        '''New (optional) <document-link> element for <baseline> element
           inside <result>'s <indicator> element in 2.03
        '''
        iso_date = element.attrib.get('iso-date')

        if not iso_date:
            raise RequiredFieldError(
                "document-link/document-date",
                "iso-date",
                "required attribute missing")

        iso_date = self.validate_date(iso_date)

        if not iso_date:
            raise FieldValidationError(
                "document-link/document-date",
                "iso-date",
                "iso-date not of type xsd:date",
                None,
                None,
                element.attrib.get('iso-date'))

        document_link = self.pop_model('DocumentLink')
        document_link.iso_date = iso_date

        self.register_model('DocumentLink', document_link)
        return element

    def iati_activities__iati_activity__result__indicator__baseline__document_link__title(  # NOQA: E501
            self, element):
        '''New (optional) <document-link> element for <baseline> element
           inside <result>'s <indicator> element in 2.03
        '''

        document_link = self.get_model('DocumentLink')

        document_link_title = models.DocumentLinkTitle()
        document_link_title.document_link = document_link

        self.register_model('DocumentLinkTitle', document_link_title)

    def iati_activities__iati_activity__result__indicator__baseline__document_link__title__narrative(  # NOQA: E501
            self, element):
        '''New (optional) <document-link> element for <baseline> element
           inside <result>'s <indicator> element in 2.03
        '''
        document_link_title = self.get_model('DocumentLinkTitle')
        self.add_narrative(element, document_link_title)
        return element

    def iati_activities__iati_activity__result__indicator__baseline__document_link__description(  # NOQA: E501
            self, element):
        '''New (optional) <document-link> element for <baseline> element
           inside <result>'s <indicator> element in 2.03
        '''

        document_link = self.get_model('DocumentLink')

        document_link_description = models.DocumentLinkDescription()
        document_link_description.document_link = document_link

        self.register_model(
            'DocumentLinkDescription',
            document_link_description
        )

    def iati_activities__iati_activity__result__indicator__baseline__document_link__description__narrative(  # NOQA: E501
            self, element):
        '''New (optional) <document-link> element for <baseline> element
           inside <result>'s <indicator> element in 2.03
        '''
        document_link_description = self.get_model('DocumentLinkDescription')
        self.add_narrative(element, document_link_description)
        return element

    def iati_activities__iati_activity__result__indicator__baseline__document_link__category(  # NOQA: E501
            self, element):
        '''New (optional) <document-link> element for <baseline> element
           inside <result>'s <indicator> element in 2.03
        '''
        code = element.attrib.get('code')
        category = self.get_or_none(
            codelist_models.DocumentCategory, code=code)

        if not code:
            raise RequiredFieldError(
                "document-link/category",
                "code",
                "required attribute missing")

        if not category:
            raise FieldValidationError(
                "document-link/category",
                "code",
                "not found on the accompanying code list",
                None,
                None,
                code)

        document_link = self.get_model('DocumentLink')

        document_link_category = models.DocumentLinkCategory()

        document_link_category.document_link = document_link
        document_link_category.category = category

        self.register_model('DocumentLinkCategory', document_link_category)
        return element

    def iati_activities__iati_activity__result__indicator__baseline__document_link__language(  # NOQA: E501
            self, element):
        '''New (optional) <document-link> element for <baseline> element
           inside <result>'s <indicator> element in 2.03
        '''
        code = element.attrib.get('code')
        language = self.get_or_none(codelist_models.Language, code=code)

        if not code:
            raise RequiredFieldError(
                "document-link/language",
                "code",
                "required attribute missing")

        if not language:
            raise FieldValidationError(
                "document-link/language",
                "code",
                "not found on the accompanying code list",
                None,
                None,
                code)

        document_link = self.get_model('DocumentLink')

        document_link_language = models.DocumentLinkLanguage()

        document_link_language.document_link = document_link
        document_link_language.language = language

        self.register_model('DocumentLinkLanguage', document_link_language)
        return element

    def iati_activities__iati_activity__result__indicator__period(
            self, element):

        # do validation on "Period-start must be before period-end"
        try:
            start_date = element.find('period-start').get('iso-date')
            end_date = element.find('period-end').get('iso-date')

            if start_date and end_date:
                start_date_iso = self.validate_date(start_date)
                end_date_iso = self.validate_date(end_date)

                if start_date_iso\
                        and end_date_iso and (start_date_iso > end_date_iso):

                    raise FieldValidationError(
                        "result/indicator/period/period-start",
                        "iso-date",
                        "Period-start must be before period-end",
                        None,
                        None,
                        "start date: {} , end_date: {}".format(
                            start_date, end_date))

        except AttributeError:
            # period start/end dont exist
            pass

        result_indicator = self.get_model('ResultIndicator')

        # It is impossible to assign related object (ForeignKey) before it's
        # saved, so:
        # XXX: not sure how efficient this is.
        if result_indicator.pk is None:
            result_indicator.save()

        # start with actual functionality for period:

        result_indicator_period = models.ResultIndicatorPeriod()
        result_indicator_period.result_indicator = result_indicator

        # It is impossible to assign related object (ForeignKey) before it's
        # saved (later in other parser methods), so:
        # XXX: not sure how efficient this is.
        result_indicator_period.save()

        self.register_model('ResultIndicatorPeriod', result_indicator_period)
        return element

    # tag:period-start"""
    def iati_activities__iati_activity__result__indicator__period__period_start(self, element):  # NOQA: E501
        iso_date = element.attrib.get('iso-date')

        if not iso_date:
            raise RequiredFieldError(
                "result/indicator/period/period-start",
                "iso-date",
                "required attribute missing")

        iso_date = self.validate_date(iso_date)

        if not iso_date:
            raise FieldValidationError(
                "result/indicator/period/period-start",
                "iso-date",
                "iso-date not of type xsd:date",
                None,
                None,
                element.attrib.get('iso-date'))

        result_indicator_period = self.get_model('ResultIndicatorPeriod')
        result_indicator_period.period_start = iso_date

        return element

    # tag:period-end"""
    def iati_activities__iati_activity__result__indicator__period__period_end(
            self, element):

        iso_date = element.attrib.get('iso-date')

        if not iso_date:
            raise RequiredFieldError(
                "result/indicator/period/period-end",
                "iso-date",
                "required attribute missing")

        iso_date = self.validate_date(iso_date)

        if not iso_date:
            raise FieldValidationError(
                "result/indicator/period/period-end",
                "iso-date",
                "iso-date not of type xsd:date",
                None,
                None,
                element.attrib.get('iso-date'))

        result_indicator_period = self.get_model('ResultIndicatorPeriod')
        result_indicator_period.period_end = iso_date

        return element

    def iati_activities__iati_activity__result__indicator__period__target(
            self, element):

        # Current IATI 2.03 rules say, that:
        # 1 - the @value must be omitted for qualitative measures
        # 2 - The @value must be included for non-qualitative measures
        # 3 - The @value must be a valid number for all non-qualitative
        # measures
        value = element.attrib.get('value')

        result_indicator_period = self.get_model('ResultIndicatorPeriod')

        result_indicator_period_target = models.ResultIndicatorPeriodTarget()
        result_indicator_period_target.result_indicator_period = result_indicator_period  # NOQA: E501
        result_indicator_period_target.value = value or ''  # can be None

        self.register_model(
            'ResultIndicatorPeriodTarget', result_indicator_period_target)

        return element

    def iati_activities__iati_activity__result__indicator__period__target__location(self, element):  # NOQA: E501

        ref = element.attrib.get('ref')

        if not ref:
            raise RequiredFieldError(
                "result/indicator/period/period/target/location",
                "ref",
                "required attribute missing")

        locations = self.get_model_list('Location')
        location = []

        if locations:
            location = list(filter(lambda x: x.ref == ref, locations))

        if not len(location):
            raise FieldValidationError(
                "result/indicator/period/period/target/location",
                "ref",
                "referenced location does not exist in a location element of "
                "this activity",
                None,
                None,
                ref)

        period_target = self.get_model('ResultIndicatorPeriodTarget')

        target_location = models.ResultIndicatorPeriodTargetLocation()
        target_location.result_indicator_period_target = period_target
        target_location.ref = ref
        target_location.location = location[0]

        self.register_model(
            'ResultIndicatorPeriodTargetLocation', target_location)
        return element

    def iati_activities__iati_activity__result__indicator__period__target__dimension(  # NOQA: E501
            self, element):

        name = element.attrib.get('name')
        value = element.attrib.get('value')

        if not name:
            raise RequiredFieldError(
                "result/indicator/period/period/target/dimension",
                "name",
                "required attribute missing")

        if value is None:
            raise RequiredFieldError(
                "result/indicator/period/period/target/dimension",
                "value",
                "required attribute missing")

        period_target = self.get_model('ResultIndicatorPeriodTarget')

        target_dimension = models.ResultIndicatorPeriodTargetDimension()
        target_dimension.result_indicator_period_target = period_target
        target_dimension.name = name
        target_dimension.value = value

        self.register_model(
            'ResultIndicatorPeriodTargetDimension', target_dimension)
        return element

    def iati_activities__iati_activity__result__indicator__period__target__comment(self, element):  # NOQA: E501
        result_indicator_period_target = self.get_model(
            'ResultIndicatorPeriodTarget'
        )
        result_indicator_period_target_comment = models\
            .ResultIndicatorPeriodTargetComment()
        result_indicator_period_target_comment\
            .result_indicator_period_target = result_indicator_period_target

        self.register_model(
            'ResultIndicatorPeriodTargetComment',
            result_indicator_period_target_comment)
        return element

    # tag:narrative"""
    def iati_activities__iati_activity__result__indicator__period__target__comment__narrative(  # NOQA: E501
            self, element):
        period_target_comment = self.get_model(
            'ResultIndicatorPeriodTargetComment')
        self.add_narrative(element, period_target_comment)

        return element

    def iati_activities__iati_activity__result__indicator__period__target__document_link(  # NOQA: E501
            self, element):
        '''New (optional) <document-link> element for <target> element
           inside <result> <indicator>'s <period> element in 2.03
        '''
        url = element.attrib.get('url')

        file_format_code = element.attrib.get('format')
        file_format = self.get_or_none(
            codelist_models.FileFormat, code=file_format_code)

        if not url:
            raise RequiredFieldError(
                "document-link",
                "url",
                "required attribute missing")

        if not file_format_code:
            raise RequiredFieldError(
                "document-link",
                "format",
                "required attribute missing")

        if not file_format:
            raise FieldValidationError(
                "document-link",
                "format",
                "not found on the accompanying code list",
                None,
                None,
                file_format_code)

        activity = self.get_model('Activity')
        result_indicator_period_target = self.get_model(
            'ResultIndicatorPeriodTarget'
        )

        # It is impossible to assign related object (ForeignKey) before it's
        # saved, so:
        # XXX: not sure how efficient this is.
        result_indicator_period_target.save()

        document_link = models.DocumentLink()
        document_link.activity = activity
        document_link.\
            result_indicator_period_target = result_indicator_period_target
        document_link.url = url
        document_link.file_format = file_format

        self.register_model('DocumentLink', document_link)
        return element

    def iati_activities__iati_activity__result__indicator__period__target__document_link__title(  # NOQA: E501
            self, element):
        '''New (optional) <document-link> element for <target> element
           inside <result> <indicator>'s <period> element in 2.03
        '''

        document_link = self.get_model('DocumentLink')

        document_link_title = models.DocumentLinkTitle()
        document_link_title.document_link = document_link

        self.register_model('DocumentLinkTitle', document_link_title)

        return element

    def iati_activities__iati_activity__result__indicator__period__target__document_link__title__narrative(  # NOQA: E501
            self, element):
        '''New (optional) <document-link> element for <target> element
           inside <result> <indicator>'s <period> element in 2.03
        '''
        document_link_title = self.get_model('DocumentLinkTitle')
        self.add_narrative(element, document_link_title)
        return element

    def iati_activities__iati_activity__result__indicator__period__target__document_link__description(  # NOQA: E501
            self, element):
        '''New (optional) <document-link> element for <target> element
           inside <result> <indicator>'s <period> element in 2.03
        '''

        document_link = self.get_model('DocumentLink')

        document_link_description = models.DocumentLinkDescription()
        document_link_description.document_link = document_link

        self.register_model(
            'DocumentLinkDescription',
            document_link_description
        )

        return element

    def iati_activities__iati_activity__result__indicator__period__target__document_link__description__narrative(  # NOQA: E501
            self, element):
        '''New (optional) <document-link> element for <target> element
           inside <result> <indicator>'s <period> element in 2.03
        '''
        document_link_description = self.get_model('DocumentLinkDescription')
        self.add_narrative(element, document_link_description)
        return element

    def iati_activities__iati_activity__result__indicator__period__target__document_link__category(  # NOQA: E501
            self, element):
        '''New (optional) <document-link> element for <target> element
           inside <result> <indicator>'s <period> element in 2.03
        '''
        code = element.attrib.get('code')
        category = self.get_or_none(
            codelist_models.DocumentCategory, code=code)

        if not code:
            raise RequiredFieldError(
                "document-link/category",
                "code",
                "required attribute missing")

        if not category:
            raise FieldValidationError(
                "document-link/category",
                "code",
                "not found on the accompanying code list",
                None,
                None,
                code)

        document_link = self.get_model('DocumentLink')

        document_link_category = models.DocumentLinkCategory()

        document_link_category.document_link = document_link
        document_link_category.category = category

        self.register_model('DocumentLinkCategory', document_link_category)
        return element

    def iati_activities__iati_activity__result__indicator__period__target__document_link__language(  # NOQA: E501
            self, element):
        '''New (optional) <document-link> element for <target> element
           inside <result> <indicator>'s <period> element in 2.03
        '''
        code = element.attrib.get('code')
        language = self.get_or_none(codelist_models.Language, code=code)

        if not code:
            raise RequiredFieldError(
                "document-link/language",
                "code",
                "required attribute missing")

        if not language:
            raise FieldValidationError(
                "document-link/language",
                "code",
                "not found on the accompanying code list",
                None,
                None,
                code)

        document_link = self.get_model('DocumentLink')

        document_link_language = models.DocumentLinkLanguage()

        document_link_language.document_link = document_link
        document_link_language.language = language

        self.register_model('DocumentLinkLanguage', document_link_language)
        return element

    def iati_activities__iati_activity__result__indicator__period__target__document_link__document_date(  # NOQA: E501
            self, element):
        '''New (optional) <document-link> element for <target> element
           inside <result> <indicator>'s <period> element in 2.03
        '''
        iso_date = element.attrib.get('iso-date')

        if not iso_date:
            raise RequiredFieldError(
                "document-link/document-date",
                "iso-date",
                "required attribute missing")

        iso_date = self.validate_date(iso_date)

        if not iso_date:
            raise FieldValidationError(
                "document-link/document-date",
                "iso-date",
                "iso-date not of type xsd:date",
                None,
                None,
                element.attrib.get('iso-date'))

        document_link = self.pop_model('DocumentLink')
        document_link.iso_date = iso_date

        self.register_model('DocumentLink', document_link)
        return element

    def iati_activities__iati_activity__result__indicator__period__actual(
            self, element):

        # Current IATI 2.03 rules say, that:
        # 1 - the @value must be omitted for qualitative measures
        # 2 - The @value must be included for non-qualitative measures
        # 3 - The @value must be a valid number for all non-qualitative
        # measures
        value = element.attrib.get('value')

        result_indicator_period = self.get_model('ResultIndicatorPeriod')

        result_indicator_period_actual = models.ResultIndicatorPeriodActual()
        result_indicator_period_actual.result_indicator_period = result_indicator_period  # NOQA: E501
        result_indicator_period_actual.value = value or ''  # can be None

        self.register_model(
            'ResultIndicatorPeriodActual', result_indicator_period_actual)

        return element

    def iati_activities__iati_activity__result__indicator__period__actual__location(self, element):  # NOQA: E501

        ref = element.attrib.get('ref')

        if not ref:
            raise RequiredFieldError(
                "result/indicator/period/actual/location",
                "ref",
                "required attribute missing")

        locations = self.get_model_list('Location')
        location = []

        if locations:
            location = list(filter(lambda x: x.ref == ref, locations))

        if not len(location):
            raise FieldValidationError(
                "result/indicator/period/actual/location",
                "ref",
                "referenced location does not exist in a location element of "
                "this activity",
                None,
                None,
                ref)

        period_actual = self.get_model('ResultIndicatorPeriodActual')

        actual_location = models.ResultIndicatorPeriodActualLocation()
        actual_location.result_indicator_period_actual = period_actual
        actual_location.ref = ref
        actual_location.location = location[0]

        self.register_model(
            'ResultIndicatorPeriodActualLocation', actual_location)
        return element

    def iati_activities__iati_activity__result__indicator__period__actual__dimension(  # NOQA: E501
            self, element):

        name = element.attrib.get('name')
        value = element.attrib.get('value')

        if not name:
            raise RequiredFieldError(
                "result/indicator/period/actual/dimension",
                "name",
                "required attribute missing")

        if value is None:
            raise RequiredFieldError(
                "result/indicator/period/actual/dimension",
                "value",
                "required attribute missing")

        period_actual = self.get_model('ResultIndicatorPeriodActual')

        actual_dimension = models.ResultIndicatorPeriodActualDimension()
        actual_dimension.result_indicator_period_actual = period_actual
        actual_dimension.name = name
        actual_dimension.value = value

        self.register_model(
            'ResultIndicatorPeriodActualDimension', actual_dimension)
        return element

    def iati_activities__iati_activity__result__indicator__period__actual__comment(self, element):  # NOQA: E501
        result_indicator_period_actual = self.get_model(
            'ResultIndicatorPeriodActual'
        )

        result_indicator_period_actual_comment = models\
            .ResultIndicatorPeriodActualComment()
        result_indicator_period_actual_comment\
            .result_indicator_period_actual = result_indicator_period_actual

        self.register_model(
            'ResultIndicatorPeriodActualComment',
            result_indicator_period_actual_comment)
        return element

    def iati_activities__iati_activity__result__indicator__period__actual__comment__narrative(  # NOQA: E501
            self, element):
        period_actual_comment = self.get_model(
            'ResultIndicatorPeriodActualComment')
        self.add_narrative(element, period_actual_comment)

        return element

    def iati_activities__iati_activity__result__indicator__period__actual__document_link(  # NOQA: E501
            self, element):
        '''New (optional) <document-link> element for <actual> element
           inside <result> <indicator>'s <period> element in 2.03
        '''
        url = element.attrib.get('url')

        file_format_code = element.attrib.get('format')
        file_format = self.get_or_none(
            codelist_models.FileFormat, code=file_format_code)

        if not url:
            raise RequiredFieldError(
                "document-link",
                "url",
                "required attribute missing")

        if not file_format_code:
            raise RequiredFieldError(
                "document-link",
                "format",
                "required attribute missing")

        if not file_format:
            raise FieldValidationError(
                "document-link",
                "format",
                "not found on the accompanying code list",
                None,
                None,
                file_format_code)

        activity = self.get_model('Activity')
        result_indicator_period_actual = self.get_model(
            'ResultIndicatorPeriodActual'
        )

        # It is impossible to assign related object (ForeignKey) before it's
        # saved, so:
        # XXX: not sure how efficient this is.
        result_indicator_period_actual.save()

        document_link = models.DocumentLink()
        document_link.activity = activity
        document_link.url = url
        document_link.file_format = file_format

        document_link\
            .result_indicator_period_actual = result_indicator_period_actual

        self.register_model('DocumentLink', document_link)

        return element

    def iati_activities__iati_activity__result__indicator__period__actual__document_link__title(  # NOQA: E501
            self, element):
        '''New (optional) <document-link> element for <actual> element
           inside <result> <indicator>'s <period> element in 2.03
        '''

        document_link = self.get_model('DocumentLink')

        document_link_title = models.DocumentLinkTitle()
        document_link_title.document_link = document_link

        self.register_model('DocumentLinkTitle', document_link_title)

        return element

    def iati_activities__iati_activity__result__indicator__period__actual__document_link__title__narrative(  # NOQA: E501
            self, element):
        '''New (optional) <document-link> element for <actual> element
           inside <result> <indicator>'s <period> element in 2.03
        '''

        document_link_title = self.get_model('DocumentLinkTitle')
        self.add_narrative(element, document_link_title)
        return element

    def iati_activities__iati_activity__result__indicator__period__actual__document_link__description(  # NOQA: E501
            self, element):
        '''New (optional) <document-link> element for <actual> element
           inside <result> <indicator>'s <period> element in 2.03
        '''

        document_link = self.get_model('DocumentLink')

        document_link_description = models.DocumentLinkDescription()
        document_link_description.document_link = document_link

        self.register_model(
            'DocumentLinkDescription',
            document_link_description
        )

        return element

    def iati_activities__iati_activity__result__indicator__period__actual__document_link__description__narrative(  # NOQA: E501
            self, element):
        '''New (optional) <document-link> element for <actual> element
           inside <result> <indicator>'s <period> element in 2.03
        '''

        document_link_description = self.get_model('DocumentLinkDescription')
        self.add_narrative(element, document_link_description)

        return element

    def iati_activities__iati_activity__result__indicator__period__actual__document_link__category(  # NOQA: E501
            self, element):
        '''New (optional) <document-link> element for <actual> element
           inside <result> <indicator>'s <period> element in 2.03
        '''

        code = element.attrib.get('code')
        category = self.get_or_none(
            codelist_models.DocumentCategory, code=code)

        if not code:
            raise RequiredFieldError(
                "document-link/category",
                "code",
                "required attribute missing")

        if not category:
            raise FieldValidationError(
                "document-link/category",
                "code",
                "not found on the accompanying code list",
                None,
                None,
                code)

        document_link = self.get_model('DocumentLink')

        document_link_category = models.DocumentLinkCategory()

        document_link_category.document_link = document_link
        document_link_category.category = category

        self.register_model('DocumentLinkCategory', document_link_category)
        return element

    def iati_activities__iati_activity__result__indicator__period__actual__document_link__language(  # NOQA: E501
            self, element):
        '''New (optional) <document-link> element for <actual> element
           inside <result> <indicator>'s <period> element in 2.03
        '''
        code = element.attrib.get('code')
        language = self.get_or_none(codelist_models.Language, code=code)

        if not code:
            raise RequiredFieldError(
                "document-link/language",
                "code",
                "required attribute missing")

        if not language:
            raise FieldValidationError(
                "document-link/language",
                "code",
                "not found on the accompanying code list",
                None,
                None,
                code)

        document_link = self.get_model('DocumentLink')

        document_link_language = models.DocumentLinkLanguage()

        document_link_language.document_link = document_link
        document_link_language.language = language

        self.register_model('DocumentLinkLanguage', document_link_language)
        return element

    def iati_activities__iati_activity__result__indicator__period__actual__document_link__document_date(  # NOQA: E501
            self, element):
        '''New (optional) <document-link> element for <actual> element
           inside <result> <indicator>'s <period> element in 2.03
        '''
        iso_date = element.attrib.get('iso-date')

        if not iso_date:
            raise RequiredFieldError(
                "document-link/document-date",
                "iso-date",
                "required attribute missing")

        iso_date = self.validate_date(iso_date)

        if not iso_date:
            raise FieldValidationError(
                "document-link/document-date",
                "iso-date",
                "iso-date not of type xsd:date",
                None,
                None,
                element.attrib.get('iso-date'))

        document_link = self.pop_model('DocumentLink')
        document_link.iso_date = iso_date

        self.register_model('DocumentLink', document_link)
        return element

    def iati_activities__iati_activity__tag(self, element):
        """A method to catch <tag> element from IATI activity file and save
        ActivityTag model instance
        """
        vocabulary_code = element.attrib.get('vocabulary')
        code = element.attrib.get('code')
        vocabulary_uri = element.attrib.get('vocabulary-uri')

        if not vocabulary_code:
            raise RequiredFieldError(
                "iati-activity/tag",
                "vocabulary",
                "required attribute missing"
            )

        if not code:
            raise RequiredFieldError(
                "iati-activity/tag",
                "code",
                "required attribute missing"
            )

        vocabulary = self.get_or_none(
            vocabulary_models.TagVocabulary, code=vocabulary_code)

        if not vocabulary:

            if vocabulary_code != '99':
                raise FieldValidationError(
                    "iati-activity/tag",
                    "vocabulary",
                    "If a vocabulary is not on the TagVocabulary codelist, "
                    "then the value of 99 (Reporting Organisation) should be "
                    "declared",
                    None,
                    None,
                    vocabulary_code)

            # Our system doesn't have Vocabulary with such code (this is a
            # warning log message)
            raise FieldValidationError(
                "iati-activity/tag",
                "vocabulary",
                "not found on the accompanying code list",
                None,
                None,
                vocabulary_code)

        if vocabulary_code == '99' and not vocabulary_uri:
            raise FieldValidationError(
                "iati-activity/tag",
                "vocabulary-uri",
                "If a publisher uses a vocabulary of 99 (i.e. ‘Reporting "
                "Organisation’), then the @vocabulary-uri attribute "
                "should also be used",
                None,
                None,
                vocabulary_code)

        activity = self.get_model('Activity')
        activity_tag = models.ActivityTag()

        activity_tag.activity = activity
        activity_tag.code = code
        activity_tag.vocabulary = vocabulary
        activity_tag.vocabulary_uri = vocabulary_uri or ''

        self.register_model('ActivityTag', activity_tag)

        return element

    def iati_activities__iati_activity__tag__narrative(self, element):
        """A method to save activity <tag> element narratives
        """
        activity_tag = self.get_model('ActivityTag')
        self.add_narrative(element, activity_tag)

<<<<<<< HEAD
    def iati_activities__iati_activity__crs_add__loan_status(self, element):

        year = element.attrib.get('year')
        currency = self.get_or_none(codelist_models.Currency,
                                    code=element.attrib.get('currency'))
        value_date = element.attrib.get('value-date')

        # @year is required field.
        if not year:
            raise RequiredFieldError(
                "CrsAddLoanStatus", "year", "required field missing.")

        # @year is must be of type xsd:decimal but here it is checked if
        # integer as it is a year.
        if not self.isInt(year):
            raise FieldValidationError(
                "CrsAddLoanStatus",
                "year",
                "year not of type xsd:decimal",
                None,
                None,
                element.attrib.get('year'))
        # @currency is required unless the iati-activity/@default-currency
        # is present and applies. This value must be on the Currency codelsit.
        if not currency:
            currency = self._get_currency_or_raise(
                "CrsAddLoanStatus", currency)

        # @value-date is required field.
        if not value_date:
            raise RequiredFieldError(
                "CrsAddLoanStatus", "value-date", "required field missing.")

        # @value-date must be of type xsd:date.
        value_date = self.validate_date(value_date)
        if not value_date:
            raise FieldValidationError(
                "CrsAddLoanStatus",
                "value-date",
                "value-date not of type xsd:date",
                None,
                None,
                element.attrib.get('value-date'))

        # interest-received must occur no more than once. The text in this
        # element must be of type xsd:decimal.
        interest_received = element.xpath('interest-received')
        if len(interest_received) > 1:
            raise ParserError("CrsAddLoanStatus", "interest-received",
                              "must occur no more than once.")
        elif len(interest_received) == 1:
            # interest_received is of type string.
            interest_received = interest_received[0].text
            # text is optional so we check if it is decimal only when it
            # presents.
            if interest_received:
                # interest_received is of type decimal. Otherwise
                # guess_number() method would raise error.
                interest_received = self.guess_number(
                    "CrsAddLoanStatus", interest_received)

        # principal-outstanding must occur no more than once. The text in
        # this element must be of type xsd:decimal.
        principal_outstanding = element.xpath('principal-outstanding')
        if len(principal_outstanding) > 1:
            raise ParserError("CrsAddLoanStatus", "principal-outstanding",
                              "must occur no more than once.")
        elif len(principal_outstanding) == 1:
            # principal-outstanding is of type string.
            principal_outstanding = principal_outstanding[0].text
            # text is optional so we check if it is decimal only when it
            # presents.
            if principal_outstanding:
                # principal-outstanding must be of type decimal. Otherwise
                # guess_number() method would raise error.
                principal_outstanding = self.guess_number(
                    "CrsAddLoanStatus", principal_outstanding)

        # principal-arrears must occur no more than once. The text in this
        # element must be of type xsd:decimal.
        principal_arrears = element.xpath('principal-arrears')
        if len(principal_arrears) > 1:
            raise ParserError("CrsAddLoanStatus", "principal-arrears",
                              "must occur no more than once.")
        elif len(principal_arrears) == 1:
            # Here principal-arrears is of type string.
            principal_arrears = principal_arrears[0].text
            # text is optional so we check if it is decimal only when it
            # presents.
            if principal_arrears:
                # principal-arrears is of type decimal. Otherwise
                # guess_number() method would raise error.
                principal_arrears = self.guess_number(
                    "CrsAddLoanStatus", principal_arrears)

        # interest-arrears must occur no more than once. The text in this
        # element must be of type xsd:decimal.
        interest_arrears = element.xpath('interest-arrears')
        if len(interest_arrears) > 1:
            raise ParserError("CrsAddLoanStatus", "interest-arrears",
                              "must occur no more than once.")
        elif len(interest_arrears) == 1:
            # Here interest-arrears is of type string.
            interest_arrears = interest_arrears[0].text
            # text is optional so we check if it is decimal only when it
            # presents.
            if interest_arrears:
                # interest-arrears is of type decimal. Otherwise
                # guess_number() method would raise error.
                interest_arrears = self.guess_number(
                    "CrsAddLoanStatus", interest_arrears)

        crs_add = self.get_model("CrsAdd")
        crs_add_loan_status = models.CrsAddLoanStatus()
        crs_add_loan_status.crs_add = crs_add
        crs_add_loan_status.year = year
        crs_add_loan_status.currency = currency
        crs_add_loan_status.value_date = value_date
        crs_add_loan_status.interest_received = interest_received
        crs_add_loan_status.principal_outstanding = principal_outstanding
        crs_add_loan_status.principal_arrears = principal_arrears
        crs_add_loan_status.interest_arrears = interest_arrears

        self.register_model("CrsAddLoanStatus")
        return element





    def iati_activities__iati_activity__fss(self, element):
        """"(optional) <fss> element inside <iati-activities/iati-activity>
        element in 2.03
=======
    def iati_activities__iati_activity__crs_add(self, element):
        """New (optional) <crs-add> element inside
          <iati-activities/iati-activity> element in 2.03
>>>>>>> cfa6ebe6
        """
        # FIXME: should database relation be changed to OnetoOne?? see #981
        # we need to check if this element occurs more than once in  the
        # parent element, which is <iati-activity>
        activity = self.get_model('Activity')
        if 'CrsAdd' in self.model_store:
            for crs_add in self.model_store['CrsAdd']:
                if crs_add.activity == activity:
                    raise ParserError("Activity", "CrsAdd", "must occur no "
                                                            "more than once")

        # 'channel-code' must not occur no more than once within each parent
        # element.
        channel_code_list = element.xpath('channel-code')

        if len(channel_code_list) > 1:
            raise ParserError(
                "crs-add",
                "channel-code",
                "must occur no more than once")
        elif len(channel_code_list) == 1:
            channel_code = self.get_or_none(codelist_models.CRSChannelCode,
                                            code=channel_code_list[0].text)
            if not channel_code:
                raise FieldValidationError(
                    "iati-activities/iati-activity/crs-add",
                    "channel-code",
                    "not found on the accompanying code list",
                    None,
                    None,
                    channel_code)
        else:
            channel_code = None  # 'channel-code'is optional.

        crs_add = models.CrsAdd()
        crs_add.activity = activity
        crs_add.channel_code = channel_code
        self.register_model('CrsAdd', crs_add)
        return element

    def iati_activities__iati_activity__crs_add__other_flags(self, element):
        """"A method to save (optional) <other-flags> element and its
        attributes inside <crs-add> element in 2.03
        """
        code = element.attrib.get('code')
        significance = element.attrib.get('significance')
        if not code:
            raise RequiredFieldError(
                "crs-add/other-flags",
                "code",
                "required attribute missing."
            )
        if not significance:
            raise RequiredFieldError(
                "crs-add/other-flags",
                "significance",
                "required attribute missing."
            )
        code_in_codelist = self.get_or_none(codelist_models.OtherFlags,
                                            code=code)
        if code_in_codelist is None:
            raise FieldValidationError(
                "crs-add/other-flags",
                "code",
                "not found on the accompanying code list.",
                None,
                None,
                code)
        crs_add = self.get_model('CrsAdd')
        other_flags = models.CrsAddOtherFlags()
        other_flags.code = code_in_codelist
        other_flags.significance = self.makeBool(significance)
        other_flags.crs_add = crs_add
        self.register_model('CrsAddOtherFlags', other_flags)
        return element

    def iati_activities__iati_activity__fss(self, element):
        """"(optional) <fss> element inside <iati-activities/iati-activity>
        element in 2.03
        """
        # FIXME: should database relation be changed to OnetoOne?? see #964
        activity = self.get_model('Activity')
        if 'Fss' in self.model_store:
            for fss in self.model_store['Fss']:
                if fss.activity == activity:
                    raise ParserError("Activity", "Fss", "must occur no more "
                                                         "than once.")

        extraction_date = element.attrib.get('extraction-date')
        priority = element.attrib.get('priority')
        phaseout_year = element.attrib.get('phaseout-year')

        if not extraction_date:
            raise RequiredFieldError(
                "fss",
                "extraction-date",
                "required attribute missing"
            )
        extraction_date = self.validate_date(extraction_date)

        if not extraction_date:
            raise FieldValidationError(
                "fss",
                "extraction-date",
                "extraction-date not of type xsd:date",
                None,
                None,
                element.attrib.get('extraction-date'))

        # phaseout_year must be of type xsd:decimal but here it is checked if
        # it is integer as it is year.

        if phaseout_year is not None:  # 'phasoutout_year' is an optional
            # attribute.
            if not self.isInt(phaseout_year):
                raise FieldValidationError(
                            "fss",
                            "phaseout-year",
                            "phaseout-year not of type xsd:decimal",
                            None,
                            None,
                            element.attrib.get('phaseout-year'))

        priority_bool = self.makeBool(priority)
        fss = models.Fss()
        fss.activity = activity
        fss.extraction_date = extraction_date
        fss.phaseout_year = phaseout_year
        fss.priority = priority_bool

        self.register_model('Fss', fss)
        return element

    def iati_activities__iati_activity__fss__forecast(self, element):
        year = element.attrib.get('year')
        currency = self.get_or_none(models.Currency,
                                    code=element.attrib.get('currency'))
        value_date = element.attrib.get('value-date')
        value = element.text

        if not year:  # year is required field.
            raise RequiredFieldError(
                "iati-activity/fss/forecast",
                "year",
                "required attribute missing"
            )
        else:
            # year must be of type xsd:decimal but here it is checked
            # if it is integer as it is year.
            if not self.isInt(year):
                raise FieldValidationError(
                    "forecast",
                    "year",
                    "year not of correct type",
                    None,
                    None,
                    element.attrib.get('year'))

        # value_date is optional field.
        if value_date:
            value_date = self.validate_date(value_date)
            if value_date is None:
                raise FieldValidationError(
                    "budget/value",
                    "value-date",
                    "value-date not in correct range",
                    None,
                    None,
                    element.attrib.get('value-date'))

        if not value:
            raise RequiredFieldError(
                "forcast",
                "value",
                "required element missing")

        if not currency:
            currency = self._get_currency_or_raise('forecast', currency)

        decimal_value = self.guess_number('forecast', value)
        fss = self.get_model('Fss')
        fss_forecast = models.FssForecast()
        fss_forecast.value = decimal_value
        fss_forecast.year = year
        fss_forecast.currency = currency
        fss_forecast.value_date = value_date
        fss_forecast.fss = fss
        self.register_model('FssForecast', fss_forecast)
        return element

    def post_save_models(self):
        """Perform all actions that need to happen after a single activity's
        been parsed."""
        activity = self.get_model('Activity')

        # the model was not saved
        if not activity or not activity.pk:
            return False

        participating_organisations = self.get_model_list(
            'ActivityParticipatingOrganisation')

        post_save.set_related_activities(activity)
        post_save.set_participating_organisation_activity_id(
            participating_organisations)
        post_save.set_transaction_provider_receiver_activity(activity)
        post_save.set_derived_activity_dates(activity)
        post_save.set_activity_aggregations(activity)
        post_save.update_activity_search_index(activity)
        post_save.set_country_region_transaction(activity)
        post_save.set_sector_transaction(activity)
        post_save.set_sector_budget(activity)

    def post_save_file(self, dataset):
        """Perform all actions that need to happen after a single IATI
        datasets has been parsed.

        Keyword arguments:
        dataset -- the Dataset object
        """
        self.delete_removed_activities(dataset)

    def delete_removed_activities(self, dataset):
        """ Delete activities that were not found in the dataset any longer

        Keyword arguments:
        dataset -- the Dataset object

        Used variables:
        activity.last_updated_model -- the datetime at which this activity
        was last saved
        self.parse_start_datetime -- the datetime at which parsing this
        dataset started
        """
        models.Activity.objects.filter(
            dataset=dataset,
            last_updated_model__lt=self.parse_start_datetime).delete()

    # Some extra post-save validators (repeating xml elements which should only
    # be repeated once in place A and not B and etc.):
    def post_save_validators(self, dataset):

        for a in models.Activity.objects.filter(dataset=dataset):

            post_save_validators.identifier_correct_prefix(self, a)
            post_save_validators.geo_percentages_add_up(self, a)
            post_save_validators.sector_percentages_add_up(self, a)
            post_save_validators.use_sector_or_transaction_sector(self, a)
            post_save_validators.use_direct_geo_or_transaction_geo(self, a)
            post_save_validators.use_result_reference_or_indicator_reference(
                self, a
            )
            post_save_validators.one_aid_type_for_each_vocabulary(
                self, a
            )

        post_save_validators.unfound_identifiers(self, dataset)
        post_save_validators.transactions_at_multiple_levels(self, dataset)<|MERGE_RESOLUTION|>--- conflicted
+++ resolved
@@ -4882,145 +4882,9 @@
         activity_tag = self.get_model('ActivityTag')
         self.add_narrative(element, activity_tag)
 
-<<<<<<< HEAD
-    def iati_activities__iati_activity__crs_add__loan_status(self, element):
-
-        year = element.attrib.get('year')
-        currency = self.get_or_none(codelist_models.Currency,
-                                    code=element.attrib.get('currency'))
-        value_date = element.attrib.get('value-date')
-
-        # @year is required field.
-        if not year:
-            raise RequiredFieldError(
-                "CrsAddLoanStatus", "year", "required field missing.")
-
-        # @year is must be of type xsd:decimal but here it is checked if
-        # integer as it is a year.
-        if not self.isInt(year):
-            raise FieldValidationError(
-                "CrsAddLoanStatus",
-                "year",
-                "year not of type xsd:decimal",
-                None,
-                None,
-                element.attrib.get('year'))
-        # @currency is required unless the iati-activity/@default-currency
-        # is present and applies. This value must be on the Currency codelsit.
-        if not currency:
-            currency = self._get_currency_or_raise(
-                "CrsAddLoanStatus", currency)
-
-        # @value-date is required field.
-        if not value_date:
-            raise RequiredFieldError(
-                "CrsAddLoanStatus", "value-date", "required field missing.")
-
-        # @value-date must be of type xsd:date.
-        value_date = self.validate_date(value_date)
-        if not value_date:
-            raise FieldValidationError(
-                "CrsAddLoanStatus",
-                "value-date",
-                "value-date not of type xsd:date",
-                None,
-                None,
-                element.attrib.get('value-date'))
-
-        # interest-received must occur no more than once. The text in this
-        # element must be of type xsd:decimal.
-        interest_received = element.xpath('interest-received')
-        if len(interest_received) > 1:
-            raise ParserError("CrsAddLoanStatus", "interest-received",
-                              "must occur no more than once.")
-        elif len(interest_received) == 1:
-            # interest_received is of type string.
-            interest_received = interest_received[0].text
-            # text is optional so we check if it is decimal only when it
-            # presents.
-            if interest_received:
-                # interest_received is of type decimal. Otherwise
-                # guess_number() method would raise error.
-                interest_received = self.guess_number(
-                    "CrsAddLoanStatus", interest_received)
-
-        # principal-outstanding must occur no more than once. The text in
-        # this element must be of type xsd:decimal.
-        principal_outstanding = element.xpath('principal-outstanding')
-        if len(principal_outstanding) > 1:
-            raise ParserError("CrsAddLoanStatus", "principal-outstanding",
-                              "must occur no more than once.")
-        elif len(principal_outstanding) == 1:
-            # principal-outstanding is of type string.
-            principal_outstanding = principal_outstanding[0].text
-            # text is optional so we check if it is decimal only when it
-            # presents.
-            if principal_outstanding:
-                # principal-outstanding must be of type decimal. Otherwise
-                # guess_number() method would raise error.
-                principal_outstanding = self.guess_number(
-                    "CrsAddLoanStatus", principal_outstanding)
-
-        # principal-arrears must occur no more than once. The text in this
-        # element must be of type xsd:decimal.
-        principal_arrears = element.xpath('principal-arrears')
-        if len(principal_arrears) > 1:
-            raise ParserError("CrsAddLoanStatus", "principal-arrears",
-                              "must occur no more than once.")
-        elif len(principal_arrears) == 1:
-            # Here principal-arrears is of type string.
-            principal_arrears = principal_arrears[0].text
-            # text is optional so we check if it is decimal only when it
-            # presents.
-            if principal_arrears:
-                # principal-arrears is of type decimal. Otherwise
-                # guess_number() method would raise error.
-                principal_arrears = self.guess_number(
-                    "CrsAddLoanStatus", principal_arrears)
-
-        # interest-arrears must occur no more than once. The text in this
-        # element must be of type xsd:decimal.
-        interest_arrears = element.xpath('interest-arrears')
-        if len(interest_arrears) > 1:
-            raise ParserError("CrsAddLoanStatus", "interest-arrears",
-                              "must occur no more than once.")
-        elif len(interest_arrears) == 1:
-            # Here interest-arrears is of type string.
-            interest_arrears = interest_arrears[0].text
-            # text is optional so we check if it is decimal only when it
-            # presents.
-            if interest_arrears:
-                # interest-arrears is of type decimal. Otherwise
-                # guess_number() method would raise error.
-                interest_arrears = self.guess_number(
-                    "CrsAddLoanStatus", interest_arrears)
-
-        crs_add = self.get_model("CrsAdd")
-        crs_add_loan_status = models.CrsAddLoanStatus()
-        crs_add_loan_status.crs_add = crs_add
-        crs_add_loan_status.year = year
-        crs_add_loan_status.currency = currency
-        crs_add_loan_status.value_date = value_date
-        crs_add_loan_status.interest_received = interest_received
-        crs_add_loan_status.principal_outstanding = principal_outstanding
-        crs_add_loan_status.principal_arrears = principal_arrears
-        crs_add_loan_status.interest_arrears = interest_arrears
-
-        self.register_model("CrsAddLoanStatus")
-        return element
-
-
-
-
-
-    def iati_activities__iati_activity__fss(self, element):
-        """"(optional) <fss> element inside <iati-activities/iati-activity>
-        element in 2.03
-=======
     def iati_activities__iati_activity__crs_add(self, element):
         """New (optional) <crs-add> element inside
           <iati-activities/iati-activity> element in 2.03
->>>>>>> cfa6ebe6
         """
         # FIXME: should database relation be changed to OnetoOne?? see #981
         # we need to check if this element occurs more than once in  the
@@ -5097,6 +4961,136 @@
         self.register_model('CrsAddOtherFlags', other_flags)
         return element
 
+    def iati_activities__iati_activity__crs_add__loan_status(self, element):
+
+        year = element.attrib.get('year')
+        currency = self.get_or_none(codelist_models.Currency,
+                                    code=element.attrib.get('currency'))
+        value_date = element.attrib.get('value-date')
+
+        # @year is required field.
+        if not year:
+            raise RequiredFieldError(
+                "CrsAddLoanStatus", "year", "required field missing.")
+
+        # @year is must be of type xsd:decimal but here it is checked if
+        # integer as it is a year.
+        if not self.isInt(year):
+            raise FieldValidationError(
+                "CrsAddLoanStatus",
+                "year",
+                "year not of type xsd:decimal",
+                None,
+                None,
+                element.attrib.get('year'))
+        # @currency is required unless the iati-activity/@default-currency
+        # is present and applies. This value must be on the Currency codelsit.
+        if not currency:
+            currency = self._get_currency_or_raise(
+                "CrsAddLoanStatus", currency)
+
+        # @value-date is required field.
+        if not value_date:
+            raise RequiredFieldError(
+                "CrsAddLoanStatus", "value-date", "required field missing.")
+
+        # @value-date must be of type xsd:date.
+        value_date = self.validate_date(value_date)
+        if not value_date:
+            raise FieldValidationError(
+                "CrsAddLoanStatus",
+                "value-date",
+                "value-date not of type xsd:date",
+                None,
+                None,
+                element.attrib.get('value-date'))
+
+        # interest-received must occur no more than once. The text in this
+        # element must be of type xsd:decimal.
+        interest_received = element.xpath('interest-received')
+        if len(interest_received) > 1:
+            raise ParserError("CrsAddLoanStatus", "interest-received",
+                              "must occur no more than once.")
+        elif len(interest_received) == 1:
+            # interest_received is of type string.
+            interest_received = interest_received[0].text
+            # text is optional so we check if it is decimal only when it
+            # presents.
+            if interest_received:
+                # interest_received is of type decimal. Otherwise
+                # guess_number() method would raise error.
+                interest_received = self.guess_number(
+                    "CrsAddLoanStatus", interest_received)
+
+        # principal-outstanding must occur no more than once. The text in
+        # this element must be of type xsd:decimal.
+        principal_outstanding = element.xpath('principal-outstanding')
+        if len(principal_outstanding) > 1:
+            raise ParserError("CrsAddLoanStatus", "principal-outstanding",
+                              "must occur no more than once.")
+        elif len(principal_outstanding) == 1:
+            # principal-outstanding is of type string.
+            principal_outstanding = principal_outstanding[0].text
+            # text is optional so we check if it is decimal only when it
+            # presents.
+            if principal_outstanding:
+                # principal-outstanding must be of type decimal. Otherwise
+                # guess_number() method would raise error.
+                principal_outstanding = self.guess_number(
+                    "CrsAddLoanStatus", principal_outstanding)
+
+        # principal-arrears must occur no more than once. The text in this
+        # element must be of type xsd:decimal.
+        principal_arrears = element.xpath('principal-arrears')
+        if len(principal_arrears) > 1:
+            raise ParserError("CrsAddLoanStatus", "principal-arrears",
+                              "must occur no more than once.")
+        elif len(principal_arrears) == 1:
+            # Here principal-arrears is of type string.
+            principal_arrears = principal_arrears[0].text
+            # text is optional so we check if it is decimal only when it
+            # presents.
+            if principal_arrears:
+                # principal-arrears is of type decimal. Otherwise
+                # guess_number() method would raise error.
+                principal_arrears = self.guess_number(
+                    "CrsAddLoanStatus", principal_arrears)
+
+        # interest-arrears must occur no more than once. The text in this
+        # element must be of type xsd:decimal.
+        interest_arrears = element.xpath('interest-arrears')
+        if len(interest_arrears) > 1:
+            raise ParserError("CrsAddLoanStatus", "interest-arrears",
+                              "must occur no more than once.")
+        elif len(interest_arrears) == 1:
+            # Here interest-arrears is of type string.
+            interest_arrears = interest_arrears[0].text
+            # text is optional so we check if it is decimal only when it
+            # presents.
+            if interest_arrears:
+                # interest-arrears is of type decimal. Otherwise
+                # guess_number() method would raise error.
+                interest_arrears = self.guess_number(
+                    "CrsAddLoanStatus", interest_arrears)
+
+        crs_add = self.get_model("CrsAdd")
+        crs_add_loan_status = models.CrsAddLoanStatus()
+        crs_add_loan_status.crs_add = crs_add
+        crs_add_loan_status.year = year
+        crs_add_loan_status.currency = currency
+        crs_add_loan_status.value_date = value_date
+        crs_add_loan_status.interest_received = interest_received
+        crs_add_loan_status.principal_outstanding = principal_outstanding
+        crs_add_loan_status.principal_arrears = principal_arrears
+        crs_add_loan_status.interest_arrears = interest_arrears
+
+        self.register_model("CrsAddLoanStatus")
+        return element
+
+
+
+
+
     def iati_activities__iati_activity__fss(self, element):
         """"(optional) <fss> element inside <iati-activities/iati-activity>
         element in 2.03
