from datetime import datetime
from decimal import Decimal, InvalidOperation

from django.conf import settings
from django.contrib.gis.geos import GEOSGeometry, Point

from currency_convert import convert
from geodata.models import Country, Region
# FIXME:
from iati import models
from iati.parser import post_save, post_save_validators
from iati.parser.exceptions import (
    FieldValidationError, IgnoredVocabularyError, NoUpdateRequired,
    ParserError, RequiredFieldError
)
from iati.parser.higher_order_parser import provider_org, receiver_org
from iati.parser.iati_parser import IatiParser
from iati.transaction import models as transaction_models
from iati_codelists import models as codelist_models
from iati_organisation import models as organisation_models
from iati_vocabulary import models as vocabulary_models


class Parse(IatiParser):
    # FIXME: not all methods validate required arguments (f. ex
    # iati_activities__iati_activity__capital_spend)

    # FIXME: also, occurences are not validated (f. ex. one time vs any number
    # of times)

    def __init__(self, *args, **kwargs):
        super(Parse, self).__init__(*args, **kwargs)
        self.VERSION = '2.03'

    def add_narrative(self, element, parent, is_organisation_narrative=False):
        # set on activity (if set)

        default_lang = self.default_lang
        # return value with key '{http://www.w3.org/XML/1998/namespace}lang'
        # return default_lang otherwise
        lang = element.attrib.get(
            '{http://www.w3.org/XML/1998/namespace}lang', default_lang)
        text = element.text

        if lang:
            lang = lang.lower()

        language = self.get_or_none(codelist_models.Language, code=lang)

        if not parent:
            raise ParserError(
                "Unknown",
                "narrative",
                "parent object must be passed")

        register_name = parent.__class__.__name__ + "Narrative"

        if not language:
            raise RequiredFieldError(
                register_name,
                "xml:lang",
                "must specify xml:lang on iati-activity or xml:lang on the "
                "element itself")
        if not text:
            raise RequiredFieldError(
                register_name,
                "text",
                "empty narrative")

        if not is_organisation_narrative:
            narrative = models.Narrative()
            narrative.activity = self.get_model('Activity')
        else:
            narrative = organisation_models.OrganisationNarrative()
            narrative.organisation = self.get_model('Organisation')

        narrative.language = language
        narrative.content = element.text
        # This (instead of narrative.related_object) is required, otherwise
        # related object doesn't get passed to the model_store (memory) and
        # 'update_related()' fails.
        # It should probably be passed to the __init__() ?
        setattr(narrative, '_related_object', parent)

        self.register_model(register_name, narrative)

    def iati_activities__iati_activity(self, element):
        """attributes:
        {http://www.w3.org/XML/1998/namespace}lang:en
        default-currency:USD
        last-updated-datetime:2014-09-10T07:15:37Z
        linked-data-uri:http://data.example.org/123456789
        hierarchy:1

        tag:iati-activity"""

        iati_identifier = element.xpath('iati-identifier/text()')

        if len(iati_identifier) < 1:
            raise FieldValidationError(
                "iati-activity",
                "iati-identifier",
                "no iati-identifier found")

        activity_id = iati_identifier[0]
        normalized_activity_id = self._normalize(activity_id)
        # default is here to make it default to settings 'DEFAULT_LANG' on no
        # language set (validation error we want to be flexible with per
        # instance)
        default_lang_code = element.attrib.get(
            '{http://www.w3.org/XML/1998/namespace}lang',
            settings.DEFAULT_LANG)
        if default_lang_code:
            default_lang_code = default_lang_code.lower()

        default_lang = self.get_or_none(
            codelist_models.Language,
            code=default_lang_code
        )

        hierarchy = element.attrib.get('hierarchy')
        humanitarian = element.attrib.get('humanitarian')
        last_updated_datetime = self.validate_date(
            element.attrib.get('last-updated-datetime'))
        linked_data_uri = element.attrib.get('linked-data-uri')
        default_currency = self.get_or_none(
            models.Currency, code=element.attrib.get('default-currency'))

        if not activity_id:
            raise RequiredFieldError(
                "iati-identifier",
                "text",
                "required element empty")

        old_activity = self.get_or_none(
            models.Activity, iati_identifier=activity_id)

        if old_activity and (old_activity.dataset.name != self.dataset.name):
            self.append_error(
                'FieldValidationError',
                "iati-identifier",
                "ref",
                "An activity with the same iati-identifier was found in \
                another dataset",
                element.sourceline,
                "found in dataset: '{}'".format(old_activity.dataset.name),
                activity_id)

        if (old_activity
                and not self.force_reparse and not old_activity.modified):
            # update last_updated_model to prevent the activity from being
            # deleted because its not updated (and thereby assumed not found
            # in the dataset)
            old_activity.save()

            if last_updated_datetime\
                and last_updated_datetime\
                    == old_activity.last_updated_datetime:
                raise NoUpdateRequired('activity', 'already up to date')

            if last_updated_datetime and (last_updated_datetime <
                                          old_activity.last_updated_datetime):
                raise FieldValidationError(
                    "iati-activity",
                    "last-updated-datetime",
                    "last-updated-time is less than existing activity",
                    None,
                    element.sourceline,
                    activity_id,
                    activity_id)

            if not last_updated_datetime and old_activity\
                    .last_updated_datetime:
                raise FieldValidationError(
                    "iati-activity",
                    "last-updated-datetime",
                    "last-updated-time is not present, but is present on "
                    "existing activity",
                    None,
                    element.sourceline,
                    activity_id,
                    activity_id)

            # TODO: test activity is deleted along with related models
            # update on TODO above; only iati_title, TransactionReceiver,
            # TransactionProvider are not deleted atm - 2015-10-01
            # TODO: do this after activity is parsed along with other saves?

        if old_activity:
            old_activity.delete()

        # TODO: assert title is in xml, for proper OneToOne relation
        # (only on 2.02)

        activity = models.Activity()
        activity.iati_identifier = activity_id
        activity.normalized_iati_identifier = normalized_activity_id
        activity.default_lang = default_lang
        if hierarchy:
            activity.hierarchy = hierarchy
        activity.humanitarian = self.makeBoolNone(humanitarian)
        activity.dataset = self.dataset
        activity.publisher = self.publisher
        activity.last_updated_datetime = last_updated_datetime
        activity.linked_data_uri = linked_data_uri
        activity.default_currency = default_currency
        activity.iati_standard_version_id = self.VERSION

        activity.published = True
        activity.ready_to_publish = True
        activity.modified = False

        # for later reference
        self.default_lang = default_lang_code

        # For this validation-only branch we only save activities and
        # organisations
        # All other elements are not written to the db
        activity.save()

        self.register_model('Activity', activity)
        return element

    def iati_activities__iati_activity__iati_identifier(self, element):
        """
        attributes:

        tag:iati-identifier
        """
        iati_identifier = element.text

        if not iati_identifier:
            raise RequiredFieldError(
                "iati-identifier",
                "text",
                "required element empty")

        activity = self.get_model('Activity')
        activity.iati_identifier = iati_identifier

        return element

    def iati_activities__iati_activity__reporting_org(self, element):
        """attributes:
        ref:AA-AAA-123456789
        type:40
        secondary-reporter:0

        tag:reporting-org"""
        ref = element.attrib.get('ref')

        if not ref:
            raise RequiredFieldError(
                "reporting-org",
                "ref",
                "required attribute missing")

        if ref:
            self.check_registration_agency_validity(
                "reporting-org/ref", element, ref)

        normalized_ref = self._normalize(ref)
        org_type = self.get_or_none(
            codelist_models.OrganisationType,
            code=element.attrib.get('type'))
        secondary_reporter = element.attrib.get('secondary-reporter', '0')

        organisation = self.get_or_none(
            models.Organisation, organisation_identifier=ref)

        # create an organisation
        if not organisation:

            organisation = organisation_models.Organisation()
            organisation.organisation_identifier = ref
            organisation.last_updated_datetime = datetime.now()
            organisation.iati_standard_version_id = "2.02"
            organisation.reported_in_iati = False

            # TODO: is this right? - 2017-03-27
            organisation.published = False
            organisation.ready_to_publish = True
            organisation.modified = False

            organisation.save()

            organisation_name = organisation_models.OrganisationName()
            organisation_name.organisation = organisation

            self.publisher.organisation = organisation

            # create an organization if it is not parsed yet or not in IATI
            # Also, link to publisher

            organisation_name.save()
            self.publisher.save()

            self.register_model('Organisation', organisation)
            self.register_model('OrganisationName', organisation_name)

            narratives = element.findall('narrative')

            if len(narratives) > 0:
                for narrative in narratives:
                    self.add_narrative(narrative, organisation_name,
                                       is_organisation_narrative=True)
                    organisation.primary_name = self.get_primary_name(
                        narrative, organisation.primary_name)
            else:
                organisation.primary_name = ref

        activity = self.get_model('Activity')
        reporting_organisation = models.ActivityReportingOrganisation()
        reporting_organisation.ref = ref
        reporting_organisation.normalized_ref = normalized_ref
        reporting_organisation.type = org_type
        reporting_organisation.activity = activity
        reporting_organisation.organisation = organisation
        reporting_organisation.secondary_reporter = self.makeBool(
            secondary_reporter)

        narratives = element.findall('narrative')
        if len(narratives) > 0:
            for narrative in narratives:
                self.add_narrative(narrative, reporting_organisation)

        activity.secondary_reporter = self.makeBool(secondary_reporter)

        self.register_model('ActivityReportingOrganisation',
                            reporting_organisation)

        return element

    def iati_activities__iati_activity__reporting_org__narrative(
            self, element):
        """attributes:

        tag:narrative
        """
        model = self.get_model('ActivityReportingOrganisation')
        self.add_narrative(element, model)

        return element

    def iati_activities__iati_activity__participating_org(self, element):
        """attributes:https://docs.djangoproject.com/en/1.8/topics/migrations/
        ref:BB-BBB-123456789
        role:1
        type:40

        tag:participating-org"""

        activity = self.get_model('Activity')
        participating_organisation = models.ActivityParticipatingOrganisation()

        ref = element.attrib.get('ref', '')
        activity_id = element.attrib.get('activity-id', None)

        org_activity = self.get_or_none(
            models.Activity, iati_identifier=activity_id)
        role = self.get_or_none(
            codelist_models.OrganisationRole, code=element.attrib.get('role'))

        normalized_ref = self._normalize(ref)
        organisation = self.get_or_none(
            models.Organisation, organisation_identifier=ref)
        org_type = self.get_or_none(
            codelist_models.OrganisationType,
            code=element.attrib.get('type'))

        crs_channel_code = element.attrib.get('crs-channel-code', '')

        if not role:
            raise RequiredFieldError(
                "participating-org",
                "role",
                "required attribute missing")

        if ref:
            self.check_registration_agency_validity(
                "participating-org", element, ref)

        # currently according to 2.03 rules this attribute is not required:
        if crs_channel_code:

            if not crs_channel_code.isdigit():
                raise RequiredFieldError(
                    "participating-org",
                    "crs-channel-code",
                    "code is invalid")

            ccc_instance = codelist_models.CRSChannelCode.objects.filter(
                code=crs_channel_code).first()

            if not ccc_instance:
                raise FieldValidationError(
                    "participating-org",
                    "crs-channel-code",
                    "not found on the accompanying code list",
                    None,
                    None,
                    crs_channel_code)

            participating_organisation.crs_channel_code = ccc_instance

        participating_organisation.ref = ref
        participating_organisation.normalized_ref = normalized_ref
        participating_organisation.type = org_type
        participating_organisation.activity = activity
        participating_organisation.organisation = organisation
        participating_organisation.role = role
        participating_organisation.org_activity_id = activity_id
        participating_organisation.org_activity_obj = org_activity

        self.register_model(
            'ActivityParticipatingOrganisation', participating_organisation)

        return element

    def iati_activities__iati_activity__participating_org__narrative(
            self, element):
        """attributes:

        tag:narrative"""
        model = self.get_model('ActivityParticipatingOrganisation')
        self.add_narrative(element, model)

        # workaround for IATI ref uniqueness limitation
        model.primary_name = self.get_primary_name(element, model.primary_name)

        return element

    def iati_activities__iati_activity__title(self, element):
        """attributes:

        tag:title"""
        title_list = self.get_model_list('Title')

        if title_list and len(title_list) > 0:
            raise FieldValidationError(
                "title",
                "title",
                "duplicate titles are not allowed")

        # activity = self.pop_model('Activity')
        activity = self.get_model('Activity')

        title = models.Title()
        title.activity = activity

        # activity.title = title

        # order is important (
        # TODO: change datastructure to handle this case more transparant, like
        # insertBefore or something)
        self.register_model('Title', title)
        # self.register_model('Activity', activity)

    def iati_activities__iati_activity__title__narrative(self, element):
        """attributes:

        tag:narrative"""
        # TODO: make this more clear and not depend on order of things
        # title = self.get_model('Activity', index=-2) # this points to Title
        title = self.get_model('Title')  # this points to Title
        self.add_narrative(element, title)

        return element

    def iati_activities__iati_activity__description(self, element):
        """attributes:
        type:1

        tag:description"""

        description_type_code = element.attrib.get('type', 1)
        description_type = self.get_or_none(
            codelist_models.DescriptionType,
            code=description_type_code)

        activity = self.get_model('Activity')
        description = models.Description()
        description.activity = activity
        description.type = description_type

        self.register_model('Description', description)
        return element

    def iati_activities__iati_activity__description__narrative(self, element):
        """attributes:

        tag:narrative"""
        title = self.get_model('Description')
        self.add_narrative(element, title)

        return element

    def iati_activities__iati_activity__other_identifier(self, element):
        """attributes:
        ref:ABC123-XYZ
        type:A1
        tag:other-identifier"""
        identifier = element.attrib.get('ref')
        other_identifier_type = self.get_or_none(
            models.OtherIdentifierType, code=element.attrib.get('type'))

        if not identifier:
            raise RequiredFieldError(
                "other-identifier",
                "ref",
                "required attribute missing")
        # TODO: iati docs say type should be required (but can't for backwards
        # compatibility), should throw error on 2.0x

        activity = self.get_model('Activity')
        other_identifier = models.OtherIdentifier()
        other_identifier.activity = activity
        other_identifier.identifier = identifier
        other_identifier.type = other_identifier_type

        self.register_model('OtherIdentifier', other_identifier)
        return element

    def iati_activities__iati_activity__other_identifier__owner_org(
            self, element):
        """attributes:
        ref:AA-AAA-123456789

        tag:owner-org"""
        ref = element.attrib.get('ref')

        if not ref:
            raise RequiredFieldError(
                "other-identifier/owner-org",
                "ref",
                "required attribute missing")

        other_identifier = self.get_model('OtherIdentifier')
        other_identifier.owner_ref = ref

        return element

    def iati_activities__iati_activity__other_identifier__owner_org__narrative(
            self, element):
        """attributes:

        tag:narrative"""
        other_identifier = self.get_model('OtherIdentifier')
        self.add_narrative(element, other_identifier)
        return element

    def iati_activities__iati_activity__activity_status(self, element):
        """attributes:
        code:2

        tag:activity-status"""

        code = element.attrib.get('code')
        activity_status = self.get_or_none(
            codelist_models.ActivityStatus, code=code)

        if not code:
            raise RequiredFieldError(
                "activity-status",
                "code",
                "required attribute missing")

        if not activity_status:
            raise FieldValidationError(
                "activity-status",
                "code",
                "not found on the accompanying code list",
                None,
                None,
                code)

        activity = self.get_model('Activity')
        activity.activity_status = activity_status

        return element

    def iati_activities__iati_activity__activity_date(self, element):
        """attributes:
        iso-date:2012-04-15
        type:1

        tag:activity-date"""

        iso_date = element.attrib.get('iso-date')

        if not iso_date:
            raise RequiredFieldError(
                "activity-date",
                "iso-date",
                "required attribute missing")

        iso_date = self.validate_date(iso_date)

        if not iso_date:
            raise FieldValidationError(
                "activity-date",
                "iso-date",
                "iso-date not of type xsd:date",
                None,
                None,
                element.attrib.get('iso-date'))

        type_code = element.attrib.get('type')

        if not type_code:
            raise RequiredFieldError(
                "activity-date",
                "type",
                "required attribute missing")

        type_code = self.get_or_none(
            codelist_models.ActivityDateType, code=type_code)

        if not type_code:
            raise FieldValidationError(
                "activity-date",
                "type",
                "not found on the accompanying code list",
                None,
                None,
                element.attrib.get('type'))

        if type_code in ['2', '4']:
            if iso_date > datetime.now():
                raise FieldValidationError(
                    "activity-date",
                    "iso-date",
                    "All instances of the ActivityDateType code 2 & 4 (actual "
                    "dates) are not expected to be in the future",
                    None,
                    None,
                    str(iso_date))

        activity = self.get_model('Activity')

        activity_date = models.ActivityDate()
        activity_date.iso_date = iso_date
        activity_date.type = type_code
        activity_date.activity = activity

        # to make ordering possible, activity dates are duplicated onto the
        # Activity model
        mapping = {
            '1': 'planned_start',
            '2': 'actual_start',
            '3': 'planned_end',
            '4': 'actual_end'
        }

        if type_code.code in mapping:
            setattr(activity, mapping[type_code.code], iso_date)

        self.register_model('ActivityDate', activity_date)
        return element

    def iati_activities__iati_activity__activity_date__narrative(
            self, element):
        """attributes:

        tag:narrative"""
        # this is not implemented
        activity_date = self.get_model('ActivityDate')
        self.add_narrative(element, activity_date)
        return element

    def iati_activities__iati_activity__contact_info(self, element):
        """attributes:
        type:1

        tag:contact-info"""
        type_code = self.get_or_none(
            codelist_models.ContactType, code=element.attrib.get('type'))

        activity = self.get_model('Activity')
        contact_info = models.ContactInfo()
        contact_info.activity = activity
        contact_info.type = type_code
        self.register_model('ContactInfo', contact_info)

        return element

    def iati_activities__iati_activity__contact_info__organisation(
            self, element):
        """attributes:

        tag:organisation"""
        contact_info = self.get_model('ContactInfo')

        contact_info_organisation = models.ContactInfoOrganisation()
        contact_info_organisation.contact_info = contact_info
        self.register_model('ContactInfoOrganisation',
                            contact_info_organisation)
        return element

    def iati_activities__iati_activity__contact_info__organisation__narrative(
            self, element):
        """attributes:

        tag:narrative"""
        contact_info_organisation = self.get_model('ContactInfoOrganisation')
        self.add_narrative(element, contact_info_organisation)
        return element

    def iati_activities__iati_activity__contact_info__department(
            self, element):
        """attributes:

        tag:department"""
        contact_info = self.get_model('ContactInfo')
        contact_info_department = models.ContactInfoDepartment()
        contact_info_department.contact_info = contact_info

        self.register_model('ContactInfoDepartment', contact_info_department)

        return element

    def iati_activities__iati_activity__contact_info__department__narrative(
            self, element):
        """attributes:

        tag:narrative"""
        contact_info_department = self.get_model('ContactInfoDepartment')
        self.add_narrative(element, contact_info_department)
        return element

    def iati_activities__iati_activity__contact_info__person_name(
            self, element):
        """attributes:

        tag:person-name"""
        contact_info = self.get_model('ContactInfo')
        contact_info_person_name = models.ContactInfoPersonName()
        contact_info_person_name.contact_info = contact_info
        self.register_model('ContactInfoPersonName', contact_info_person_name)

        return element

    def iati_activities__iati_activity__contact_info__person_name__narrative(
            self, element):
        """attributes:

        tag:narrative"""
        contact_info_person_name = self.get_model('ContactInfoPersonName')
        self.add_narrative(element, contact_info_person_name)
        return element

    def iati_activities__iati_activity__contact_info__job_title(self, element):
        """attributes:

        tag:job-title"""
        contact_info = self.get_model('ContactInfo')
        contact_info_job_title = models.ContactInfoJobTitle()
        contact_info_job_title.contact_info = contact_info
        self.register_model('ContactInfoJobTitle', contact_info_job_title)
        return element

    def iati_activities__iati_activity__contact_info__job_title__narrative(
            self, element):
        """attributes:

        tag:narrative"""
        contact_info_job_title = self.get_model('ContactInfoJobTitle')
        self.add_narrative(element, contact_info_job_title)
        return element

    def iati_activities__iati_activity__contact_info__telephone(
            self, element):
        """attributes:

        tag:telephone"""
        text = element.text

        if not text:
            raise RequiredFieldError(
                "contact-info",
                "telephone",
                "empty element")

        contact_info = self.get_model('ContactInfo')
        contact_info.telephone = text

        return element

    def iati_activities__iati_activity__contact_info__email(self, element):
        """attributes:

        tag:email"""
        text = element.text

        if not text:
            raise RequiredFieldError(
                "contact-info",
                "email",
                "empty element")

        contact_info = self.get_model('ContactInfo')
        contact_info.email = text

        return element

    def iati_activities__iati_activity__contact_info__website(self, element):
        """attributes:

        tag:website"""
        text = element.text

        if not text:
            raise RequiredFieldError(
                "contact-info",
                "website",
                "empty element")

        contact_info = self.get_model('ContactInfo')
        contact_info.website = text

        return element

    def iati_activities__iati_activity__contact_info__mailing_address(
            self, element):
        """attributes:

        tag:mailing-address"""

        contact_info = self.get_model('ContactInfo')

        contact_info_mailing_address = models.ContactInfoMailingAddress()

        contact_info_mailing_address.contact_info = contact_info
        self.register_model('ContactInfoMailingAddress',
                            contact_info_mailing_address)

        return element

    def iati_activities__iati_activity__contact_info__mailing_address__narrative(self, element):  # NOQA: E501
        """attributes:

        tag:narrative"""
        contact_info_mailing_address = self.get_model(
            'ContactInfoMailingAddress')
        self.add_narrative(element, contact_info_mailing_address)
        return element

    def iati_activities__iati_activity__activity_scope(self, element):
        """attributes:
        code:3

        tag:activity-scope"""
        code = element.attrib.get('code')
        activity_scope = self.get_or_none(
            codelist_models.ActivityScope, code=code)

        if not code:
            raise RequiredFieldError(
                "activity-status",
                "code",
                "required attribute missing")

        if not activity_scope:
            raise FieldValidationError(
                "activity-status",
                "code",
                "not found on the accompanying code list",
                None,
                None,
                code)

        activity = self.get_model('Activity')
        activity.scope = activity_scope

        return element

    def iati_activities__iati_activity__recipient_country(self, element):
        """attributes:
        code:AF
        percentage:25

        tag:recipient-country"""
        code = element.attrib.get('code')
        country = self.get_or_none(Country, code=code)
        percentage = element.attrib.get('percentage')

        if not code:
            raise RequiredFieldError(
                "recipient-country",
                "code",
                "required attribute missing")

        if not country:
            raise FieldValidationError(
                "recipient-country",
                "code",
                "not found on the accompanying code list",
                None,
                None,
                code)

        if percentage:
            try:
                percentage = Decimal(percentage)
            except InvalidOperation:
                raise FieldValidationError(
                    "recipient-country",
                    "percentage",
                    "percentage value is not valid",
                    None,
                    None,
                    percentage)

        activity = self.get_model('Activity')
        activity_recipient_country = models.ActivityRecipientCountry()
        activity_recipient_country.country = country
        activity_recipient_country.activity = activity
        activity_recipient_country.percentage = percentage

        self.register_model('ActivityRecipientCountry',
                            activity_recipient_country)

        return element

    def iati_activities__iati_activity__recipient_country__narrative(self,
                                                                     element):
        """attributes:

        tag:narrative"""
        model = self.get_model('ActivityRecipientCountry')
        self.add_narrative(element, model)
        return element

    def iati_activities__iati_activity__recipient_region(self, element):
        """attributes:
        code:489
        vocabulary:1
        percentage:25

        tag:recipient-region"""
        code = element.attrib.get('code')
        region = self.get_or_none(Region, code=code)
        # TODO: make defaults more transparant, here: 'OECD-DAC default'
        vocabulary = self.get_or_none(
            vocabulary_models.RegionVocabulary,
            code=element.attrib.get(
                'vocabulary',
                '1'))
        vocabulary_uri = element.attrib.get('vocabulary-uri')
        percentage = element.attrib.get('percentage')

        if not code:
            raise RequiredFieldError(
                "recipient-region",
                "code",
                "code is unspecified or invalid")

        if not vocabulary:
            raise RequiredFieldError(
                "recipient-region",
                "vocabulary",
                "not found on the accompanying code list")

        if not region and vocabulary.code == '1':
            raise FieldValidationError(
                "recipient-region",
                "code",
                "not found on the accompanying code list",
                None,
                None,
                code)

        elif not region:
            raise IgnoredVocabularyError(
                "recipient-region",
                "code",
                "code is unspecified or invalid")

        if percentage:
            try:
                percentage = Decimal(percentage)
            except InvalidOperation:
                raise FieldValidationError(
                    "activity-sector",
                    "percentage",
                    "percentage value is not valid",
                    None,
                    None,
                    percentage)

        activity = self.get_model('Activity')
        activity_recipient_region = models.ActivityRecipientRegion()
        activity_recipient_region.region = region
        activity_recipient_region.activity = activity
        activity_recipient_region.percentage = percentage
        activity_recipient_region.vocabulary = vocabulary
        activity_recipient_region.vocabulary_uri = vocabulary_uri
        self.register_model('ActivityRecipientRegion',
                            activity_recipient_region)

        return element

    def iati_activities__iati_activity__recipient_region__narrative(self,
                                                                    element):
        """attributes:

        tag: narrative"""
        model = self.get_model('ActivityRecipientRegion')
        self.add_narrative(element, model)
        return element

    def iati_activities__iati_activity__location(self, element):
        """attributes:
        ref:AF-KAN

        tag:location"""
        ref = element.attrib.get('ref')

        activity = self.get_model('Activity')
        location = models.Location()
        location.activity = activity
        location.ref = ref

        self.register_model('Location', location)
        return element

    def iati_activities__iati_activity__location__location_reach(
            self, element):
        """attributes:
        code:1

        tag:location-reach"""
        code = element.attrib.get('code')
        location_reach = self.get_or_none(
            codelist_models.GeographicLocationReach, code=code)

        if not code:
            raise RequiredFieldError(
                "location/location-reach",
                "code",
                "required attribute missing")

        if not location_reach:
            raise RequiredFieldError(
                "location/location-reach",
                "code",
                "not found on the accompanying code list")

        location = self.get_model('Location')
        location.location_reach = location_reach

        return element

    def iati_activities__iati_activity__location__location_id(self, element):
        """attributes:
        vocabulary:G1
        code:1453782

        tag:location-id"""
        code = element.attrib.get('code')
        vocabulary_code = element.attrib.get('vocabulary')
        vocabulary = self.get_or_none(
            vocabulary_models.GeographicVocabulary, code=vocabulary_code)

        if not code:
            raise RequiredFieldError(
                "location/location-id",
                "code",
                "required attribute missing")

        if not vocabulary_code:
            raise RequiredFieldError(
                "location",
                "vocabulary",
                "required attribute missing")

        if not vocabulary:
            raise RequiredFieldError(
                "location/location-id",
                "vocabulary",
                "not found on the accompanying code list")

        location = self.get_model('Location')
        location.location_id_vocabulary = vocabulary
        location.location_id_code = code

        return element

    def iati_activities__iati_activity__location__name(self, element):
        """attributes:

        tag:name"""

        location = self.get_model('Location')

        location_name = models.LocationName()
        location_name.location = location

        self.register_model('LocationName', location_name)
        return element

    # XXX: do we need a separate LocationName model ?....
    def iati_activities__iati_activity__location__name__narrative(
            self, element):
        """attributes:

        tag:narrative"""
        location_name = self.get_model('LocationName')
        self.add_narrative(element, location_name)
        return element

    def iati_activities__iati_activity__location__description(self, element):
        """attributes:

        tag:description"""
        location = self.get_model('Location')
        location_description = models.LocationDescription()
        location_description.location = location

        self.register_model('LocationDescription', location_description)
        return element

    def iati_activities__iati_activity__location__description__narrative(
            self, element):
        """attributes:

        tag:narrative"""
        location_description = self.get_model('LocationDescription')
        self.add_narrative(element, location_description)
        return element

    def iati_activities__iati_activity__location__activity_description(
            self, element):
        """attributes:

        tag:activity-description"""
        location = self.get_model('Location')
        location_activity_description = models.LocationActivityDescription()
        location_activity_description.location = location

        self.register_model('LocationActivityDescription',
                            location_activity_description)
        return element

    def iati_activities__iati_activity__location__activity_description__narrative(self, element):  # NOQA: E501
        """attributes:

        tag:narrative"""
        location_activity_description = self.get_model(
            'LocationActivityDescription')
        self.add_narrative(element, location_activity_description)
        return element

    def iati_activities__iati_activity__location__administrative(
            self, element):
        """attributes:
        vocabulary:G1
        level:1
        code:1453782

        tag:administrative"""
        # TODO: enforce code is according to specified vocabulary standard?
        # TODO: default level?
        code = element.attrib.get('code')
        vocabulary_code = element.attrib.get('vocabulary')
        vocabulary = self.get_or_none(
            vocabulary_models.GeographicVocabulary, code=vocabulary_code)
        level = element.attrib.get('level')

        if not code:
            raise RequiredFieldError(
                "location/administrative",
                "code",
                "required attribute missing")
        # TODO parse logging check if there's a default voc

        if not vocabulary_code:
            raise RequiredFieldError(
                "location/administrative",
                "vocabulary",
                "required attribute missing")

        if not vocabulary:
            raise FieldValidationError(
                "location/administrative",
                "vocabulary",
                "not found on the accompanying code list",
                None,
                None,
                vocabulary_code)

        location = self.get_model('Location')
        location_administrative = models.LocationAdministrative()
        location_administrative.location = location
        location_administrative.code = code
        location_administrative.vocabulary = vocabulary
        location_administrative.level = level

        self.register_model('LocationAdministrative', location_administrative)

        return element

    def iati_activities__iati_activity__location__point(self, element):
        """attributes:
        srsName:http://www.opengis.net/def/crs/EPSG/0/4326

        tag:point"""
        srs_name = element.attrib.get('srsName')

        # TODO: make this field required?
        # if not srs_name: raise RequiredFieldError("srsName",
        # "location_point: srsName is required")
        if not srs_name:
            srs_name = "http://www.opengis.net/def/crs/EPSG/0/4326"

        location = self.get_model('Location')
        location.point_srs_name = srs_name

        return element

    def iati_activities__iati_activity__location__point__pos(self, element):
        """attributes:

        tag:pos"""
        # TODO: validation of lat/long
        # TODO: Allow for different srid's
        text = element.text

        if not text:
            raise RequiredFieldError(
                "location/point",
                "pos",
                "required element empty")

        try:
            latlong = text.strip().split(' ')
            # geos point = long lat, iati point lat long, hence the
            # latlong[1], latlong[0]
            point = GEOSGeometry(
                Point(float(latlong[1]), float(latlong[0])), srid=4326)
        except Exception as e:
            raise FieldValidationError(
                "location/point",
                "pos",
                "latitude/longitude formatting incorrect",
                None,
                None,
                text)

        location = self.get_model('Location')
        location.point_pos = point

        return element

    def iati_activities__iati_activity__location__exactness(self, element):
        """attributes:
        code:1

        tag:exactness"""
        code = element.attrib.get('code')
        exactness = self.get_or_none(
            codelist_models.GeographicExactness, code=code)

        if not code:
            raise RequiredFieldError(
                "location/exactness",
                "code",
                "required attribute missing")

        if not exactness:
            raise FieldValidationError(
                "location/exactness",
                "code",
                "not found on the accompanying code list",
                None,
                None,
                code)

        location = self.get_model('Location')
        location.exactness = exactness

        return element

    def iati_activities__iati_activity__location__location_class(
            self, element):
        """attributes:
        code:2

        tag:location-class"""
        code = element.attrib.get('code')
        location_class = self.get_or_none(
            codelist_models.GeographicLocationClass, code=code)

        if not code:
            raise RequiredFieldError(
                "location/location-class",
                "code",
                "required attribute code")

        if not location_class:
            raise FieldValidationError(
                "location/location-class",
                "code",
                "not found on the accompanying code list",
                None,
                None,
                code)

        location = self.get_model('Location')
        location.location_class = location_class

        return element

    def iati_activities__iati_activity__location__feature_designation(
            self, element):
        """attributes:
        code:ADMF

        tag:feature-designation"""
        code = element.attrib.get('code')
        feature_designation = self.get_or_none(
            codelist_models.LocationType, code=code)

        if not code:
            raise RequiredFieldError(
                "location/feature-designation",
                "code",
                "required attribute missing")

        if not feature_designation:
            raise FieldValidationError(
                "location/feature-designation",
                "code",
                "not found on the accompanying code list",
                None,
                None,
                code)

        location = self.get_model('Location')
        location.feature_designation = feature_designation

        return element

    def iati_activities__iati_activity__sector(self, element):
        """attributes:
        code:489
        vocabulary:1
        percentage:25

        tag:recipient-sector"""
        code = element.attrib.get('code')
        sector = self.get_or_none(models.Sector, code=code)
        # TODO: make defaults more transparant, here: 'OECD-DAC default'
        vocabulary = self.get_or_none(
            vocabulary_models.SectorVocabulary,
            code=element.attrib.get(
                'vocabulary',
                '1'))
        vocabulary_uri = element.attrib.get('vocabulary-uri')
        percentage = element.attrib.get('percentage')

        if not code:
            raise RequiredFieldError(
                "sector",
                "code",
                "required attribute missing")

        if not vocabulary:
            raise FieldValidationError(
                "sector",
                "vocabulary",
                "not found on the accompanying code list",
                None,
                None)

        if not sector and vocabulary.code == '1':
            raise FieldValidationError(
                "sector",
                "code",
                "not found on the accompanying code list",
                None,
                None,
                code)

        elif not sector:
            raise IgnoredVocabularyError(
                "sector",
                "vocabulary",
                "non implemented vocabulary")

        if percentage:
            try:
                percentage = Decimal(percentage)
            except InvalidOperation:
                raise FieldValidationError(
                    "sector",
                    "percentage",
                    "percentage value is not valid",
                    None,
                    None,
                    percentage)

        activity = self.get_model('Activity')
        activity_sector = models.ActivitySector()
        activity_sector.sector = sector
        activity_sector.activity = activity
        activity_sector.percentage = percentage
        activity_sector.vocabulary = vocabulary
        activity_sector.vocabulary_uri = vocabulary_uri
        self.register_model('ActivitySector', activity_sector)

        return element

    def iati_activities__iati_activity__sector__narrative(self, element):
        """attribute:

        tag: narrative"""
        model = self.get_model('ActivitySector')
        self.add_narrative(element, model)
        return element

    def iati_activities__iati_activity__country_budget_items(self, element):
        """attributes:
        vocabulary:2

        tag:country-budget-items"""
        code = element.attrib.get('vocabulary')
        vocabulary = self.get_or_none(
            vocabulary_models.BudgetIdentifierVocabulary, code=code)

        if not code:
            raise RequiredFieldError(
                "country-budget-items",
                "vocabulary",
                "invalid vocabulary")

        if not vocabulary:
            raise FieldValidationError(
                "country-budget-items",
                "vocabulary",
                "not found on the accompanying code list",
                None,
                None,
                code)

        activity = self.get_model('Activity')
        country_budget_item = models.CountryBudgetItem()
        country_budget_item.activity = activity
        country_budget_item.vocabulary = vocabulary

        self.register_model('CountryBudgetItem', country_budget_item)
        return element

    def iati_activities__iati_activity__country_budget_items__budget_item(
            self, element):
        """attributes:
        code:1.1.1
        percentage:50

        tag:budget-item"""
        # TODO: Add custom vocabularies
        code = element.attrib.get('code')
        budget_identifier = self.get_or_none(
            codelist_models.BudgetIdentifier, code=code)
        percentage = element.attrib.get('percentage')

        if not code:
            raise RequiredFieldError(
                "country-budget-items/budget-item",
                "code",
                "required attribute missing")

        if not budget_identifier:
            raise FieldValidationError(
                "country-budget-items/budget-item",
                "code",
                "not found on the accompanying code list",
                None,
                None,
                code)

        country_budget_item = self.get_model('CountryBudgetItem')
        budget_item = models.BudgetItem()
        budget_item.country_budget_item = country_budget_item
        budget_item.code = budget_identifier
        budget_item.percentage = percentage

        self.register_model('BudgetItem', budget_item)
        return element

    def iati_activities__iati_activity__country_budget_items__budget_item__description(  # NOQA: E501
            self, element):
        """attributes:

        tag:description"""
        budget_item = self.get_model('BudgetItem')
        budget_item_description = models.BudgetItemDescription()
        budget_item_description.budget_item = budget_item

        self.register_model('BudgetItemDescription', budget_item_description)
        return element

    def iati_activities__iati_activity__country_budget_items__budget_item__description__narrative(self, element):  # NOQA: E501
        """attributes:

        tag:narrative"""
        budget_item_description = self.get_model('BudgetItemDescription')
        self.add_narrative(element, budget_item_description)
        return element

    def iati_activities__iati_activity__humanitarian_scope(self, element):

        activity = self.get_model('Activity')
        scope_type_code = element.attrib.get('type')
        scope_type = self.get_or_none(
            codelist_models.HumanitarianScopeType, code=scope_type_code)
        vocabulary_code = element.attrib.get('vocabulary')
        vocabulary = self.get_or_none(
            vocabulary_models.HumanitarianScopeVocabulary,
            code=vocabulary_code)
        vocabulary_uri = element.attrib.get('vocabulary-uri')
        code = element.attrib.get('code')

        if not code:
            raise RequiredFieldError(
                "humanitarian-scope",
                "code",
                "required attribute missing")

        if not scope_type_code:
            raise RequiredFieldError(
                "humanitarian-scope",
                "type",
                "required attribute missing")

        if not scope_type:
            raise FieldValidationError(
                "humanitarian-scope",
                "type",
                "not found on the accompanying code list",
                None,
                None,
                scope_type_code)

        if not vocabulary_code:
            raise RequiredFieldError(
                "humanitarian-scope",
                "vocabulary",
                "required attribute missing")

        if not vocabulary:
            raise FieldValidationError(
                "humanitarian-scope",
                "vocabulary",
                "not found on the accompanying code list",
                None,
                None,
                vocabulary_code)

        humanitarian_scope = models.HumanitarianScope()
        humanitarian_scope.activity = activity
        humanitarian_scope.type = scope_type
        humanitarian_scope.code = code
        humanitarian_scope.vocabulary = vocabulary
        humanitarian_scope.vocabulary_uri = vocabulary_uri
        self.register_model('HumanitarianScope', humanitarian_scope)

        return element

    def iati_activities__iati_activity__humanitarian_scope__narrative(
            self, element):
        """attributes:

        tag:narrative"""

        humanitarian_scope = self.get_model('HumanitarianScope')
        self.add_narrative(element, humanitarian_scope)

        return element

    def iati_activities__iati_activity__policy_marker(self, element):
        """attributes:
        vocabulary:1
        code:2
        significance:3

        tag:policy-marker"""
        # TODO: custom vocabulary (other than 1)
        code = element.attrib.get('code')
        policy_marker_code = self.get_or_none(
            codelist_models.PolicyMarker, code=code)
        vocabulary = self.get_or_none(
            vocabulary_models.PolicyMarkerVocabulary,
            code=element.attrib.get(
                'vocabulary',
                '1'))
        vocabulary_uri = element.attrib.get('vocabulary-uri')
        significance = self.get_or_none(
            codelist_models.PolicySignificance,
            code=element.attrib.get('significance'))

        if not code:
            raise RequiredFieldError(
                "policy-marker",
                "code",
                "required attribute missing")

        # will never happen with the default above
        if not vocabulary:
            raise FieldValidationError(
                "policy-marker",
                "vocabulary",
                "not found on the accompanying code list",
                None,
                None,
                element.attrib.get('vocabulary'))

        if not policy_marker_code and vocabulary.code == '1':
            raise FieldValidationError(
                "policy-marker",
                "code",
                "not found on the accompanying code list",
                None,
                None,
                code)
        elif vocabulary.code == '1' and significance is None:
            raise RequiredFieldError(
                "policy-marker",
                "significance",
                "significance is required when using OECD DAC CRS vocabulary")
        elif not policy_marker_code:
            raise IgnoredVocabularyError(
                "policy-marker",
                "vocabulary",
                "non implemented vocabulary")

        activity = self.get_model('Activity')
        activity_policy_marker = models.ActivityPolicyMarker()
        activity_policy_marker.activity = activity
        activity_policy_marker.code = policy_marker_code
        activity_policy_marker.vocabulary = vocabulary
        activity_policy_marker.vocabulary_uri = vocabulary_uri
        activity_policy_marker.significance = significance

        self.register_model('ActivityPolicyMarker', activity_policy_marker)
        return element

    def iati_activities__iati_activity__policy_marker__narrative(
            self, element):
        """attributes:

        tag:narrative"""
        activity_policy_marker = self.get_model('ActivityPolicyMarker')
        self.add_narrative(element, activity_policy_marker)
        return element

    def iati_activities__iati_activity__collaboration_type(self, element):
        """attributes:
        code:1

        tag:collaboration-type"""
        code = element.attrib.get('code')
        collaboration_type = self.get_or_none(
            codelist_models.CollaborationType, code=code)

        if not code:
            raise RequiredFieldError(
                "collaboration-type",
                "code",
                "required attribute missing")

        if not collaboration_type:
            raise FieldValidationError(
                "collaboration-type",
                "code",
                "not found on the accompanying code list",
                None,
                None,
                code)

        activity = self.get_model('Activity')
        activity.collaboration_type = collaboration_type

        return element

    def iati_activities__iati_activity__default_flow_type(self, element):
        """attributes:
        code:10

        tag:default-flow-type"""
        code = element.attrib.get('code')
        default_flow_type = self.get_or_none(
            codelist_models.FlowType, code=code)

        if not code:
            raise RequiredFieldError(
                "default-flow-type",
                "code",
                "code is unspecified or invalid")

        if not default_flow_type:
            raise FieldValidationError(
                "default-flow-type",
                "code",
                "not found on the accompanying code list",
                None,
                None,
                code)

        activity = self.get_model('Activity')
        activity.default_flow_type = default_flow_type

        return element

    def iati_activities__iati_activity__default_finance_type(self, element):
        """attributes:
        code:110

        tag:default-finance-type"""
        code = element.attrib.get('code')
        default_finance_type = self.get_or_none(
            codelist_models.FinanceType, code=code)

        if not code:
            raise RequiredFieldError(
                "default-finance-type",
                "code",
                "required attribute missing")

        if not default_finance_type:
            raise FieldValidationError(
                "default-finance-type",
                "code",
                "not found on the accompanying code list",
                None,
                None,
                code)

        activity = self.get_model('Activity')
        activity.default_finance_type = default_finance_type

        return element

    def iati_activities__iati_activity__default_aid_type(self, element):
        """attributes:
        code:A01

        tag:default-aid-type"""
        code = element.attrib.get('code')
        vocabulary_code = element.attrib.get('vocabulary')

        if not code:
            raise RequiredFieldError(
                "iati-activity/default-aid-type",
                "code",
                "required attribute missing")

        # According to IATI 2.03 rules, 'vocabulary' attribute is:
        # "A code for the vocabulary aid-type classifications. If omitted the
        # AidType (OECD DAC) codelist is assumed. The code must be a valid
        # value in the AidTypeVocabulary codelist."
        if not vocabulary_code:
            vocabulary = vocabulary_models.AidTypeVocabulary.objects.get(
                name='OECD DAC',
            )
        else:
            vocabulary = vocabulary_models.AidTypeVocabulary.objects.filter(
                code=vocabulary_code,
            ).first()

            if not vocabulary:
                raise FieldValidationError(
                    "iati-activity/default-aid-type",
                    "code",
                    "not found on the accompanying AidTypeVocabulary code "
                    "list. Note, that custom AidType Vocabularies currently "
                    "are not supported",
                    None,
                    None,
                    code)

        # XXX: Note, that at this point only official (Vocabulary type 1)
        # vocabularies for AidType are supported:
        aid_type = codelist_models.AidType.objects.filter(
            code=code,
            vocabulary=vocabulary
        ).first()

        if not aid_type:
            raise FieldValidationError(
                "iati-activity/default-aid-type",
                "code",
                "not found on the accompanying AidType code list. Note, that "
                "custom AidType Vocabularies currently are not supported",
                None,
                None,
                code)

        activity = self.get_model('Activity')
        activity_default_aid_type = models.ActivityDefaultAidType()

        activity_default_aid_type.activity = activity
        activity_default_aid_type.aid_type = aid_type

        self.register_model(
            'ActivityDefaultAidType',
            activity_default_aid_type
        )

        return element

    def iati_activities__iati_activity__default_tied_status(self, element):
        """attributes:
        code:3

        tag:default-tied-status"""
        code = element.attrib.get('code')
        default_tied_status = self.get_or_none(
            codelist_models.TiedStatus, code=code)

        if not code or not code.isdigit():
            raise RequiredFieldError(
                "default-tied-status",
                "code",
                "code is unspecified or invalid")

        if not default_tied_status:
            raise FieldValidationError(
                "default-tied-status",
                "code",
                "not found on the accompanying code list",
                None,
                None,
                code)

        activity = self.get_model('Activity')
        activity.default_tied_status = default_tied_status

        return element

    def iati_activities__iati_activity__budget(self, element):
        """attributes:
        type:1

        tag:budget"""
        # If the @type attribute is omitted, then BudgetType code 1 (Original)
        # is assumed
        budget_type_code = element.attrib.get('type', '1')
        budget_type = self.get_or_none(
            codelist_models.BudgetType, code=budget_type_code)
        # If the @status attribute is omitted, then BudgetStatus code 1
        # (Indicative) is assumed
        status_code = element.attrib.get('status', '1')
        status = self.get_or_none(
            codelist_models.BudgetStatus, code=status_code)
        activity = self.get_model('Activity')

        if not budget_type_code:
            raise RequiredFieldError(
                "budget",
                "type",
                "required attribute missing")

        if not budget_type:
            raise FieldValidationError(
                "budget",
                "type",
                "not found on the accompanying code list",
                None,
                None,
                budget_type_code)

        if not status_code:
            raise RequiredFieldError(
                "budget",
                "status",
                "required attribute missing")

        if not status:
            raise FieldValidationError(
                "budget",
                "status",
                "not found on the accompanying code list",
                None,
                None,
                status_code)

        budget = models.Budget()
        budget.activity = activity
        budget.type = budget_type
        budget.status = status

        self.register_model('Budget', budget)
        return element

    def iati_activities__iati_activity__budget__period_start(self, element):
        """attributes:
        iso-date:2014-01-01

        tag:period-start"""
        iso_date = element.attrib.get('iso-date')

        if not iso_date:
            raise RequiredFieldError(
                "budget/period-start",
                "iso-date",
                "required attribute missing")

        iso_date = self.validate_date(iso_date)

        if not iso_date:
            raise FieldValidationError(
                "budget/period-start",
                "iso-date",
                "iso-date not of type xsd:date",
                None,
                None,
                element.attrib.get('iso-date'))

        budget = self.get_model('Budget')
        budget.period_start = iso_date

        return element

    def iati_activities__iati_activity__budget__period_end(self, element):
        """attributes:
        iso-date:2014-12-31

        tag:period-end"""
        iso_date = element.attrib.get('iso-date')

        if not iso_date:
            raise RequiredFieldError(
                "budget/period-end",
                "iso-date",
                "required attribute missing")

        iso_date = self.validate_date(iso_date)

        if not iso_date:
            raise FieldValidationError(
                "budget/period-end",
                "iso-date",
                "iso-date not of type xsd:date",
                None,
                None,
                element.attrib.get('iso-date'))

        budget = self.get_model('Budget')
        budget.period_end = iso_date

        return element

    def iati_activities__iati_activity__budget__value(self, element):
        """attributes:
        currency:EUR
        value-date:2014-01-01

        tag:value"""
        currency = self.get_or_none(
            models.Currency, code=element.attrib.get('currency'))
        value = element.text
        decimal_value = self.guess_number('budget', value)

        if decimal_value is None:
            raise RequiredFieldError(
                "budget",
                "value",
                "required element missing")

        value_date = element.attrib.get('value-date')

        if not value_date:
            raise RequiredFieldError(
                "budget/value",
                "value-date",
                "required attribute missing")

        value_date = self.validate_date(value_date)

        if not value_date:
            raise FieldValidationError(
                "budget/value",
                "value-date",
                "iso-date not of type xsd:date",
                None,
                None,
                element.attrib.get('value-date'))

        currency = self._get_currency_or_raise('budget/value', currency)

        budget = self.get_model('Budget')
        budget.value_string = value
        budget.value = decimal_value
        budget.value_date = value_date
        budget.currency = currency

        if settings.CONVERT_CURRENCIES:
            budget.xdr_value = convert.currency_from_to(
                budget.currency_id, 'XDR', budget.value_date, budget.value)
            budget.usd_value = convert.currency_from_to(
                budget.currency_id, 'USD', budget.value_date, budget.value)
            budget.eur_value = convert.currency_from_to(
                budget.currency_id, 'EUR', budget.value_date, budget.value)
            budget.gbp_value = convert.currency_from_to(
                budget.currency_id, 'GBP', budget.value_date, budget.value)
            budget.jpy_value = convert.currency_from_to(
                budget.currency_id, 'JPY', budget.value_date, budget.value)
            budget.cad_value = convert.currency_from_to(
                budget.currency_id, 'CAD', budget.value_date, budget.value)

        return element

    def iati_activities__iati_activity__planned_disbursement(self, element):
        """attributes:
        type:1

        tag:planned-disbursement"""
        budget_type = self.get_or_none(
            codelist_models.BudgetType, code=element.attrib.get('type'))

        # if not budget_type: raise RequiredFieldError("type",
        # "planned-disbursement: type is required")

        activity = self.get_model('Activity')
        planned_disbursement = models.PlannedDisbursement()
        planned_disbursement.activity = activity
        planned_disbursement.type = budget_type

        self.register_model('PlannedDisbursement', planned_disbursement)

        return element

    def iati_activities__iati_activity__planned_disbursement__period_start(
            self, element):
        """attributes:
        iso-date:2014-01-01

        tag:period-start"""
        iso_date = element.attrib.get('iso-date')

        if not iso_date:
            raise RequiredFieldError(
                "planned-disbursement/period-start",
                "iso-date",
                "required attribute missing")

        iso_date = self.validate_date(iso_date)

        if not iso_date:
            raise FieldValidationError(
                "planned-disbursement/period-start",
                "iso-date",
                "iso-date not of type xsd:date",
                None,
                None,
                element.attrib.get('iso-date'))

        planned_disbursement = self.get_model('PlannedDisbursement')
        planned_disbursement.period_start = iso_date

        return element

    def iati_activities__iati_activity__planned_disbursement__period_end(
            self, element):
        """attributes:
        iso-date:2014-12-31

        tag:period-end"""
        iso_date = element.attrib.get('iso-date')

        if not iso_date:
            raise RequiredFieldError(
                "planned-disbursement/period-end",
                "iso-date",
                "required attribute missing")

        iso_date = self.validate_date(iso_date)

        if not iso_date:
            raise FieldValidationError(
                "planned-disbursement/period-end",
                "iso-date",
                "iso-date not of type xsd:date",
                None,
                None,
                element.attrib.get('iso-date'))

        planned_disbursement = self.get_model('PlannedDisbursement')
        planned_disbursement.period_end = iso_date

        return element

    def iati_activities__iati_activity__planned_disbursement__value(
            self, element):
        """attributes:
        currency:EUR
        value-date:2014-01-01

        tag:value"""

        currency = self.get_or_none(
            models.Currency, code=element.attrib.get('currency'))
        value = element.text
        decimal_value = self.guess_number('planned-disbursement', value)

        if decimal_value is None:
            raise RequiredFieldError(
                "planned-disbursement/value",
                "text",
                "required element missing")

        value_date = element.attrib.get('value-date')

        if not value_date:
            raise RequiredFieldError(
                "planned-disbursement/value",
                "value-date",
                "required attribute missing")

        value_date = self.validate_date(value_date)

        if not value_date:
            raise FieldValidationError(
                "planned-disbursement/value",
                "value-date",
                "iso-date not of type xsd:date",
                None,
                None,
                element.attrib.get('value-date'))

        currency = self._get_currency_or_raise(
            'planned-disbursement/value', currency)

        planned_disbursement = self.get_model('PlannedDisbursement')
        planned_disbursement.value_string = value
        planned_disbursement.value = decimal_value
        planned_disbursement.value_date = value_date
        planned_disbursement.currency = currency

        return element

    def iati_activities__iati_activity__planned_disbursement__provider_org(
            self, element):
        """attributes:
        provider-activity-id:BB-BBB-123456789-1234AA
        ref:BB-BBB-123456789

        tag:provider-org"""

        return provider_org(
            self,
            self.get_model('PlannedDisbursement'),
            models.PlannedDisbursementProvider(),
            'planned_disbursement',
        )(element)

    def iati_activities__iati_activity__planned_disbursement__provider_org__narrative(  # NOQA: E501
            self, element):
        """attributes:

        tag:narrative"""
        model = self.get_model('PlannedDisbursementProvider')
        self.add_narrative(element, model)
        model.primary_name = self.get_primary_name(element, model.primary_name)
        return element

    def iati_activities__iati_activity__planned_disbursement__receiver_org(
            self, element):
        """attributes:
        receiver-activity-id:BB-BBB-123456789-1234AA
        ref:BB-BBB-123456789

        tag:receiver-org"""
        # TODO fix/test higher order parser or do this in the old fashion
        return receiver_org(
            self,
            self.get_model('PlannedDisbursement'),
            models.PlannedDisbursementReceiver(),
            'planned_disbursement',
        )(element)

    def iati_activities__iati_activity__planned_disbursement__receiver_org__narrative(  # NOQA: E501
            self, element):
        """attributes:

        tag:narrative"""
        model = self.get_model('PlannedDisbursementReceiver')
        self.add_narrative(element, model)
        model.primary_name = self.get_primary_name(element, model.primary_name)
        return element

    def iati_activities__iati_activity__capital_spend(self, element):
        """attributes:
        percentage:88.8

        tag:capital-spend"""
        activity = self.get_model('Activity')
        activity.capital_spend = element.attrib.get('percentage')

        return element

    def iati_activities__iati_activity__transaction(self, element):
        """attributes:
        ref:1234

        tag:transaction"""

        transaction_type = element.findall('transaction-date')
        if len(transaction_type) is 0:
            self.append_error(
                'RequiredFieldError',
                "transaction/transaction-date",
                "element",
                "required element missing",
                element.sourceline,
                "-")

        ref = element.attrib.get('ref')
        humanitarian = element.attrib.get('humanitarian')

        activity = self.get_model('Activity')
        transaction = transaction_models.Transaction()
        transaction.activity = activity
        transaction.ref = ref
        transaction.humanitarian = self.makeBoolNone(humanitarian)
        transaction.flow_type = self.get_model('Activity').default_flow_type
        transaction.finance_type = self.get_model(
            'Activity').default_finance_type
        transaction.tied_status = self.get_model(
            'Activity').default_tied_status

        self.register_model('Transaction', transaction)
        return element

    def iati_activities__iati_activity__transaction__transaction_type(
            self, element):
        """attributes:
        code:1

        tag:transaction-type"""
        transaction_type = self.get_or_none(
            codelist_models.TransactionType,
            code=element.attrib.get('code'))

        if not transaction_type:
            # TODO; pop transaction model to prevent trying to save /
            # 'loss on save'?
            # That might save next sub elemens of the transaction to the
            # previous transaction?
            raise RequiredFieldError(
                "transaction/transaction-type",
                "code",
                "required attribute missing")

        transaction = self.get_model('Transaction')
        transaction.transaction_type = transaction_type

        return element

    def iati_activities__iati_activity__transaction__transaction_date(
            self, element):
        """attributes:
        iso-date:2012.02-01

        tag:transaction-date"""
        iso_date = element.attrib.get('iso-date')

        if not iso_date:
            raise RequiredFieldError(
                "transaction/transaction-date",
                "iso-date",
                "required attribute missing")

        iso_date = self.validate_date(iso_date)

        if not iso_date:
            raise FieldValidationError(
                "transaction/transaction-date",
                "iso-date",
                "iso-date not of type xsd:date",
                None,
                None,
                element.attrib.get('iso-date'))

        if iso_date > datetime.now():
            raise FieldValidationError(
                "transaction/transaction-date",
                "iso-date",
                "Must be today, or in the past",
                None,
                None,
                element.attrib.get('iso-date'))

        transaction = self.get_model('Transaction')
        transaction.transaction_date = iso_date

        return element

    def iati_activities__iati_activity__transaction__value(self, element):
        """attributes:
        currency:EUR
        value-date:2012.02-01

        tag:value"""
        currency = self.get_or_none(
            models.Currency, code=element.attrib.get('currency'))
        value = element.text
        decimal_value = self.guess_number('transaction', value)

        if decimal_value is None:
            raise RequiredFieldError(
                "transaction/value",
                "text",
                "Unspecified or invalid.")

        value_date = element.attrib.get('value-date')

        if not value_date:
            raise RequiredFieldError(
                "transaction/value",
                "value-date",
                "required attribute missing")

        value_date = self.validate_date(value_date)

        if not value_date:
            raise FieldValidationError(
                "transaction/value",
                "value-date",
                "iso-date not of type xsd:date",
                None,
                None,
                element.attrib.get('value-date'))

        currency = self._get_currency_or_raise('transaction/value', currency)

        transaction = self.get_model('Transaction')
        transaction.value_string = value
        transaction.value = decimal_value
        transaction.value_date = value_date
        transaction.currency = currency

        if settings.CONVERT_CURRENCIES:
            transaction.xdr_value = convert.currency_from_to(
                transaction.currency_id, 'XDR', transaction.value_date,
                transaction.value)
            transaction.usd_value = convert.currency_from_to(
                transaction.currency_id, 'USD', transaction.value_date,
                transaction.value)
            transaction.eur_value = convert.currency_from_to(
                transaction.currency_id, 'EUR', transaction.value_date,
                transaction.value)
            transaction.gbp_value = convert.currency_from_to(
                transaction.currency_id, 'GBP', transaction.value_date,
                transaction.value)
            transaction.jpy_value = convert.currency_from_to(
                transaction.currency_id, 'JPY', transaction.value_date,
                transaction.value)
            transaction.cad_value = convert.currency_from_to(
                transaction.currency_id, 'CAD', transaction.value_date,
                transaction.value)

        return element

    def iati_activities__iati_activity__transaction__description(
            self, element):
        """attributes:

        tag:description"""
        transaction = self.get_model('Transaction')

        description = transaction_models.TransactionDescription()
        description.transaction = transaction

        self.register_model('TransactionDescription', description)

        return element

    def iati_activities__iati_activity__transaction__description__narrative(
            self, element):
        """attributes:

        tag:narrative"""
        transaction_description = self.get_model('TransactionDescription')
        self.add_narrative(element, transaction_description)
        return element

    def iati_activities__iati_activity__transaction__provider_org(
            self, element):
        """attributes:
        provider-activity-id:BB-BBB-123456789-1234AA
        ref:BB-BBB-123456789

        tag:provider-org"""

        transaction = self.get_model('Transaction')

        transaction_provider = transaction_models.TransactionProvider()
        transaction_provider.transaction = transaction

        # Let's set other attributes in this older function (where, with the
        # previous implementation, model isn't supposed to be saved yet):
        return provider_org(
            self,
            transaction,
            transaction_provider,
            'transaction',
        )(element)

    def iati_activities__iati_activity__transaction__provider_org__narrative(
            self, element):
        """attributes:

        tag:narrative"""
        # TODO: make this more transparant in data structure or handling
        # transaction_provider = self.get_model('Transaction', -2)

        transaction_provider = self.get_model('TransactionProvider')

        self.add_narrative(element, transaction_provider)

        transaction_provider.primary_name = self.get_primary_name(
            element, transaction_provider.primary_name)

        return element

    def iati_activities__iati_activity__transaction__receiver_org(
            self, element):
        """attributes:
        receiver-activity-id:AA-AAA-123456789-1234
        ref:AA-AAA-123456789

        tag:receiver-org"""

        # To do; test this!
        return receiver_org(
            self,
            self.get_model('Transaction'),
            transaction_models.TransactionReceiver(),
            'transaction',
        )(element)

    def iati_activities__iati_activity__transaction__receiver_org__narrative(
            self, element):
        """attributes:

        tag:narrative"""
        # TODO: make this more transparant in data structure or handling
        # transaction_receiver = self.get_model('Transaction', -2)
        transaction_receiver = self.get_model('TransactionReceiver')
        self.add_narrative(element, transaction_receiver)

        transaction_receiver.primary_name = self.get_primary_name(
            element, transaction_receiver.primary_name)

        return element

    def iati_activities__iati_activity__transaction__disbursement_channel(
            self, element):
        """attributes:
        code:1

        tag:disbursement-channel"""
        code = element.attrib.get('code')
        disbursement_channel = self.get_or_none(
            codelist_models.DisbursementChannel, code=code)

        if not code:
            raise RequiredFieldError(
                "transaction/disbursement-channel",
                "code",
                "required attribute missing")

        if not disbursement_channel:
            raise RequiredFieldError(
                "transaction/disbursement-channel",
                "code",
                "not found on the accompanying code list")

        transaction = self.get_model('Transaction')
        transaction.disbursement_channel = disbursement_channel

        return element

    def iati_activities__iati_activity__transaction__sector(self, element):
        """attributes:
        vocabulary:2
        code:111

        tag:sector"""
        code = element.attrib.get('code')
        sector = self.get_or_none(
            models.Sector, code=element.attrib.get('code'))
        # TODO: make defaults more transparant, here: 'OECD-DAC default'
        vocabulary = self.get_or_none(
            vocabulary_models.SectorVocabulary,
            code=element.attrib.get(
                'vocabulary',
                '1'))
        vocabulary_uri = element.attrib.get('vocabulary-uri')

        if not code:
            raise RequiredFieldError(
                "transaction/sector",
                "code",
                "required attribute missing")

        if not vocabulary:
            raise FieldValidationError(
                "transaction/sector",
                "vocabulary",
                "not found on the accompanying code list",
                None,
                None,
                element.attrib.get('vocabulary'))

        if not sector and vocabulary.code == '1':
            raise FieldValidationError(
                "transaction/sector",
                "code",
                "not found on the accompanying code list",
                None,
                None,
                code)
        elif not sector:
            raise IgnoredVocabularyError(
                "transaction/sector",
                "vocabulary",
                "non implemented vocabulary")

        transaction = self.get_model('Transaction')
        transaction_sector = transaction_models.TransactionSector()
        transaction_sector.transaction = transaction
        transaction_sector.reported_transaction = transaction
        transaction_sector.sector = sector
        transaction_sector.vocabulary = vocabulary
        transaction_sector.vocabulary_uri = vocabulary_uri
        transaction_sector.percentage = 100
        transaction_sector.reported_on_transaction = True

        self.register_model('TransactionSector', transaction_sector)
        return element

    def iati_activities__iati_activity__transaction__sector__narrative(
            self, element):
        """attributes:

        tag: narrative"""
        model = self.get_model('TransactionSector')
        self.add_narrative(element, model)
        return element

    def iati_activities__iati_activity__transaction__recipient_country(
            self, element):
        """attributes:
        code:AF

        tag:recipient-country"""
        code = element.attrib.get('code')
        country = self.get_or_none(Country, code=code)

        if not code:
            raise RequiredFieldError(
                "transaction/recipient-country",
                "code",
                "required attribute missing")

        if not country:
            raise FieldValidationError(
                "transaction/recipient-country",
                "code",
                "not found on the accompanying code list",
                None,
                None,
                code)

        transaction = self.get_model('Transaction')
        transaction_country = transaction_models.TransactionRecipientCountry()
        transaction_country.transaction = transaction
        transaction_country.reported_transaction = transaction
        transaction_country.country = country
        transaction_country.percentage = 100
        transaction_country.reported_on_transaction = True

        self.register_model('TransactionRecipientCountry', transaction_country)
        return element

    def iati_activities__iati_activity__transaction__recipient_country__narrative(self, element):  # NOQA: E501
        """attributes:

        tag: narrative"""
        model = self.get_model('TransactionRecipientCountry')
        self.add_narrative(element, model)
        return element

    def iati_activities__iati_activity__transaction__recipient_region(
            self, element):
        """attributes:
        code:456
        vocabulary:1

        tag:recipient-region"""
        code = element.attrib.get('code')
        region = self.get_or_none(Region, code=code)
        # TODO: make defaults more transparant, here: 'OECD-DAC default'
        vocabulary = self.get_or_none(
            vocabulary_models.RegionVocabulary,
            code=element.attrib.get(
                'vocabulary',
                '1'))
        vocabulary_uri = element.attrib.get('vocabulary-uri')

        if not code:
            raise RequiredFieldError(
                "transaction/recipient-region",
                "code",
                "code is unspecified or invalid")

        if not vocabulary:
            raise RequiredFieldError(
                "transaction/recipient-region",
                "vocabulary",
                "not found on the accompanying code list")

        if not region and vocabulary.code == '1':
            raise FieldValidationError(
                "transaction/recipient-region",
                "code",
                "not found on the accompanying code list",
                None,
                None,
                code)
        elif not region:
            raise IgnoredVocabularyError(
                "transaction/recipient-region",
                "code",
                "code is unspecified or invalid")

        transaction = self.get_model('Transaction')
        transaction_recipient_region = transaction_models\
            .TransactionRecipientRegion()
        transaction_recipient_region.transaction = transaction
        transaction_recipient_region.reported_transaction = transaction
        transaction_recipient_region.region = region
        transaction_recipient_region.vocabulary = vocabulary
        transaction_recipient_region.vocabulary_uri = vocabulary_uri
        transaction_recipient_region.percentage = 100
        transaction_recipient_region.reported_on_transaction = True

        self.register_model('TransactionRecipientRegion',
                            transaction_recipient_region)
        return element

    def iati_activities__iati_activity__transaction__recipient_region__narrative(self, element):  # NOQA:E501
        """attributes:

        tag: narrative"""
        model = self.get_model('TransactionRecipientRegion')
        self.add_narrative(element, model)
        return element

    def iati_activities__iati_activity__transaction__flow_type(self, element):
        """attributes:
        code:10

        tag:flow-type"""
        code = element.attrib.get('code')
        flow_type = self.get_or_none(codelist_models.FlowType, code=code)

        if not flow_type and not code:
            raise RequiredFieldError(
                "transaction/flow-type",
                "code",
                "required attribute missing")
        elif not flow_type:
            raise FieldValidationError(
                "transaction/flow-type",
                "code",
                "not found on the accompanying code list",
                None,
                None,
                code)

        transaction = self.get_model('Transaction')
        transaction.flow_type = flow_type
        return element

    def iati_activities__iati_activity__transaction__finance_type(
            self, element):
        """attributes:
        code:110

        tag:finance-type"""
        code = element.attrib.get('code')
        finance_type = self.get_or_none(codelist_models.FinanceType, code=code)

        if not finance_type and not code:
            raise RequiredFieldError(
                "transaction/finance-type",
                "code",
                "required attribute missing")
        elif not finance_type:
            raise FieldValidationError(
                "transaction/finance-type",
                "code",
                "not found on the accompanying code list",
                None,
                None,
                code)

        transaction = self.get_model('Transaction')
        transaction.finance_type = finance_type

        return element

    def iati_activities__iati_activity__transaction__aid_type(self, element):

        code = element.attrib.get('code')
        vocabulary_code = element.attrib.get('vocabulary')

        if not code:
            raise RequiredFieldError(
                "iati-activity/transaction/aid-type",
                "code",
                "required attribute missing")

        # According to IATI 2.03 rules, 'vocabulary' attribute is:
        # "A code for the vocabulary aid-type classifications. If omitted the
        # AidType (OECD DAC) codelist is assumed. The code must be a valid
        # value in the AidTypeVocabulary codelist."
        if not vocabulary_code:
            vocabulary = vocabulary_models.AidTypeVocabulary.objects.get(
                name='OECD DAC',
            )
        else:
            vocabulary = vocabulary_models.AidTypeVocabulary.objects.get(
                code=vocabulary_code,
            )

        # XXX: Note, that at this point only official (Vocabulary type 1)
        # vocabularies for AidType are supported:
        aid_type = codelist_models.AidType.objects.filter(
            code=code,
            vocabulary=vocabulary
        ).first()

        if not aid_type:
            raise FieldValidationError(
                "transaction/aid-type",
                "code",
                "not found on the accompanying code list. Note, that custom "
                "AidType Vocabularies currently are not supported",
                None,
                None,
                code)

        transaction = self.get_model('Transaction')
        transaction_aid_type = transaction_models.TransactionAidType()

        transaction_aid_type.transaction = transaction
        transaction_aid_type.aid_type = aid_type

        self.register_model('TransactionAidType', transaction_aid_type)

        return element

    def iati_activities__iati_activity__transaction__tied_status(
            self, element):
        """attributes:
        code:3

        tag:tied-status"""
        code = element.attrib.get('code')
        tied_status = self.get_or_none(codelist_models.TiedStatus, code=code)

        if not tied_status and not code:
            raise RequiredFieldError(
                "transaction/tied-status",
                "code",
                "required attribute missing")
        elif not tied_status:
            raise FieldValidationError(
                "transaction/tied-status",
                "code",
                "not found on the accompanying code list",
                None,
                None,
                code)

        transaction = self.get_model('Transaction')
        transaction.tied_status = tied_status
        return element

    def iati_activities__iati_activity__document_link(self, element):
        """attributes:
        format:application/vnd.oasis.opendocument.text
        url:http:www.example.org/docs/report_en.odt

        tag:document-link"""
        url = element.attrib.get('url')

        file_format_code = element.attrib.get('format')
        file_format = self.get_or_none(
            codelist_models.FileFormat, code=file_format_code)

        if not url:
            raise RequiredFieldError(
                "document-link",
                "url",
                "required attribute missing")

        if not file_format_code:
            raise RequiredFieldError(
                "document-link",
                "format",
                "required attribute missing")

        if not file_format:
            raise FieldValidationError(
                "document-link",
                "format",
                "not found on the accompanying code list",
                None,
                None,
                file_format_code)

        activity = self.get_model('Activity')
        document_link = models.DocumentLink()
        document_link.activity = activity
        document_link.url = url
        document_link.file_format = file_format

        self.register_model('DocumentLink', document_link)
        return element

    def iati_activities__iati_activity__document_link__document_date(
            self, element):
        """attributes:
        format:application/vnd.oasis.opendocument.text
        url:http:www.example.org/docs/report_en.odt

        tag:document-link"""
        iso_date = element.attrib.get('iso-date')

        if not iso_date:
            raise RequiredFieldError(
                "document-link/document-date",
                "iso-date",
                "required attribute missing")

        iso_date = self.validate_date(iso_date)

        if not iso_date:
            raise FieldValidationError(
                "document-link/document-date",
                "iso-date",
                "iso-date not of type xsd:date",
                None,
                None,
                element.attrib.get('iso-date'))

        document_link = self.pop_model('DocumentLink')
        document_link.iso_date = iso_date

        self.register_model('DocumentLink', document_link)
        return element

    def iati_activities__iati_activity__document_link__title(self, element):
        """attributes:

        tag:title"""

        document_link = self.get_model('DocumentLink')

        document_link_title = models.DocumentLinkTitle()
        document_link_title.document_link = document_link

        self.register_model('DocumentLinkTitle', document_link_title)

        return element

    def iati_activities__iati_activity__document_link__title__narrative(
            self, element):
        """attributes:

        tag:narrative"""
        document_link_title = self.get_model('DocumentLinkTitle')
        self.add_narrative(element, document_link_title)
        return element

    def iati_activities__iati_activity__document_link__description(
            self, element):

        document_link = self.get_model('DocumentLink')

        document_link_description = models.DocumentLinkDescription()
        document_link_description.document_link = document_link

        self.register_model(
            'DocumentLinkDescription',
            document_link_description
        )

        return element

    def iati_activities__iati_activity__document_link__description__narrative(
            self, element):
        document_link_description = self.get_model('DocumentLinkDescription')
        self.add_narrative(element, document_link_description)

        return element

    def iati_activities__iati_activity__document_link__category(self, element):
        """attributes:
        code:A01

        tag:category"""
        code = element.attrib.get('code')
        category = self.get_or_none(
            codelist_models.DocumentCategory, code=code)

        if not code:
            raise RequiredFieldError(
                "document-link/category",
                "code",
                "required attribute missing")

        if not category:
            raise FieldValidationError(
                "document-link/category",
                "code",
                "not found on the accompanying code list",
                None,
                None,
                code)

        document_link = self.get_model('DocumentLink')

        document_link_category = models.DocumentLinkCategory()

        document_link_category.document_link = document_link
        document_link_category.category = category

        self.register_model('DocumentLinkCategory', document_link_category)
        return element

    def iati_activities__iati_activity__document_link__language(self, element):
        """attributes:
        code:en

        tag:language"""
        code = element.attrib.get('code')
        language = self.get_or_none(codelist_models.Language, code=code)

        if not code:
            raise RequiredFieldError(
                "document-link/language",
                "code",
                "required attribute missing")

        if not language:
            raise FieldValidationError(
                "document-link/language",
                "code",
                "not found on the accompanying code list",
                None,
                None,
                code)

        document_link = self.get_model('DocumentLink')

        document_link_language = models.DocumentLinkLanguage()

        document_link_language.document_link = document_link
        document_link_language.language = language

        self.register_model('DocumentLinkLanguage', document_link_language)
        return element

    def iati_activities__iati_activity__related_activity(self, element):
        """attributes:
        ref:AA-AAA-123456789-6789
        type:1

        tag:related-activity"""
        ra_type_code = element.attrib.get('type')
        related_activity_type = self.get_or_none(
            codelist_models.RelatedActivityType, code=ra_type_code)
        ref = element.attrib.get('ref')

        # At least remove starting / ending spaces from iati_identifier
        # TODO: validate with regex:
        if ref:
            ref = ref.lstrip().rstrip()

        if not ra_type_code:
            raise RequiredFieldError(
                "related-activity",
                "type",
                "required attribute missing")

        if not related_activity_type:
            raise FieldValidationError(
                "related-activity",
                "type",
                "not found on the accompanying code list",
                None,
                None,
                ra_type_code)

        if not ref:
            raise RequiredFieldError(
                "related-activity",
                "ref",
                "required attribute missing")

        activity = self.get_model('Activity')
        related_activity = models.RelatedActivity()
        # TODO: remove this field?
        related_activity.current_activity = activity
        related_activity.ref_activity = self.get_or_none(
            models.Activity, iati_identifier=ref)
        related_activity.ref = ref
        related_activity.type = related_activity_type

        # update existing related activity foreign keys, happens post save
        self.register_model('RelatedActivity', related_activity)
        return element

    # tag:legacy-data"""
    def iati_activities__iati_activity__legacy_data(self, element):
        activity = self.get_model('Activity')
        legacy_data = models.LegacyData()
        legacy_data.activity = activity
        legacy_data.name = element.attrib.get('name')
        legacy_data.value = element.attrib.get('value')
        legacy_data.iati_equivalent = element.attrib.get('iati-equivalent')

        self.register_model('LegacyData', legacy_data)

        return element

<<<<<<< HEAD
    # tag: condition"""
    def iati_activities__iati_activity__conditions__condition(self, element):

        condition_type_code = element.attrib.get('type')

        condition_type = self.get_or_none(codelist_models.ConditionType,
                                          code=condition_type_code)

        # 'type_code'is required attribute.

        if not condition_type_code:
            raise RequiredFieldError(
                "condition",
                "type",
                "required attribute missing."
            )

        #  'condition_type_code' value must be on the 'ConditionType codelist.
        #  so:'

        if not condition_type:
            raise FieldValidationError(
                "condition",
                "type",
                "not found on the accompanying codelist.",
                None,
                None,
                condition_type_code
            )
        conditions = self.get_model('Conditions')  # parent element
        condition = models.Condition()
        condition.conditions = conditions
        condition.type = condition_type

        self.register_model('Condition', condition)
=======
    # tag: condtions"""
    def iati_activities__iati_activity__conditions(self, element):
        conditions_attached = element.attrib.get('attached')

        if not conditions_attached:
            raise RequiredFieldError(
                "conditions",
                "attached",
                "required attribute missing"
            )
        activity = self.get_model('Activity')
        conditions = models.Conditions()
        conditions.activity = activity
        conditions.attached = self.makeBool(conditions_attached)

        self.register_model('Conditions', conditions)
>>>>>>> 6efe4ea5
        return element

    # tag:result"""
    def iati_activities__iati_activity__result(self, element):
        result_type_code = element.attrib.get('type')
        result_type = self.get_or_none(
            codelist_models.ResultType, code=result_type_code)
        aggregation_status = element.attrib.get('aggregation-status')

        if not result_type_code:
            raise RequiredFieldError(
                "result",
                "type",
                "required attribute missing")

        if not result_type:
            raise FieldValidationError(
                "result",
                "type",
                "not found on the accompanying code list",
                None,
                None,
                result_type_code)

        activity = self.get_model('Activity')
        result = models.Result()
        result.activity = activity
        result.type = result_type
        result.aggregation_status = self.makeBool(aggregation_status)

        # It is impossible to assign related object (ForeignKey) before it's
        # saved (later in other parser methods), so:
        # XXX: not sure how efficient this is.
        result.save()

        self.register_model('Result', result)

        return element

    def iati_activities__iati_activity__result__reference(self, element):
        '''New (optional) <reference> element for <result> element in 2.03

        The reference element can be repeated in any result. If the reference
        element is reported at result level it must not be reported at
        indicator level
        '''

        vocabulary_code = element.attrib.get('vocabulary')
        vocabulary = self.get_or_none(
            vocabulary_models.ResultVocabulary, code=vocabulary_code)
        code = element.attrib.get('code')
        vocabulary_uri = element.attrib.get('vocabulary-uri')

        if not vocabulary_code:
            raise RequiredFieldError(
                "result/reference",
                "vocabulary",
                "required attribute missing")

        if not vocabulary:
            raise FieldValidationError(
                "result/reference",
                "vocabulary",
                "not found on the accompanying code list",
                None,
                None,
                vocabulary_code)

        if not code:
            raise RequiredFieldError(
                "result/reference",
                "code",
                "Unspecified or invalid.")

        result = self.get_model('Result')
        result_reference = models.ResultReference()
        result_reference.result = result
        result_reference.code = code
        result_reference.vocabulary = vocabulary
        result_reference.vocabulary_uri = vocabulary_uri

        self.register_model('ResultReference',
                            result_reference)
        return element

    # tag:title"""
    def iati_activities__iati_activity__result__title(self, element):
        result = self.get_model('Result')

        result_title = models.ResultTitle()
        result_title.result = result

        self.register_model('ResultTitle', result_title)
        return element

    def iati_activities__iati_activity__result__title__narrative(
            self, element):
        # this points to Title
        title = self.get_model('ResultTitle')
        self.add_narrative(element, title)

        return element

    # """attributes:

    # tag:description"""
    def iati_activities__iati_activity__result__description(self, element):
        result = self.get_model('Result')

        result_description = models.ResultDescription()
        result_description.result = result

        self.register_model('ResultDescription', result_description)
        return element

    # """attributes:

    # tag:narrative"""
    def iati_activities__iati_activity__result__description__narrative(
            self, element):
        # this points to Description
        description = self.get_model('ResultDescription')
        self.add_narrative(element, description)

        return element

    def iati_activities__iati_activity__result__document_link(self, element):
        '''New (optional) <document-link> element for <result> element in 2.03
        '''
        url = element.attrib.get('url')

        file_format_code = element.attrib.get('format')
        file_format = self.get_or_none(
            codelist_models.FileFormat, code=file_format_code)

        if not url:
            raise RequiredFieldError(
                "document-link",
                "url",
                "required attribute missing")

        if not file_format_code:
            raise RequiredFieldError(
                "document-link",
                "format",
                "required attribute missing")

        if not file_format:
            raise FieldValidationError(
                "document-link",
                "format",
                "not found on the accompanying code list",
                None,
                None,
                file_format_code)

        activity = self.get_model('Activity')
        result = self.get_model('Result')

        # It is impossible to assign related object (ForeignKey) before it's
        # saved, so:
        # XXX: not sure how efficient this is.

        if result.pk is None:
            result.save()

        document_link = models.DocumentLink()
        document_link.activity = activity
        document_link.url = url
        document_link.file_format = file_format
        document_link.result = result
        self.register_model('DocumentLink', document_link)

        return element

    def iati_activities__iati_activity__result__document_link__title(
            self, element):
        '''New (optional) <document-link> element for <result> element in 2.03
        '''

        document_link = self.get_model('DocumentLink')

        document_link_title = models.DocumentLinkTitle()
        document_link_title.document_link = document_link

        self.register_model('DocumentLinkTitle', document_link_title)

        return element

    def iati_activities__iati_activity__result__document_link__title__narrative(  # NOQA: E501
            self, element):
        '''New (optional) <document-link> element for <result> element in 2.03
        '''
        document_link_title = self.get_model('DocumentLinkTitle')
        self.add_narrative(element, document_link_title)
        return element

    def iati_activities__iati_activity__result__document_link__description(
            self, element):

        document_link = self.get_model('DocumentLink')

        document_link_description = models.DocumentLinkDescription()
        document_link_description.document_link = document_link

        self.register_model(
            'DocumentLinkDescription',
            document_link_description
        )

        return element

    def iati_activities__iati_activity__result__document_link__description__narrative(  # NOQA: E501
            self, element):
        document_link_description = self.get_model('DocumentLinkDescription')
        self.add_narrative(element, document_link_description)

        return element

    def iati_activities__iati_activity__result__document_link__category(
            self, element):
        '''New (optional) <document-link> element for <result> element in 2.03
        '''
        code = element.attrib.get('code')
        category = self.get_or_none(
            codelist_models.DocumentCategory, code=code)

        if not code:
            raise RequiredFieldError(
                "document-link/category",
                "code",
                "required attribute missing")

        if not category:
            raise FieldValidationError(
                "document-link/category",
                "code",
                "not found on the accompanying codelist",
                None,
                None,
                code
            )

        document_link = self.get_model('DocumentLink')

        document_link_category = models.DocumentLinkCategory()

        document_link_category.document_link = document_link
        document_link_category.category = category

        self.register_model('DocumentLinkCategory', document_link_category)
        return element

    def iati_activities__iati_activity__result__document_link__language(
            self, element):
        '''New (optional) <document-link> element for <result> element in 2.03
        '''
        code = element.attrib.get('code')
        language = self.get_or_none(codelist_models.Language, code=code)

        if not code:
            raise RequiredFieldError(
                "document-link/language",
                "code",
                "required attribute missing")

        if not language:
            raise FieldValidationError(
                "document-link/language",
                "code",
                "not found on the accompanying code list",
                None,
                None,
                code)

        document_link = self.get_model('DocumentLink')

        document_link_language = models.DocumentLinkLanguage()

        document_link_language.document_link = document_link
        document_link_language.language = language

        self.register_model('DocumentLinkLanguage', document_link_language)
        return element

    def iati_activities__iati_activity__result__document_link__document_date(
            self, element):
        '''New (optional) <document-link> element for <result> element in 2.03
        '''
        iso_date = element.attrib.get('iso-date')

        if not iso_date:
            raise RequiredFieldError(
                "document-link/document-date",
                "iso-date",
                "required attribute missing")

        iso_date = self.validate_date(iso_date)

        if not iso_date:
            raise FieldValidationError(
                "document-link/document-date",
                "iso-date",
                "iso-date not of type xsd:date",
                None,
                None,
                element.attrib.get('iso-date'))

        document_link = self.pop_model('DocumentLink')
        document_link.iso_date = iso_date

        self.register_model('DocumentLink', document_link)
        return element

    def iati_activities__iati_activity__result__indicator(self, element):
        '''The optional attribute 'aggregation-status' was added
        '''

        measure_code = element.attrib.get('measure')
        measure = self.get_or_none(
            codelist_models.IndicatorMeasure, code=measure_code)
        ascending = element.attrib.get('ascending', '1')
        aggregation_status = element.attrib.get('aggregation-status')

        if not measure_code:
            raise RequiredFieldError(
                "result/indicator",
                "measure",
                "required attribute missing")
        if not measure:
            raise RequiredFieldError(
                "result/indicator",
                "measure",
                "not found on the accompanying code list")

        result = self.get_model('Result')

        result_indicator = models.ResultIndicator()
        result_indicator.result = result
        result_indicator.measure = measure
        result_indicator.ascending = self.makeBool(ascending)
        result_indicator.aggregation_status = self.makeBool(
            aggregation_status
        )

        self.register_model('ResultIndicator', result_indicator)
        return element

    def iati_activities__iati_activity__result__indicator__reference(
            self, element):
        vocabulary_code = element.attrib.get('vocabulary')
        vocabulary = self.get_or_none(
            vocabulary_models.IndicatorVocabulary, code=vocabulary_code)
        code = element.attrib.get('code')
        indicator_uri = element.attrib.get('indicator-uri')

        if not vocabulary_code:
            raise RequiredFieldError(
                "result/indicator/reference",
                "vocabulary",
                "required attribute missing")

        if not vocabulary:
            raise FieldValidationError(
                "result/indicator/reference",
                "vocabulary",
                "not found on the accompanying code list",
                None,
                None,
                vocabulary_code)

        if not code:
            raise RequiredFieldError(
                "result/indicator/reference",
                "code",
                "Unspecified or invalid.")

        result_indicator = self.get_model('ResultIndicator')
        result_indicator_reference = models.ResultIndicatorReference()
        result_indicator_reference.result_indicator = result_indicator
        result_indicator_reference.code = code
        result_indicator_reference.vocabulary = vocabulary
        result_indicator_reference.indicator_uri = indicator_uri

        self.register_model('ResultIndicatorReference',
                            result_indicator_reference)
        return element

    def iati_activities__iati_activity__result__indicator__title(
            self, element):
        result_indicator = self.get_model('ResultIndicator')

        result_indicator_title = models.ResultIndicatorTitle()
        result_indicator_title.result_indicator = result_indicator

        self.register_model('ResultIndicatorTitle', result_indicator_title)
        return element

    # """attributes:

    # tag:narrative"""
    def iati_activities__iati_activity__result__indicator__title__narrative(
            self, element):
        title = self.get_model('ResultIndicatorTitle')
        self.add_narrative(element, title)
        title.primary_name = self.get_primary_name(element, title.primary_name)

        return element

    # """attributes:

    # tag:description"""
    def iati_activities__iati_activity__result__indicator__description(
            self, element):
        result_indicator = self.get_model('ResultIndicator')

        result_indicator_description = models.ResultIndicatorDescription()
        result_indicator_description.result_indicator = result_indicator

        self.register_model('ResultIndicatorDescription',
                            result_indicator_description)
        return element

    # """attributes:

    # tag:narrative"""
    def iati_activities__iati_activity__result__indicator__description__narrative(self, element):  # NOQA: E501
        description = self.get_model('ResultIndicatorDescription')
        self.add_narrative(element, description)

        return element

    def iati_activities__iati_activity__result__indicator__document_link(
            self, element):
        '''New (optional) <document-link> element for <indicator> element
           inside <result> element in 2.03
        '''
        url = element.attrib.get('url')

        file_format_code = element.attrib.get('format')
        file_format = self.get_or_none(
            codelist_models.FileFormat, code=file_format_code)

        if not url:
            raise RequiredFieldError(
                "document-link",
                "url",
                "required attribute missing")

        if not file_format_code:
            raise RequiredFieldError(
                "document-link",
                "format",
                "required attribute missing")

        if not file_format:
            raise FieldValidationError(
                "document-link",
                "format",
                "not found on the accompanying code list",
                None,
                None,
                file_format_code)

        activity = self.get_model('Activity')
        result_indicator = self.get_model('ResultIndicator')

        # TODO: assign Result here as well?

        # It is impossible to assign related object (ForeignKey) before it's
        # saved, so:
        # XXX: not sure how efficient this is.
        if result_indicator.pk is None:
            result_indicator.save()

        document_link = models.DocumentLink()
        document_link.activity = activity
        document_link.url = url
        document_link.file_format = file_format
        document_link.result_indicator = result_indicator

        self.register_model('DocumentLink', document_link)

        return element

    def iati_activities__iati_activity__result__indicator__document_link__document_date(  # NOQA: E501
            self, element):
        '''New (optional) <document-link> element for <indicator> element
           inside <result> element in 2.03
        '''
        iso_date = element.attrib.get('iso-date')

        if not iso_date:
            raise RequiredFieldError(
                "document-link/document-date",
                "iso-date",
                "required attribute missing")

        iso_date = self.validate_date(iso_date)

        if not iso_date:
            raise FieldValidationError(
                "document-link/document-date",
                "iso-date",
                "iso-date not of type xsd:date",
                None,
                None,
                element.attrib.get('iso-date'))

        document_link = self.pop_model('DocumentLink')
        document_link.iso_date = iso_date

        self.register_model('DocumentLink', document_link)
        return element

    def iati_activities__iati_activity__result__indicator__document_link__title(  # NOQA: E501
            self, element):
        '''New (optional) <document-link> element for <indicator> element
           inside <result> element in 2.03
        '''

        document_link = self.get_model('DocumentLink')

        document_link_title = models.DocumentLinkTitle()
        document_link_title.document_link = document_link

        self.register_model('DocumentLinkTitle', document_link_title)

        return element

    def iati_activities__iati_activity__result__indicator__document_link__title__narrative(  # NOQA: E501
            self, element):
        '''New (optional) <document-link> element for <indicator> element
           inside <result> element in 2.03
        '''
        document_link_title = self.get_model('DocumentLinkTitle')
        self.add_narrative(element, document_link_title)
        return element

    def iati_activities__iati_activity__result__indicator__document_link__description(  # NOQA: E501
            self, element):
        '''New (optional) <document-link> element for <indicator> element
           inside <result> element in 2.03
        '''

        document_link = self.get_model('DocumentLink')

        document_link_description = models.DocumentLinkDescription()
        document_link_description.document_link = document_link

        self.register_model(
            'DocumentLinkDescription', document_link_description
        )

        return element

    def iati_activities__iati_activity__result__indicator__document_link__description__narrative(  # NOQA: E501
            self, element):
        '''New (optional) <document-link> element for <indicator> element
           inside <result> element in 2.03
        '''
        document_link_description = self.get_model('DocumentLinkDescription')
        self.add_narrative(element, document_link_description)

        return element

    def iati_activities__iati_activity__result__indicator__document_link__category(self, element):  # NOQA: E501
        '''New (optional) <document-link> element for <indicator> element
           inside <result> element in 2.03
        '''
        code = element.attrib.get('code')
        category = self.get_or_none(
            codelist_models.DocumentCategory, code=code)

        if not code:
            raise RequiredFieldError(
                "document-link/category",
                "code",
                "required attribute missing")

        if not category:
            raise FieldValidationError(
                "document-link/category",
                "code",
                "not found on the accompanying code list",
                None,
                None,
                code)

        document_link = self.get_model('DocumentLink')

        document_link_category = models.DocumentLinkCategory()

        document_link_category.document_link = document_link
        document_link_category.category = category

        self.register_model('DocumentLinkCategory', document_link_category)
        return element

    def iati_activities__iati_activity__result__indicator__document_link__language(self, element):  # NOQA: E501
        '''New (optional) <document-link> element for <indicator> element
           inside <result> element in 2.03
        '''
        code = element.attrib.get('code')
        language = self.get_or_none(codelist_models.Language, code=code)

        if not code:
            raise RequiredFieldError(
                "document-link/language",
                "code",
                "required attribute missing")

        if not language:
            raise FieldValidationError(
                "document-link/language",
                "code",
                "not found on the accompanying code list",
                None,
                None,
                code)

        document_link = self.get_model('DocumentLink')

        document_link_language = models.DocumentLinkLanguage()

        document_link_language.document_link = document_link
        document_link_language.language = language

        self.register_model('DocumentLinkLanguage', document_link_language)
        return element

    def iati_activities__iati_activity__result__indicator__baseline(
            self, element):

        iso_date = element.attrib.get('iso-date', None)
        year = element.attrib.get('year')
        # Current IATI 2.03 rules say, that:
        # 1 - the @value must be omitted for qualitative measures
        # 2 - The @value must be included for non-qualitative measures
        # 3 - The @value must be a valid number for all non-qualitative
        # measures
        value = element.attrib.get('value')

        try:
            year = int(year)
        except Exception as e:
            year = None

        if not year or not (year > 1900 and year < 2200):
            raise RequiredFieldError(
                "result/indicator/baseline",
                "year",
                "required attribute missing (should be of type "
                "xsd:positiveInteger with format (yyyy))")

        result_indicator = self.get_model('ResultIndicator')
        result_indicator_baseline = models.ResultIndicatorBaseline()

        result_indicator_baseline.result_indicator = result_indicator
        result_indicator_baseline.iso_date = iso_date
        result_indicator_baseline.year = year
        result_indicator_baseline.value = value or ''  # can be None

        self.register_model(
            'ResultIndicatorBaseline',
            result_indicator_baseline
        )

        return element

    def iati_activities__iati_activity__result__indicator__baseline__comment(
            self, element):
        result_indicator_baseline = self.get_model('ResultIndicatorBaseline')

        result_indicator_baseline_comment = models\
            .ResultIndicatorBaselineComment()

        result_indicator_baseline_comment.\
            result_indicator_baseline = result_indicator_baseline

        self.register_model('ResultIndicatorBaselineComment',
                            result_indicator_baseline_comment)

        return element

    def iati_activities__iati_activity__result__indicator__baseline__location(
            self, element):
        '''A new, optional element in v. 2.03:

        A location already defined and described in the iati-activity/location
        element.
        '''
        ref = element.attrib.get('ref')

        if not ref:
            raise RequiredFieldError(
                "iati-activity/result/indicator/baseline/location",
                "ref",
                "This attribute has to be a cross-reference to the internal "
                "reference assigned to a defined location: "
                "iati-activity/location/@ref, so leaving it blank makes no "
                "sense")

        referenced_location = self.get_model('Location')

        if not referenced_location.ref == ref:
            raise FieldValidationError(
                "iati-activity/result/indicator/baseline/location",
                "ref",
                "Referenced location doesn't exist",
                None,
                None,
                ref)

        activity = self.get_model('Activity')
        result_indicator_baseline = self.get_model('ResultIndicatorBaseline')

        activity_locations = activity.location_set.all()

        if (activity_locations
                and referenced_location not in activity_locations):

            raise FieldValidationError(
                "iati-activity/result/indicator/baseline/location",
                "location",
                ("Referenced location has to be referenced on an Activity "
                 "level"),
                None,
                None,
                ref)

        referenced_location.\
            result_indicator_baseline = result_indicator_baseline

        # It is impossible to assign related object (ForeignKey) before it's
        # saved, so:
        # XXX: not sure how efficient this is.
        if result_indicator_baseline.pk is None:
            result_indicator_baseline.save()

        self.register_model('Location', referenced_location)

        return element

    def iati_activities__iati_activity__result__indicator__baseline__dimension(  # NOQA: E501
            self, element):
        '''A new, optional element in v. 2.03:

        A category used for disaggregating the result by gender, age, etc.
        '''

        name = element.attrib.get('name')
        value = element.attrib.get('value')

        if not name:
            raise RequiredFieldError(
                "iati-activity/result/indicator/baseline/dimension",
                "name",
                "required attribute missing")

        if value is None:
            raise RequiredFieldError(
                "result/indicator/period/actual/dimension",
                "value",
                "required attribute missing")

        result_indicator_baseline = self.get_model('ResultIndicatorBaseline')

        baseline_dimension = models.ResultIndicatorBaselineDimension()
        baseline_dimension.result_indicator_baseline = result_indicator_baseline  # NOQA: E501
        baseline_dimension.name = name
        baseline_dimension.value = value

        self.register_model(
            'ResultIndicatorBaselineDimension', baseline_dimension)

        return element

    # FIXME: move this:
    def iati_activities__iati_activity__result__indicator__baseline__comment__narrative(  # NOQA: E501
            self, element):
        baseline_comment = self.get_model('ResultIndicatorBaselineComment')
        self.add_narrative(element, baseline_comment)

        return element

    def iati_activities__iati_activity__result__indicator__baseline__document_link(  # NOQA: E501
            self, element):
        '''New (optional) <document-link> element for <baseline> element
           inside <result>'s <indicator> element in 2.03
        '''
        url = element.attrib.get('url')

        file_format_code = element.attrib.get('format')
        file_format = self.get_or_none(
            codelist_models.FileFormat, code=file_format_code)

        if not url:
            raise RequiredFieldError(
                "document-link",
                "url",
                "required attribute missing")

        if not file_format_code:
            raise RequiredFieldError(
                "document-link",
                "format",
                "required attribute missing")

        if not file_format:
            raise FieldValidationError(
                "document-link",
                "format",
                "not found on the accompanying code list",
                None,
                None,
                file_format_code)

        activity = self.get_model('Activity')
        result_indicator_baseline = self.get_model('ResultIndicatorBaseline')

        # TODO: assign result here too?

        document_link = models.DocumentLink()
        document_link.activity = activity
        document_link.url = url
        document_link.file_format = file_format
        document_link.result_indicator_baseline = result_indicator_baseline

        self.register_model('DocumentLink', document_link)

        return element

    def iati_activities__iati_activity__result__indicator__baseline__document_link__document_date(  # NOQA: E501
            self, element):
        '''New (optional) <document-link> element for <baseline> element
           inside <result>'s <indicator> element in 2.03
        '''
        iso_date = element.attrib.get('iso-date')

        if not iso_date:
            raise RequiredFieldError(
                "document-link/document-date",
                "iso-date",
                "required attribute missing")

        iso_date = self.validate_date(iso_date)

        if not iso_date:
            raise FieldValidationError(
                "document-link/document-date",
                "iso-date",
                "iso-date not of type xsd:date",
                None,
                None,
                element.attrib.get('iso-date'))

        document_link = self.pop_model('DocumentLink')
        document_link.iso_date = iso_date

        self.register_model('DocumentLink', document_link)
        return element

    def iati_activities__iati_activity__result__indicator__baseline__document_link__title(  # NOQA: E501
            self, element):
        '''New (optional) <document-link> element for <baseline> element
           inside <result>'s <indicator> element in 2.03
        '''

        document_link = self.get_model('DocumentLink')

        document_link_title = models.DocumentLinkTitle()
        document_link_title.document_link = document_link

        self.register_model('DocumentLinkTitle', document_link_title)

    def iati_activities__iati_activity__result__indicator__baseline__document_link__title__narrative(  # NOQA: E501
            self, element):
        '''New (optional) <document-link> element for <baseline> element
           inside <result>'s <indicator> element in 2.03
        '''
        document_link_title = self.get_model('DocumentLinkTitle')
        self.add_narrative(element, document_link_title)
        return element

    def iati_activities__iati_activity__result__indicator__baseline__document_link__description(  # NOQA: E501
            self, element):
        '''New (optional) <document-link> element for <baseline> element
           inside <result>'s <indicator> element in 2.03
        '''

        document_link = self.get_model('DocumentLink')

        document_link_description = models.DocumentLinkDescription()
        document_link_description.document_link = document_link

        self.register_model(
            'DocumentLinkDescription',
            document_link_description
        )

    def iati_activities__iati_activity__result__indicator__baseline__document_link__description__narrative(  # NOQA: E501
            self, element):
        '''New (optional) <document-link> element for <baseline> element
           inside <result>'s <indicator> element in 2.03
        '''
        document_link_description = self.get_model('DocumentLinkDescription')
        self.add_narrative(element, document_link_description)
        return element

    def iati_activities__iati_activity__result__indicator__baseline__document_link__category(  # NOQA: E501
            self, element):
        '''New (optional) <document-link> element for <baseline> element
           inside <result>'s <indicator> element in 2.03
        '''
        code = element.attrib.get('code')
        category = self.get_or_none(
            codelist_models.DocumentCategory, code=code)

        if not code:
            raise RequiredFieldError(
                "document-link/category",
                "code",
                "required attribute missing")

        if not category:
            raise FieldValidationError(
                "document-link/category",
                "code",
                "not found on the accompanying code list",
                None,
                None,
                code)

        document_link = self.get_model('DocumentLink')

        document_link_category = models.DocumentLinkCategory()

        document_link_category.document_link = document_link
        document_link_category.category = category

        self.register_model('DocumentLinkCategory', document_link_category)
        return element

    def iati_activities__iati_activity__result__indicator__baseline__document_link__language(  # NOQA: E501
            self, element):
        '''New (optional) <document-link> element for <baseline> element
           inside <result>'s <indicator> element in 2.03
        '''
        code = element.attrib.get('code')
        language = self.get_or_none(codelist_models.Language, code=code)

        if not code:
            raise RequiredFieldError(
                "document-link/language",
                "code",
                "required attribute missing")

        if not language:
            raise FieldValidationError(
                "document-link/language",
                "code",
                "not found on the accompanying code list",
                None,
                None,
                code)

        document_link = self.get_model('DocumentLink')

        document_link_language = models.DocumentLinkLanguage()

        document_link_language.document_link = document_link
        document_link_language.language = language

        self.register_model('DocumentLinkLanguage', document_link_language)
        return element

    def iati_activities__iati_activity__result__indicator__period(
            self, element):

        # do validation on "Period-start must be before period-end"
        try:
            start_date = element.find('period-start').get('iso-date')
            end_date = element.find('period-end').get('iso-date')

            if start_date and end_date:
                start_date_iso = self.validate_date(start_date)
                end_date_iso = self.validate_date(end_date)

                if start_date_iso\
                        and end_date_iso and (start_date_iso > end_date_iso):

                    raise FieldValidationError(
                        "result/indicator/period/period-start",
                        "iso-date",
                        "Period-start must be before period-end",
                        None,
                        None,
                        "start date: {} , end_date: {}".format(
                            start_date, end_date))

        except AttributeError:
            # period start/end dont exist
            pass

        result_indicator = self.get_model('ResultIndicator')

        # It is impossible to assign related object (ForeignKey) before it's
        # saved, so:
        # XXX: not sure how efficient this is.
        if result_indicator.pk is None:
            result_indicator.save()

        # start with actual functionality for period:

        result_indicator_period = models.ResultIndicatorPeriod()
        result_indicator_period.result_indicator = result_indicator

        # It is impossible to assign related object (ForeignKey) before it's
        # saved (later in other parser methods), so:
        # XXX: not sure how efficient this is.
        result_indicator_period.save()

        self.register_model('ResultIndicatorPeriod', result_indicator_period)
        return element

    # tag:period-start"""
    def iati_activities__iati_activity__result__indicator__period__period_start(self, element):  # NOQA: E501
        iso_date = element.attrib.get('iso-date')

        if not iso_date:
            raise RequiredFieldError(
                "result/indicator/period/period-start",
                "iso-date",
                "required attribute missing")

        iso_date = self.validate_date(iso_date)

        if not iso_date:
            raise FieldValidationError(
                "result/indicator/period/period-start",
                "iso-date",
                "iso-date not of type xsd:date",
                None,
                None,
                element.attrib.get('iso-date'))

        result_indicator_period = self.get_model('ResultIndicatorPeriod')
        result_indicator_period.period_start = iso_date

        return element

    # tag:period-end"""
    def iati_activities__iati_activity__result__indicator__period__period_end(
            self, element):

        iso_date = element.attrib.get('iso-date')

        if not iso_date:
            raise RequiredFieldError(
                "result/indicator/period/period-end",
                "iso-date",
                "required attribute missing")

        iso_date = self.validate_date(iso_date)

        if not iso_date:
            raise FieldValidationError(
                "result/indicator/period/period-end",
                "iso-date",
                "iso-date not of type xsd:date",
                None,
                None,
                element.attrib.get('iso-date'))

        result_indicator_period = self.get_model('ResultIndicatorPeriod')
        result_indicator_period.period_end = iso_date

        return element

    def iati_activities__iati_activity__result__indicator__period__target(
            self, element):

        # Current IATI 2.03 rules say, that:
        # 1 - the @value must be omitted for qualitative measures
        # 2 - The @value must be included for non-qualitative measures
        # 3 - The @value must be a valid number for all non-qualitative
        # measures
        value = element.attrib.get('value')

        result_indicator_period = self.get_model('ResultIndicatorPeriod')

        result_indicator_period_target = models.ResultIndicatorPeriodTarget()
        result_indicator_period_target.result_indicator_period = result_indicator_period  # NOQA: E501
        result_indicator_period_target.value = value or ''  # can be None

        self.register_model(
            'ResultIndicatorPeriodTarget', result_indicator_period_target)

        return element

    def iati_activities__iati_activity__result__indicator__period__target__location(self, element):  # NOQA: E501

        ref = element.attrib.get('ref')

        if not ref:
            raise RequiredFieldError(
                "result/indicator/period/period/target/location",
                "ref",
                "required attribute missing")

        locations = self.get_model_list('Location')
        location = []

        if locations:
            location = list(filter(lambda x: x.ref == ref, locations))

        if not len(location):
            raise FieldValidationError(
                "result/indicator/period/period/target/location",
                "ref",
                "referenced location does not exist in a location element of "
                "this activity",
                None,
                None,
                ref)

        period_target = self.get_model('ResultIndicatorPeriodTarget')

        target_location = models.ResultIndicatorPeriodTargetLocation()
        target_location.result_indicator_period_target = period_target
        target_location.ref = ref
        target_location.location = location[0]

        self.register_model(
            'ResultIndicatorPeriodTargetLocation', target_location)
        return element

    def iati_activities__iati_activity__result__indicator__period__target__dimension(  # NOQA: E501
            self, element):

        name = element.attrib.get('name')
        value = element.attrib.get('value')

        if not name:
            raise RequiredFieldError(
                "result/indicator/period/period/target/dimension",
                "name",
                "required attribute missing")

        if value is None:
            raise RequiredFieldError(
                "result/indicator/period/period/target/dimension",
                "value",
                "required attribute missing")

        period_target = self.get_model('ResultIndicatorPeriodTarget')

        target_dimension = models.ResultIndicatorPeriodTargetDimension()
        target_dimension.result_indicator_period_target = period_target
        target_dimension.name = name
        target_dimension.value = value

        self.register_model(
            'ResultIndicatorPeriodTargetDimension', target_dimension)
        return element

    def iati_activities__iati_activity__result__indicator__period__target__comment(self, element):  # NOQA: E501
        result_indicator_period_target = self.get_model(
            'ResultIndicatorPeriodTarget'
        )
        result_indicator_period_target_comment = models\
            .ResultIndicatorPeriodTargetComment()
        result_indicator_period_target_comment\
            .result_indicator_period_target = result_indicator_period_target

        self.register_model(
            'ResultIndicatorPeriodTargetComment',
            result_indicator_period_target_comment)
        return element

    # tag:narrative"""
    def iati_activities__iati_activity__result__indicator__period__target__comment__narrative(  # NOQA: E501
            self, element):
        period_target_comment = self.get_model(
            'ResultIndicatorPeriodTargetComment')
        self.add_narrative(element, period_target_comment)

        return element

    def iati_activities__iati_activity__result__indicator__period__target__document_link(  # NOQA: E501
            self, element):
        '''New (optional) <document-link> element for <target> element
           inside <result> <indicator>'s <period> element in 2.03
        '''
        url = element.attrib.get('url')

        file_format_code = element.attrib.get('format')
        file_format = self.get_or_none(
            codelist_models.FileFormat, code=file_format_code)

        if not url:
            raise RequiredFieldError(
                "document-link",
                "url",
                "required attribute missing")

        if not file_format_code:
            raise RequiredFieldError(
                "document-link",
                "format",
                "required attribute missing")

        if not file_format:
            raise FieldValidationError(
                "document-link",
                "format",
                "not found on the accompanying code list",
                None,
                None,
                file_format_code)

        activity = self.get_model('Activity')
        result_indicator_period_target = self.get_model(
            'ResultIndicatorPeriodTarget'
        )

        # It is impossible to assign related object (ForeignKey) before it's
        # saved, so:
        # XXX: not sure how efficient this is.
        result_indicator_period_target.save()

        document_link = models.DocumentLink()
        document_link.activity = activity
        document_link.\
            result_indicator_period_target = result_indicator_period_target
        document_link.url = url
        document_link.file_format = file_format

        self.register_model('DocumentLink', document_link)
        return element

    def iati_activities__iati_activity__result__indicator__period__target__document_link__title(  # NOQA: E501
            self, element):
        '''New (optional) <document-link> element for <target> element
           inside <result> <indicator>'s <period> element in 2.03
        '''

        document_link = self.get_model('DocumentLink')

        document_link_title = models.DocumentLinkTitle()
        document_link_title.document_link = document_link

        self.register_model('DocumentLinkTitle', document_link_title)

        return element

    def iati_activities__iati_activity__result__indicator__period__target__document_link__title__narrative(  # NOQA: E501
            self, element):
        '''New (optional) <document-link> element for <target> element
           inside <result> <indicator>'s <period> element in 2.03
        '''
        document_link_title = self.get_model('DocumentLinkTitle')
        self.add_narrative(element, document_link_title)
        return element

    def iati_activities__iati_activity__result__indicator__period__target__document_link__description(  # NOQA: E501
            self, element):
        '''New (optional) <document-link> element for <target> element
           inside <result> <indicator>'s <period> element in 2.03
        '''

        document_link = self.get_model('DocumentLink')

        document_link_description = models.DocumentLinkDescription()
        document_link_description.document_link = document_link

        self.register_model(
            'DocumentLinkDescription',
            document_link_description
        )

        return element

    def iati_activities__iati_activity__result__indicator__period__target__document_link__description__narrative(  # NOQA: E501
            self, element):
        '''New (optional) <document-link> element for <target> element
           inside <result> <indicator>'s <period> element in 2.03
        '''
        document_link_description = self.get_model('DocumentLinkDescription')
        self.add_narrative(element, document_link_description)
        return element

    def iati_activities__iati_activity__result__indicator__period__target__document_link__category(  # NOQA: E501
            self, element):
        '''New (optional) <document-link> element for <target> element
           inside <result> <indicator>'s <period> element in 2.03
        '''
        code = element.attrib.get('code')
        category = self.get_or_none(
            codelist_models.DocumentCategory, code=code)

        if not code:
            raise RequiredFieldError(
                "document-link/category",
                "code",
                "required attribute missing")

        if not category:
            raise FieldValidationError(
                "document-link/category",
                "code",
                "not found on the accompanying code list",
                None,
                None,
                code)

        document_link = self.get_model('DocumentLink')

        document_link_category = models.DocumentLinkCategory()

        document_link_category.document_link = document_link
        document_link_category.category = category

        self.register_model('DocumentLinkCategory', document_link_category)
        return element

    def iati_activities__iati_activity__result__indicator__period__target__document_link__language(  # NOQA: E501
            self, element):
        '''New (optional) <document-link> element for <target> element
           inside <result> <indicator>'s <period> element in 2.03
        '''
        code = element.attrib.get('code')
        language = self.get_or_none(codelist_models.Language, code=code)

        if not code:
            raise RequiredFieldError(
                "document-link/language",
                "code",
                "required attribute missing")

        if not language:
            raise FieldValidationError(
                "document-link/language",
                "code",
                "not found on the accompanying code list",
                None,
                None,
                code)

        document_link = self.get_model('DocumentLink')

        document_link_language = models.DocumentLinkLanguage()

        document_link_language.document_link = document_link
        document_link_language.language = language

        self.register_model('DocumentLinkLanguage', document_link_language)
        return element

    def iati_activities__iati_activity__result__indicator__period__target__document_link__document_date(  # NOQA: E501
            self, element):
        '''New (optional) <document-link> element for <target> element
           inside <result> <indicator>'s <period> element in 2.03
        '''
        iso_date = element.attrib.get('iso-date')

        if not iso_date:
            raise RequiredFieldError(
                "document-link/document-date",
                "iso-date",
                "required attribute missing")

        iso_date = self.validate_date(iso_date)

        if not iso_date:
            raise FieldValidationError(
                "document-link/document-date",
                "iso-date",
                "iso-date not of type xsd:date",
                None,
                None,
                element.attrib.get('iso-date'))

        document_link = self.pop_model('DocumentLink')
        document_link.iso_date = iso_date

        self.register_model('DocumentLink', document_link)
        return element

    def iati_activities__iati_activity__result__indicator__period__actual(
            self, element):

        # Current IATI 2.03 rules say, that:
        # 1 - the @value must be omitted for qualitative measures
        # 2 - The @value must be included for non-qualitative measures
        # 3 - The @value must be a valid number for all non-qualitative
        # measures
        value = element.attrib.get('value')

        result_indicator_period = self.get_model('ResultIndicatorPeriod')

        result_indicator_period_actual = models.ResultIndicatorPeriodActual()
        result_indicator_period_actual.result_indicator_period = result_indicator_period  # NOQA: E501
        result_indicator_period_actual.value = value or ''  # can be None

        self.register_model(
            'ResultIndicatorPeriodActual', result_indicator_period_actual)

        return element

    def iati_activities__iati_activity__result__indicator__period__actual__location(self, element):  # NOQA: E501

        ref = element.attrib.get('ref')

        if not ref:
            raise RequiredFieldError(
                "result/indicator/period/actual/location",
                "ref",
                "required attribute missing")

        locations = self.get_model_list('Location')
        location = []

        if locations:
            location = list(filter(lambda x: x.ref == ref, locations))

        if not len(location):
            raise FieldValidationError(
                "result/indicator/period/actual/location",
                "ref",
                "referenced location does not exist in a location element of "
                "this activity",
                None,
                None,
                ref)

        period_actual = self.get_model('ResultIndicatorPeriodActual')

        actual_location = models.ResultIndicatorPeriodActualLocation()
        actual_location.result_indicator_period_actual = period_actual
        actual_location.ref = ref
        actual_location.location = location[0]

        self.register_model(
            'ResultIndicatorPeriodActualLocation', actual_location)
        return element

    def iati_activities__iati_activity__result__indicator__period__actual__dimension(  # NOQA: E501
            self, element):

        name = element.attrib.get('name')
        value = element.attrib.get('value')

        if not name:
            raise RequiredFieldError(
                "result/indicator/period/actual/dimension",
                "name",
                "required attribute missing")

        if value is None:
            raise RequiredFieldError(
                "result/indicator/period/actual/dimension",
                "value",
                "required attribute missing")

        period_actual = self.get_model('ResultIndicatorPeriodActual')

        actual_dimension = models.ResultIndicatorPeriodActualDimension()
        actual_dimension.result_indicator_period_actual = period_actual
        actual_dimension.name = name
        actual_dimension.value = value

        self.register_model(
            'ResultIndicatorPeriodActualDimension', actual_dimension)
        return element

    def iati_activities__iati_activity__result__indicator__period__actual__comment(self, element):  # NOQA: E501
        result_indicator_period_actual = self.get_model(
            'ResultIndicatorPeriodActual'
        )

        result_indicator_period_actual_comment = models\
            .ResultIndicatorPeriodActualComment()
        result_indicator_period_actual_comment\
            .result_indicator_period_actual = result_indicator_period_actual

        self.register_model(
            'ResultIndicatorPeriodActualComment',
            result_indicator_period_actual_comment)
        return element

    def iati_activities__iati_activity__result__indicator__period__actual__comment__narrative(  # NOQA: E501
            self, element):
        period_actual_comment = self.get_model(
            'ResultIndicatorPeriodActualComment')
        self.add_narrative(element, period_actual_comment)

        return element

    def iati_activities__iati_activity__result__indicator__period__actual__document_link(  # NOQA: E501
            self, element):
        '''New (optional) <document-link> element for <actual> element
           inside <result> <indicator>'s <period> element in 2.03
        '''
        url = element.attrib.get('url')

        file_format_code = element.attrib.get('format')
        file_format = self.get_or_none(
            codelist_models.FileFormat, code=file_format_code)

        if not url:
            raise RequiredFieldError(
                "document-link",
                "url",
                "required attribute missing")

        if not file_format_code:
            raise RequiredFieldError(
                "document-link",
                "format",
                "required attribute missing")

        if not file_format:
            raise FieldValidationError(
                "document-link",
                "format",
                "not found on the accompanying code list",
                None,
                None,
                file_format_code)

        activity = self.get_model('Activity')
        result_indicator_period_actual = self.get_model(
            'ResultIndicatorPeriodActual'
        )

        # It is impossible to assign related object (ForeignKey) before it's
        # saved, so:
        # XXX: not sure how efficient this is.
        result_indicator_period_actual.save()

        document_link = models.DocumentLink()
        document_link.activity = activity
        document_link.url = url
        document_link.file_format = file_format

        document_link\
            .result_indicator_period_actual = result_indicator_period_actual

        self.register_model('DocumentLink', document_link)

        return element

    def iati_activities__iati_activity__result__indicator__period__actual__document_link__title(  # NOQA: E501
            self, element):
        '''New (optional) <document-link> element for <actual> element
           inside <result> <indicator>'s <period> element in 2.03
        '''

        document_link = self.get_model('DocumentLink')

        document_link_title = models.DocumentLinkTitle()
        document_link_title.document_link = document_link

        self.register_model('DocumentLinkTitle', document_link_title)

        return element

    def iati_activities__iati_activity__result__indicator__period__actual__document_link__title__narrative(  # NOQA: E501
            self, element):
        '''New (optional) <document-link> element for <actual> element
           inside <result> <indicator>'s <period> element in 2.03
        '''

        document_link_title = self.get_model('DocumentLinkTitle')
        self.add_narrative(element, document_link_title)
        return element

    def iati_activities__iati_activity__result__indicator__period__actual__document_link__description(  # NOQA: E501
            self, element):
        '''New (optional) <document-link> element for <actual> element
           inside <result> <indicator>'s <period> element in 2.03
        '''

        document_link = self.get_model('DocumentLink')

        document_link_description = models.DocumentLinkDescription()
        document_link_description.document_link = document_link

        self.register_model(
            'DocumentLinkDescription',
            document_link_description
        )

        return element

    def iati_activities__iati_activity__result__indicator__period__actual__document_link__description__narrative(  # NOQA: E501
            self, element):
        '''New (optional) <document-link> element for <actual> element
           inside <result> <indicator>'s <period> element in 2.03
        '''

        document_link_description = self.get_model('DocumentLinkDescription')
        self.add_narrative(element, document_link_description)

        return element

    def iati_activities__iati_activity__result__indicator__period__actual__document_link__category(  # NOQA: E501
            self, element):
        '''New (optional) <document-link> element for <actual> element
           inside <result> <indicator>'s <period> element in 2.03
        '''

        code = element.attrib.get('code')
        category = self.get_or_none(
            codelist_models.DocumentCategory, code=code)

        if not code:
            raise RequiredFieldError(
                "document-link/category",
                "code",
                "required attribute missing")

        if not category:
            raise FieldValidationError(
                "document-link/category",
                "code",
                "not found on the accompanying code list",
                None,
                None,
                code)

        document_link = self.get_model('DocumentLink')

        document_link_category = models.DocumentLinkCategory()

        document_link_category.document_link = document_link
        document_link_category.category = category

        self.register_model('DocumentLinkCategory', document_link_category)
        return element

    def iati_activities__iati_activity__result__indicator__period__actual__document_link__language(  # NOQA: E501
            self, element):
        '''New (optional) <document-link> element for <actual> element
           inside <result> <indicator>'s <period> element in 2.03
        '''
        code = element.attrib.get('code')
        language = self.get_or_none(codelist_models.Language, code=code)

        if not code:
            raise RequiredFieldError(
                "document-link/language",
                "code",
                "required attribute missing")

        if not language:
            raise FieldValidationError(
                "document-link/language",
                "code",
                "not found on the accompanying code list",
                None,
                None,
                code)

        document_link = self.get_model('DocumentLink')

        document_link_language = models.DocumentLinkLanguage()

        document_link_language.document_link = document_link
        document_link_language.language = language

        self.register_model('DocumentLinkLanguage', document_link_language)
        return element

    def iati_activities__iati_activity__result__indicator__period__actual__document_link__document_date(  # NOQA: E501
            self, element):
        '''New (optional) <document-link> element for <actual> element
           inside <result> <indicator>'s <period> element in 2.03
        '''
        iso_date = element.attrib.get('iso-date')

        if not iso_date:
            raise RequiredFieldError(
                "document-link/document-date",
                "iso-date",
                "required attribute missing")

        iso_date = self.validate_date(iso_date)

        if not iso_date:
            raise FieldValidationError(
                "document-link/document-date",
                "iso-date",
                "iso-date not of type xsd:date",
                None,
                None,
                element.attrib.get('iso-date'))

        document_link = self.pop_model('DocumentLink')
        document_link.iso_date = iso_date

        self.register_model('DocumentLink', document_link)
        return element

    def iati_activities__iati_activity__tag(self, element):
        """A method to catch <tag> element from IATI activity file and save
        ActivityTag model instance
        """
        vocabulary_code = element.attrib.get('vocabulary')
        code = element.attrib.get('code')
        vocabulary_uri = element.attrib.get('vocabulary-uri')

        if not vocabulary_code:
            raise RequiredFieldError(
                "iati-activity/tag",
                "vocabulary",
                "required attribute missing"
            )

        if not code:
            raise RequiredFieldError(
                "iati-activity/tag",
                "code",
                "required attribute missing"
            )

        vocabulary = self.get_or_none(
            vocabulary_models.TagVocabulary, code=vocabulary_code)

        if not vocabulary:

            if vocabulary_code != '99':
                raise FieldValidationError(
                    "iati-activity/tag",
                    "vocabulary",
                    "If a vocabulary is not on the TagVocabulary codelist, "
                    "then the value of 99 (Reporting Organisation) should be "
                    "declared",
                    None,
                    None,
                    vocabulary_code)

            # Our system doesn't have Vocabulary with such code (this is a
            # warning log message)
            raise FieldValidationError(
                "iati-activity/tag",
                "vocabulary",
                "not found on the accompanying code list",
                None,
                None,
                vocabulary_code)

        if vocabulary_code == '99' and not vocabulary_uri:
            raise FieldValidationError(
                "iati-activity/tag",
                "vocabulary-uri",
                "If a publisher uses a vocabulary of 99 (i.e. ‘Reporting "
                "Organisation’), then the @vocabulary-uri attribute "
                "should also be used",
                None,
                None,
                vocabulary_code)

        activity = self.get_model('Activity')
        activity_tag = models.ActivityTag()

        activity_tag.activity = activity
        activity_tag.code = code
        activity_tag.vocabulary = vocabulary
        activity_tag.vocabulary_uri = vocabulary_uri or ''

        self.register_model('ActivityTag', activity_tag)

        return element

    def iati_activities__iati_activity__tag__narrative(self, element):
        """A method to save activity <tag> element narratives
        """
        activity_tag = self.get_model('ActivityTag')
        self.add_narrative(element, activity_tag)

    def post_save_models(self):
        """Perform all actions that need to happen after a single activity's
        been parsed."""
        activity = self.get_model('Activity')

        # the model was not saved
        if not activity or not activity.pk:
            return False

        participating_organisations = self.get_model_list(
            'ActivityParticipatingOrganisation')

        post_save.set_related_activities(activity)
        post_save.set_participating_organisation_activity_id(
            participating_organisations)
        post_save.set_transaction_provider_receiver_activity(activity)
        post_save.set_derived_activity_dates(activity)
        post_save.set_activity_aggregations(activity)
        post_save.update_activity_search_index(activity)
        post_save.set_country_region_transaction(activity)
        post_save.set_sector_transaction(activity)
        post_save.set_sector_budget(activity)

    def post_save_file(self, dataset):
        """Perform all actions that need to happen after a single IATI
        datasets has been parsed.

        Keyword arguments:
        dataset -- the Dataset object
        """
        self.delete_removed_activities(dataset)

    def delete_removed_activities(self, dataset):
        """ Delete activities that were not found in the dataset any longer

        Keyword arguments:
        dataset -- the Dataset object

        Used variables:
        activity.last_updated_model -- the datetime at which this activity
        was last saved
        self.parse_start_datetime -- the datetime at which parsing this
        dataset started
        """
        models.Activity.objects.filter(
            dataset=dataset,
            last_updated_model__lt=self.parse_start_datetime).delete()

    # Some extra post-save validators (repeating xml elements which should only
    # be repeated once in place A and not B and etc.):
    def post_save_validators(self, dataset):

        for a in models.Activity.objects.filter(dataset=dataset):

            post_save_validators.identifier_correct_prefix(self, a)
            post_save_validators.geo_percentages_add_up(self, a)
            post_save_validators.sector_percentages_add_up(self, a)
            post_save_validators.use_sector_or_transaction_sector(self, a)
            post_save_validators.use_direct_geo_or_transaction_geo(self, a)
            post_save_validators.use_result_reference_or_indicator_reference(
                self, a
            )
            post_save_validators.one_aid_type_for_each_vocabulary(
                self, a
            )

        post_save_validators.unfound_identifiers(self, dataset)
        post_save_validators.transactions_at_multiple_levels(self, dataset)<|MERGE_RESOLUTION|>--- conflicted
+++ resolved
@@ -3041,43 +3041,6 @@
 
         return element
 
-<<<<<<< HEAD
-    # tag: condition"""
-    def iati_activities__iati_activity__conditions__condition(self, element):
-
-        condition_type_code = element.attrib.get('type')
-
-        condition_type = self.get_or_none(codelist_models.ConditionType,
-                                          code=condition_type_code)
-
-        # 'type_code'is required attribute.
-
-        if not condition_type_code:
-            raise RequiredFieldError(
-                "condition",
-                "type",
-                "required attribute missing."
-            )
-
-        #  'condition_type_code' value must be on the 'ConditionType codelist.
-        #  so:'
-
-        if not condition_type:
-            raise FieldValidationError(
-                "condition",
-                "type",
-                "not found on the accompanying codelist.",
-                None,
-                None,
-                condition_type_code
-            )
-        conditions = self.get_model('Conditions')  # parent element
-        condition = models.Condition()
-        condition.conditions = conditions
-        condition.type = condition_type
-
-        self.register_model('Condition', condition)
-=======
     # tag: condtions"""
     def iati_activities__iati_activity__conditions(self, element):
         conditions_attached = element.attrib.get('attached')
@@ -3094,7 +3057,43 @@
         conditions.attached = self.makeBool(conditions_attached)
 
         self.register_model('Conditions', conditions)
->>>>>>> 6efe4ea5
+        return element
+
+    # tag: condition"""
+    def iati_activities__iati_activity__conditions__condition(self, element):
+
+        condition_type_code = element.attrib.get('type')
+
+        condition_type = self.get_or_none(codelist_models.ConditionType,
+                                          code=condition_type_code)
+
+        # 'type_code'is required attribute.
+
+        if not condition_type_code:
+            raise RequiredFieldError(
+                "condition",
+                "type",
+                "required attribute missing."
+            )
+
+        #  'condition_type_code' value must be on the 'ConditionType codelist.
+        #  so:'
+
+        if not condition_type:
+            raise FieldValidationError(
+                "condition",
+                "type",
+                "not found on the accompanying codelist.",
+                None,
+                None,
+                condition_type_code
+            )
+        conditions = self.get_model('Conditions')  # parent element
+        condition = models.Condition()
+        condition.conditions = conditions
+        condition.type = condition_type
+
+        self.register_model('Condition', condition)
         return element
 
     # tag:result"""
