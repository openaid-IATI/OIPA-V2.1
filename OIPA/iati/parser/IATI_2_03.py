from datetime import datetime
from decimal import Decimal, InvalidOperation

from django.conf import settings
from django.contrib.gis.geos import GEOSGeometry, Point

from currency_convert import convert
from geodata.models import Country, Region
# FIXME:
from iati import models
from iati.parser import post_save, post_save_validators
from iati.parser.exceptions import (
    FieldValidationError, IgnoredVocabularyError, NoUpdateRequired,
    ParserError, RequiredFieldError
)
from iati.parser.higher_order_parser import provider_org, receiver_org
from iati.parser.iati_parser import IatiParser
from iati.transaction import models as transaction_models
from iati_codelists import models as codelist_models
from iati_organisation import models as organisation_models
from iati_vocabulary import models as vocabulary_models


class Parse(IatiParser):
    # FIXME: not all methods validate required arguments (f. ex
    # iati_activities__iati_activity__capital_spend)

    # FIXME: also, occurences are not validated (f. ex. one time vs any number
    # of times)

    def __init__(self, *args, **kwargs):
        super(Parse, self).__init__(*args, **kwargs)
        self.VERSION = '2.03'

    def add_narrative(self, element, parent, is_organisation_narrative=False):
        # set on activity (if set)

        default_lang = self.default_lang
        # return value with key '{http://www.w3.org/XML/1998/namespace}lang'
        # return default_lang otherwise
        lang = element.attrib.get(
            '{http://www.w3.org/XML/1998/namespace}lang', default_lang)
        text = element.text

        if lang:
            lang = lang.lower()

        language = self.get_or_none(codelist_models.Language, code=lang)

        if not parent:
            raise ParserError(
                "Unknown",
                "narrative",
                "parent object must be passed")

        register_name = parent.__class__.__name__ + "Narrative"

        if not language:
            raise RequiredFieldError(
                register_name,
                "xml:lang",
                "must specify xml:lang on iati-activity or xml:lang on the "
                "element itself")
        if not text:
            raise RequiredFieldError(
                register_name,
                "text",
                "empty narrative")

        if not is_organisation_narrative:
            narrative = models.Narrative()
            narrative.activity = self.get_model('Activity')
        else:
            narrative = organisation_models.OrganisationNarrative()
            narrative.organisation = self.get_model('Organisation')

        narrative.language = language
        narrative.content = element.text
        # This (instead of narrative.related_object) is required, otherwise
        # related object doesn't get passed to the model_store (memory) and
        # 'update_related()' fails.
        # It should probably be passed to the __init__() ?
        setattr(narrative, '_related_object', parent)

        self.register_model(register_name, narrative)

    def iati_activities__iati_activity(self, element):
        """attributes:
        {http://www.w3.org/XML/1998/namespace}lang:en
        default-currency:USD
        last-updated-datetime:2014-09-10T07:15:37Z
        linked-data-uri:http://data.example.org/123456789
        hierarchy:1

        tag:iati-activity"""

        iati_identifier = element.xpath('iati-identifier/text()')

        if len(iati_identifier) < 1:
            raise FieldValidationError(
                "iati-activity",
                "iati-identifier",
                "no iati-identifier found")

        activity_id = iati_identifier[0]
        normalized_activity_id = self._normalize(activity_id)
        # default is here to make it default to settings 'DEFAULT_LANG' on no
        # language set (validation error we want to be flexible with per
        # instance)
        default_lang_code = element.attrib.get(
            '{http://www.w3.org/XML/1998/namespace}lang',
            settings.DEFAULT_LANG)
        if default_lang_code:
            default_lang_code = default_lang_code.lower()

        default_lang = self.get_or_none(
            codelist_models.Language,
            code=default_lang_code
        )

        hierarchy = element.attrib.get('hierarchy')
        humanitarian = element.attrib.get('humanitarian')
        last_updated_datetime = self.validate_date(
            element.attrib.get('last-updated-datetime'))
        linked_data_uri = element.attrib.get('linked-data-uri')
        default_currency = self.get_or_none(
            models.Currency, code=element.attrib.get('default-currency'))

        if not activity_id:
            raise RequiredFieldError(
                "iati-identifier",
                "text",
                "required element empty")

        old_activity = self.get_or_none(
            models.Activity, iati_identifier=activity_id)

        if old_activity and (old_activity.dataset.name != self.dataset.name):
            self.append_error(
                'FieldValidationError',
                "iati-identifier",
                "ref",
                "An activity with the same iati-identifier was found in \
                another dataset",
                element.sourceline,
                "found in dataset: '{}'".format(old_activity.dataset.name),
                activity_id)

        if (old_activity
                and not self.force_reparse and not old_activity.modified):
            # update last_updated_model to prevent the activity from being
            # deleted because its not updated (and thereby assumed not found
            # in the dataset)
            old_activity.save()

            if last_updated_datetime\
                and last_updated_datetime\
                    == old_activity.last_updated_datetime:
                raise NoUpdateRequired('activity', 'already up to date')

            if last_updated_datetime and (last_updated_datetime <
                                          old_activity.last_updated_datetime):
                raise FieldValidationError(
                    "iati-activity",
                    "last-updated-datetime",
                    "last-updated-time is less than existing activity",
                    None,
                    element.sourceline,
                    activity_id,
                    activity_id)

            if not last_updated_datetime and old_activity\
                    .last_updated_datetime:
                raise FieldValidationError(
                    "iati-activity",
                    "last-updated-datetime",
                    "last-updated-time is not present, but is present on "
                    "existing activity",
                    None,
                    element.sourceline,
                    activity_id,
                    activity_id)

            # TODO: test activity is deleted along with related models
            # update on TODO above; only iati_title, TransactionReceiver,
            # TransactionProvider are not deleted atm - 2015-10-01
            # TODO: do this after activity is parsed along with other saves?

        if old_activity:
            old_activity.delete()

        # TODO: assert title is in xml, for proper OneToOne relation
        # (only on 2.02)

        activity = models.Activity()
        activity.iati_identifier = activity_id
        activity.normalized_iati_identifier = normalized_activity_id
        activity.default_lang = default_lang
        if hierarchy:
            activity.hierarchy = hierarchy
        activity.humanitarian = self.makeBoolNone(humanitarian)
        activity.dataset = self.dataset
        activity.publisher = self.publisher
        activity.last_updated_datetime = last_updated_datetime
        activity.linked_data_uri = linked_data_uri
        activity.default_currency = default_currency
        activity.iati_standard_version_id = self.VERSION

        activity.published = True
        activity.ready_to_publish = True
        activity.modified = False

        # for later reference
        self.default_lang = default_lang_code

        # For this validation-only branch we only save activities and
        # organisations
        # All other elements are not written to the db
        activity.save()

        self.register_model('Activity', activity)
        return element

    def iati_activities__iati_activity__iati_identifier(self, element):
        """
        attributes:

        tag:iati-identifier
        """
        iati_identifier = element.text

        if not iati_identifier:
            raise RequiredFieldError(
                "iati-identifier",
                "text",
                "required element empty")

        activity = self.get_model('Activity')
        activity.iati_identifier = iati_identifier

        return element

    def iati_activities__iati_activity__reporting_org(self, element):
        """attributes:
        ref:AA-AAA-123456789
        type:40
        secondary-reporter:0

        tag:reporting-org"""
        ref = element.attrib.get('ref')

        if not ref:
            raise RequiredFieldError(
                "reporting-org",
                "ref",
                "required attribute missing")

        if ref:
            self.check_registration_agency_validity(
                "reporting-org/ref", element, ref)

        normalized_ref = self._normalize(ref)
        org_type = self.get_or_none(
            codelist_models.OrganisationType,
            code=element.attrib.get('type'))
        secondary_reporter = element.attrib.get('secondary-reporter', '0')

        organisation = self.get_or_none(
            models.Organisation, organisation_identifier=ref)

        # create an organisation
        if not organisation:

            organisation = organisation_models.Organisation()
            organisation.organisation_identifier = ref
            organisation.last_updated_datetime = datetime.now()
            organisation.iati_standard_version_id = "2.02"
            organisation.reported_in_iati = False

            # TODO: is this right? - 2017-03-27
            organisation.published = False
            organisation.ready_to_publish = True
            organisation.modified = False

            organisation.save()

            organisation_name = organisation_models.OrganisationName()
            organisation_name.organisation = organisation

            self.publisher.organisation = organisation

            # create an organization if it is not parsed yet or not in IATI
            # Also, link to publisher

            organisation_name.save()
            self.publisher.save()

            self.register_model('Organisation', organisation)
            self.register_model('OrganisationName', organisation_name)

            narratives = element.findall('narrative')

            if len(narratives) > 0:
                for narrative in narratives:
                    self.add_narrative(narrative, organisation_name,
                                       is_organisation_narrative=True)
                    organisation.primary_name = self.get_primary_name(
                        narrative, organisation.primary_name)
            else:
                organisation.primary_name = ref

        activity = self.get_model('Activity')
        reporting_organisation = models.ActivityReportingOrganisation()
        reporting_organisation.ref = ref
        reporting_organisation.normalized_ref = normalized_ref
        reporting_organisation.type = org_type
        reporting_organisation.activity = activity
        reporting_organisation.organisation = organisation
        reporting_organisation.secondary_reporter = self.makeBool(
            secondary_reporter)

        narratives = element.findall('narrative')
        if len(narratives) > 0:
            for narrative in narratives:
                self.add_narrative(narrative, reporting_organisation)

        activity.secondary_reporter = self.makeBool(secondary_reporter)

        self.register_model('ActivityReportingOrganisation',
                            reporting_organisation)

        return element

    def iati_activities__iati_activity__reporting_org__narrative(
            self, element):
        """attributes:

        tag:narrative
        """
        model = self.get_model('ActivityReportingOrganisation')
        self.add_narrative(element, model)

        return element

    def iati_activities__iati_activity__participating_org(self, element):
        """attributes:https://docs.djangoproject.com/en/1.8/topics/migrations/
        ref:BB-BBB-123456789
        role:1
        type:40

        tag:participating-org"""

        activity = self.get_model('Activity')
        participating_organisation = models.ActivityParticipatingOrganisation()

        ref = element.attrib.get('ref', '')
        activity_id = element.attrib.get('activity-id', None)

        org_activity = self.get_or_none(
            models.Activity, iati_identifier=activity_id)
        role = self.get_or_none(
            codelist_models.OrganisationRole, code=element.attrib.get('role'))

        normalized_ref = self._normalize(ref)
        organisation = self.get_or_none(
            models.Organisation, organisation_identifier=ref)
        org_type = self.get_or_none(
            codelist_models.OrganisationType,
            code=element.attrib.get('type'))

        crs_channel_code = element.attrib.get('crs-channel-code', '')

        if not role:
            raise RequiredFieldError(
                "participating-org",
                "role",
                "required attribute missing")

        if ref:
            self.check_registration_agency_validity(
                "participating-org", element, ref)

        # currently according to 2.03 rules this attribute is not required:
        if crs_channel_code:

            if not crs_channel_code.isdigit():
                raise RequiredFieldError(
                    "participating-org",
                    "crs-channel-code",
                    "code is invalid")

            ccc_instance = codelist_models.CRSChannelCode.objects.filter(
                code=crs_channel_code).first()

            if not ccc_instance:
                raise FieldValidationError(
                    "participating-org",
                    "crs-channel-code",
                    "not found on the accompanying code list",
                    None,
                    None,
                    crs_channel_code)

            participating_organisation.crs_channel_code = ccc_instance

        participating_organisation.ref = ref
        participating_organisation.normalized_ref = normalized_ref
        participating_organisation.type = org_type
        participating_organisation.activity = activity
        participating_organisation.organisation = organisation
        participating_organisation.role = role
        participating_organisation.org_activity_id = activity_id
        participating_organisation.org_activity_obj = org_activity

        self.register_model(
            'ActivityParticipatingOrganisation', participating_organisation)

        return element

    def iati_activities__iati_activity__participating_org__narrative(
            self, element):
        """attributes:

        tag:narrative"""
        model = self.get_model('ActivityParticipatingOrganisation')
        self.add_narrative(element, model)

        # workaround for IATI ref uniqueness limitation
        model.primary_name = self.get_primary_name(element, model.primary_name)

        return element

    def iati_activities__iati_activity__title(self, element):
        """attributes:

        tag:title"""
        title_list = self.get_model_list('Title')

        if title_list and len(title_list) > 0:
            raise FieldValidationError(
                "title",
                "title",
                "duplicate titles are not allowed")

        # activity = self.pop_model('Activity')
        activity = self.get_model('Activity')

        title = models.Title()
        title.activity = activity

        # activity.title = title

        # order is important (
        # TODO: change datastructure to handle this case more transparant, like
        # insertBefore or something)
        self.register_model('Title', title)
        # self.register_model('Activity', activity)

    def iati_activities__iati_activity__title__narrative(self, element):
        """attributes:

        tag:narrative"""
        # TODO: make this more clear and not depend on order of things
        # title = self.get_model('Activity', index=-2) # this points to Title
        title = self.get_model('Title')  # this points to Title
        self.add_narrative(element, title)

        return element

    def iati_activities__iati_activity__description(self, element):
        """attributes:
        type:1

        tag:description"""

        description_type_code = element.attrib.get('type', 1)
        description_type = self.get_or_none(
            codelist_models.DescriptionType,
            code=description_type_code)

        activity = self.get_model('Activity')
        description = models.Description()
        description.activity = activity
        description.type = description_type

        self.register_model('Description', description)
        return element

    def iati_activities__iati_activity__description__narrative(self, element):
        """attributes:

        tag:narrative"""
        title = self.get_model('Description')
        self.add_narrative(element, title)

        return element

    def iati_activities__iati_activity__other_identifier(self, element):
        """attributes:
        ref:ABC123-XYZ
        type:A1
        tag:other-identifier"""
        identifier = element.attrib.get('ref')
        other_identifier_type = self.get_or_none(
            models.OtherIdentifierType, code=element.attrib.get('type'))

        if not identifier:
            raise RequiredFieldError(
                "other-identifier",
                "ref",
                "required attribute missing")
        # TODO: iati docs say type should be required (but can't for backwards
        # compatibility), should throw error on 2.0x

        activity = self.get_model('Activity')
        other_identifier = models.OtherIdentifier()
        other_identifier.activity = activity
        other_identifier.identifier = identifier
        other_identifier.type = other_identifier_type

        self.register_model('OtherIdentifier', other_identifier)
        return element

    def iati_activities__iati_activity__other_identifier__owner_org(
            self, element):
        """attributes:
        ref:AA-AAA-123456789

        tag:owner-org"""
        ref = element.attrib.get('ref')

        if not ref:
            raise RequiredFieldError(
                "other-identifier/owner-org",
                "ref",
                "required attribute missing")

        other_identifier = self.get_model('OtherIdentifier')
        other_identifier.owner_ref = ref

        return element

    def iati_activities__iati_activity__other_identifier__owner_org__narrative(
            self, element):
        """attributes:

        tag:narrative"""
        other_identifier = self.get_model('OtherIdentifier')
        self.add_narrative(element, other_identifier)
        return element

    def iati_activities__iati_activity__activity_status(self, element):
        """attributes:
        code:2

        tag:activity-status"""

        code = element.attrib.get('code')
        activity_status = self.get_or_none(
            codelist_models.ActivityStatus, code=code)

        if not code:
            raise RequiredFieldError(
                "activity-status",
                "code",
                "required attribute missing")

        if not activity_status:
            raise FieldValidationError(
                "activity-status",
                "code",
                "not found on the accompanying code list",
                None,
                None,
                code)

        activity = self.get_model('Activity')
        activity.activity_status = activity_status

        return element

    def iati_activities__iati_activity__activity_date(self, element):
        """attributes:
        iso-date:2012-04-15
        type:1

        tag:activity-date"""

        iso_date = element.attrib.get('iso-date')

        if not iso_date:
            raise RequiredFieldError(
                "activity-date",
                "iso-date",
                "required attribute missing")

        iso_date = self.validate_date(iso_date)

        if not iso_date:
            raise FieldValidationError(
                "activity-date",
                "iso-date",
                "iso-date not of type xsd:date",
                None,
                None,
                element.attrib.get('iso-date'))

        type_code = element.attrib.get('type')

        if not type_code:
            raise RequiredFieldError(
                "activity-date",
                "type",
                "required attribute missing")

        type_code = self.get_or_none(
            codelist_models.ActivityDateType, code=type_code)

        if not type_code:
            raise FieldValidationError(
                "activity-date",
                "type",
                "not found on the accompanying code list",
                None,
                None,
                element.attrib.get('type'))

        if type_code in ['2', '4']:
            if iso_date > datetime.now():
                raise FieldValidationError(
                    "activity-date",
                    "iso-date",
                    "All instances of the ActivityDateType code 2 & 4 (actual "
                    "dates) are not expected to be in the future",
                    None,
                    None,
                    str(iso_date))

        activity = self.get_model('Activity')

        activity_date = models.ActivityDate()
        activity_date.iso_date = iso_date
        activity_date.type = type_code
        activity_date.activity = activity

        # to make ordering possible, activity dates are duplicated onto the
        # Activity model
        mapping = {
            '1': 'planned_start',
            '2': 'actual_start',
            '3': 'planned_end',
            '4': 'actual_end'
        }

        if type_code.code in mapping:
            setattr(activity, mapping[type_code.code], iso_date)

        self.register_model('ActivityDate', activity_date)
        return element

    def iati_activities__iati_activity__activity_date__narrative(
            self, element):
        """attributes:

        tag:narrative"""
        # this is not implemented
        activity_date = self.get_model('ActivityDate')
        self.add_narrative(element, activity_date)
        return element

    def iati_activities__iati_activity__contact_info(self, element):
        """attributes:
        type:1

        tag:contact-info"""
        type_code = self.get_or_none(
            codelist_models.ContactType, code=element.attrib.get('type'))

        activity = self.get_model('Activity')
        contact_info = models.ContactInfo()
        contact_info.activity = activity
        contact_info.type = type_code
        self.register_model('ContactInfo', contact_info)

        return element

    def iati_activities__iati_activity__contact_info__organisation(
            self, element):
        """attributes:

        tag:organisation"""
        contact_info = self.get_model('ContactInfo')

        contact_info_organisation = models.ContactInfoOrganisation()
        contact_info_organisation.contact_info = contact_info
        self.register_model('ContactInfoOrganisation',
                            contact_info_organisation)
        return element

    def iati_activities__iati_activity__contact_info__organisation__narrative(
            self, element):
        """attributes:

        tag:narrative"""
        contact_info_organisation = self.get_model('ContactInfoOrganisation')
        self.add_narrative(element, contact_info_organisation)
        return element

    def iati_activities__iati_activity__contact_info__department(
            self, element):
        """attributes:

        tag:department"""
        contact_info = self.get_model('ContactInfo')
        contact_info_department = models.ContactInfoDepartment()
        contact_info_department.contact_info = contact_info

        self.register_model('ContactInfoDepartment', contact_info_department)

        return element

    def iati_activities__iati_activity__contact_info__department__narrative(
            self, element):
        """attributes:

        tag:narrative"""
        contact_info_department = self.get_model('ContactInfoDepartment')
        self.add_narrative(element, contact_info_department)
        return element

    def iati_activities__iati_activity__contact_info__person_name(
            self, element):
        """attributes:

        tag:person-name"""
        contact_info = self.get_model('ContactInfo')
        contact_info_person_name = models.ContactInfoPersonName()
        contact_info_person_name.contact_info = contact_info
        self.register_model('ContactInfoPersonName', contact_info_person_name)

        return element

    def iati_activities__iati_activity__contact_info__person_name__narrative(
            self, element):
        """attributes:

        tag:narrative"""
        contact_info_person_name = self.get_model('ContactInfoPersonName')
        self.add_narrative(element, contact_info_person_name)
        return element

    def iati_activities__iati_activity__contact_info__job_title(self, element):
        """attributes:

        tag:job-title"""
        contact_info = self.get_model('ContactInfo')
        contact_info_job_title = models.ContactInfoJobTitle()
        contact_info_job_title.contact_info = contact_info
        self.register_model('ContactInfoJobTitle', contact_info_job_title)
        return element

    def iati_activities__iati_activity__contact_info__job_title__narrative(
            self, element):
        """attributes:

        tag:narrative"""
        contact_info_job_title = self.get_model('ContactInfoJobTitle')
        self.add_narrative(element, contact_info_job_title)
        return element

    def iati_activities__iati_activity__contact_info__telephone(
            self, element):
        """attributes:

        tag:telephone"""
        text = element.text

        if not text:
            raise RequiredFieldError(
                "contact-info",
                "telephone",
                "empty element")

        contact_info = self.get_model('ContactInfo')
        contact_info.telephone = text

        return element

    def iati_activities__iati_activity__contact_info__email(self, element):
        """attributes:

        tag:email"""
        text = element.text

        if not text:
            raise RequiredFieldError(
                "contact-info",
                "email",
                "empty element")

        contact_info = self.get_model('ContactInfo')
        contact_info.email = text

        return element

    def iati_activities__iati_activity__contact_info__website(self, element):
        """attributes:

        tag:website"""
        text = element.text

        if not text:
            raise RequiredFieldError(
                "contact-info",
                "website",
                "empty element")

        contact_info = self.get_model('ContactInfo')
        contact_info.website = text

        return element

    def iati_activities__iati_activity__contact_info__mailing_address(
            self, element):
        """attributes:

        tag:mailing-address"""

        contact_info = self.get_model('ContactInfo')

        contact_info_mailing_address = models.ContactInfoMailingAddress()

        contact_info_mailing_address.contact_info = contact_info
        self.register_model('ContactInfoMailingAddress',
                            contact_info_mailing_address)

        return element

    def iati_activities__iati_activity__contact_info__mailing_address__narrative(self, element):  # NOQA: E501
        """attributes:

        tag:narrative"""
        contact_info_mailing_address = self.get_model(
            'ContactInfoMailingAddress')
        self.add_narrative(element, contact_info_mailing_address)
        return element

    def iati_activities__iati_activity__activity_scope(self, element):
        """attributes:
        code:3

        tag:activity-scope"""
        code = element.attrib.get('code')
        activity_scope = self.get_or_none(
            codelist_models.ActivityScope, code=code)

        if not code:
            raise RequiredFieldError(
                "activity-status",
                "code",
                "required attribute missing")

        if not activity_scope:
            raise FieldValidationError(
                "activity-status",
                "code",
                "not found on the accompanying code list",
                None,
                None,
                code)

        activity = self.get_model('Activity')
        activity.scope = activity_scope

        return element

    def iati_activities__iati_activity__recipient_country(self, element):
        """attributes:
        code:AF
        percentage:25

        tag:recipient-country"""
        code = element.attrib.get('code')
        country = self.get_or_none(Country, code=code)
        percentage = element.attrib.get('percentage')

        if not code:
            raise RequiredFieldError(
                "recipient-country",
                "code",
                "required attribute missing")

        if not country:
            raise FieldValidationError(
                "recipient-country",
                "code",
                "not found on the accompanying code list",
                None,
                None,
                code)

        if percentage:
            try:
                percentage = Decimal(percentage)
            except InvalidOperation:
                raise FieldValidationError(
                    "recipient-country",
                    "percentage",
                    "percentage value is not valid",
                    None,
                    None,
                    percentage)

        activity = self.get_model('Activity')
        activity_recipient_country = models.ActivityRecipientCountry()
        activity_recipient_country.country = country
        activity_recipient_country.activity = activity
        activity_recipient_country.percentage = percentage

        self.register_model('ActivityRecipientCountry',
                            activity_recipient_country)

        return element

    def iati_activities__iati_activity__recipient_country__narrative(self,
                                                                     element):
        """attributes:

        tag:narrative"""
        model = self.get_model('ActivityRecipientCountry')
        self.add_narrative(element, model)
        return element

    def iati_activities__iati_activity__recipient_region(self, element):
        """attributes:
        code:489
        vocabulary:1
        percentage:25

        tag:recipient-region"""
        code = element.attrib.get('code')
        region = self.get_or_none(Region, code=code)
        # TODO: make defaults more transparant, here: 'OECD-DAC default'
        vocabulary = self.get_or_none(
            vocabulary_models.RegionVocabulary,
            code=element.attrib.get(
                'vocabulary',
                '1'))
        vocabulary_uri = element.attrib.get('vocabulary-uri')
        percentage = element.attrib.get('percentage')

        if not code:
            raise RequiredFieldError(
                "recipient-region",
                "code",
                "code is unspecified or invalid")

        if not vocabulary:
            raise RequiredFieldError(
                "recipient-region",
                "vocabulary",
                "not found on the accompanying code list")

        if not region and vocabulary.code == '1':
            raise FieldValidationError(
                "recipient-region",
                "code",
                "not found on the accompanying code list",
                None,
                None,
                code)

        elif not region:
            raise IgnoredVocabularyError(
                "recipient-region",
                "code",
                "code is unspecified or invalid")

        if percentage:
            try:
                percentage = Decimal(percentage)
            except InvalidOperation:
                raise FieldValidationError(
                    "activity-sector",
                    "percentage",
                    "percentage value is not valid",
                    None,
                    None,
                    percentage)

        activity = self.get_model('Activity')
        activity_recipient_region = models.ActivityRecipientRegion()
        activity_recipient_region.region = region
        activity_recipient_region.activity = activity
        activity_recipient_region.percentage = percentage
        activity_recipient_region.vocabulary = vocabulary
        activity_recipient_region.vocabulary_uri = vocabulary_uri
        self.register_model('ActivityRecipientRegion',
                            activity_recipient_region)

        return element

    def iati_activities__iati_activity__recipient_region__narrative(self,
                                                                    element):
        """attributes:

        tag: narrative"""
        model = self.get_model('ActivityRecipientRegion')
        self.add_narrative(element, model)
        return element

    def iati_activities__iati_activity__location(self, element):
        """attributes:
        ref:AF-KAN

        tag:location"""
        ref = element.attrib.get('ref')

        activity = self.get_model('Activity')
        location = models.Location()
        location.activity = activity
        location.ref = ref

        self.register_model('Location', location)
        return element

    def iati_activities__iati_activity__location__location_reach(
            self, element):
        """attributes:
        code:1

        tag:location-reach"""
        code = element.attrib.get('code')
        location_reach = self.get_or_none(
            codelist_models.GeographicLocationReach, code=code)

        if not code:
            raise RequiredFieldError(
                "location/location-reach",
                "code",
                "required attribute missing")

        if not location_reach:
            raise RequiredFieldError(
                "location/location-reach",
                "code",
                "not found on the accompanying code list")

        location = self.get_model('Location')
        location.location_reach = location_reach

        return element

    def iati_activities__iati_activity__location__location_id(self, element):
        """attributes:
        vocabulary:G1
        code:1453782

        tag:location-id"""
        code = element.attrib.get('code')
        vocabulary_code = element.attrib.get('vocabulary')
        vocabulary = self.get_or_none(
            vocabulary_models.GeographicVocabulary, code=vocabulary_code)

        if not code:
            raise RequiredFieldError(
                "location/location-id",
                "code",
                "required attribute missing")

        if not vocabulary_code:
            raise RequiredFieldError(
                "location",
                "vocabulary",
                "required attribute missing")

        if not vocabulary:
            raise RequiredFieldError(
                "location/location-id",
                "vocabulary",
                "not found on the accompanying code list")

        location = self.get_model('Location')
        location.location_id_vocabulary = vocabulary
        location.location_id_code = code

        return element

    def iati_activities__iati_activity__location__name(self, element):
        """attributes:

        tag:name"""

        location = self.get_model('Location')

        location_name = models.LocationName()
        location_name.location = location

        self.register_model('LocationName', location_name)
        return element

    # XXX: do we need a separate LocationName model ?....
    def iati_activities__iati_activity__location__name__narrative(
            self, element):
        """attributes:

        tag:narrative"""
        location_name = self.get_model('LocationName')
        self.add_narrative(element, location_name)
        return element

    def iati_activities__iati_activity__location__description(self, element):
        """attributes:

        tag:description"""
        location = self.get_model('Location')
        location_description = models.LocationDescription()
        location_description.location = location

        self.register_model('LocationDescription', location_description)
        return element

    def iati_activities__iati_activity__location__description__narrative(
            self, element):
        """attributes:

        tag:narrative"""
        location_description = self.get_model('LocationDescription')
        self.add_narrative(element, location_description)
        return element

    def iati_activities__iati_activity__location__activity_description(
            self, element):
        """attributes:

        tag:activity-description"""
        location = self.get_model('Location')
        location_activity_description = models.LocationActivityDescription()
        location_activity_description.location = location

        self.register_model('LocationActivityDescription',
                            location_activity_description)
        return element

    def iati_activities__iati_activity__location__activity_description__narrative(self, element):  # NOQA: E501
        """attributes:

        tag:narrative"""
        location_activity_description = self.get_model(
            'LocationActivityDescription')
        self.add_narrative(element, location_activity_description)
        return element

    def iati_activities__iati_activity__location__administrative(
            self, element):
        """attributes:
        vocabulary:G1
        level:1
        code:1453782

        tag:administrative"""
        # TODO: enforce code is according to specified vocabulary standard?
        # TODO: default level?
        code = element.attrib.get('code')
        vocabulary_code = element.attrib.get('vocabulary')
        vocabulary = self.get_or_none(
            vocabulary_models.GeographicVocabulary, code=vocabulary_code)
        level = element.attrib.get('level')

        if not code:
            raise RequiredFieldError(
                "location/administrative",
                "code",
                "required attribute missing")
        # TODO parse logging check if there's a default voc

        if not vocabulary_code:
            raise RequiredFieldError(
                "location/administrative",
                "vocabulary",
                "required attribute missing")

        if not vocabulary:
            raise FieldValidationError(
                "location/administrative",
                "vocabulary",
                "not found on the accompanying code list",
                None,
                None,
                vocabulary_code)

        location = self.get_model('Location')
        location_administrative = models.LocationAdministrative()
        location_administrative.location = location
        location_administrative.code = code
        location_administrative.vocabulary = vocabulary
        location_administrative.level = level

        self.register_model('LocationAdministrative', location_administrative)

        return element

    def iati_activities__iati_activity__location__point(self, element):
        """attributes:
        srsName:http://www.opengis.net/def/crs/EPSG/0/4326

        tag:point"""
        srs_name = element.attrib.get('srsName')

        # TODO: make this field required?
        # if not srs_name: raise RequiredFieldError("srsName",
        # "location_point: srsName is required")
        if not srs_name:
            srs_name = "http://www.opengis.net/def/crs/EPSG/0/4326"

        location = self.get_model('Location')
        location.point_srs_name = srs_name

        return element

    def iati_activities__iati_activity__location__point__pos(self, element):
        """attributes:

        tag:pos"""
        # TODO: validation of lat/long
        # TODO: Allow for different srid's
        text = element.text

        if not text:
            raise RequiredFieldError(
                "location/point",
                "pos",
                "required element empty")

        try:
            latlong = text.strip().split(' ')
            # geos point = long lat, iati point lat long, hence the
            # latlong[1], latlong[0]
            point = GEOSGeometry(
                Point(float(latlong[1]), float(latlong[0])), srid=4326)
        except Exception as e:
            raise FieldValidationError(
                "location/point",
                "pos",
                "latitude/longitude formatting incorrect",
                None,
                None,
                text)

        location = self.get_model('Location')
        location.point_pos = point

        return element

    def iati_activities__iati_activity__location__exactness(self, element):
        """attributes:
        code:1

        tag:exactness"""
        code = element.attrib.get('code')
        exactness = self.get_or_none(
            codelist_models.GeographicExactness, code=code)

        if not code:
            raise RequiredFieldError(
                "location/exactness",
                "code",
                "required attribute missing")

        if not exactness:
            raise FieldValidationError(
                "location/exactness",
                "code",
                "not found on the accompanying code list",
                None,
                None,
                code)

        location = self.get_model('Location')
        location.exactness = exactness

        return element

    def iati_activities__iati_activity__location__location_class(
            self, element):
        """attributes:
        code:2

        tag:location-class"""
        code = element.attrib.get('code')
        location_class = self.get_or_none(
            codelist_models.GeographicLocationClass, code=code)

        if not code:
            raise RequiredFieldError(
                "location/location-class",
                "code",
                "required attribute code")

        if not location_class:
            raise FieldValidationError(
                "location/location-class",
                "code",
                "not found on the accompanying code list",
                None,
                None,
                code)

        location = self.get_model('Location')
        location.location_class = location_class

        return element

    def iati_activities__iati_activity__location__feature_designation(
            self, element):
        """attributes:
        code:ADMF

        tag:feature-designation"""
        code = element.attrib.get('code')
        feature_designation = self.get_or_none(
            codelist_models.LocationType, code=code)

        if not code:
            raise RequiredFieldError(
                "location/feature-designation",
                "code",
                "required attribute missing")

        if not feature_designation:
            raise FieldValidationError(
                "location/feature-designation",
                "code",
                "not found on the accompanying code list",
                None,
                None,
                code)

        location = self.get_model('Location')
        location.feature_designation = feature_designation

        return element

    def iati_activities__iati_activity__sector(self, element):
        """attributes:
        code:489
        vocabulary:1
        percentage:25

        tag:recipient-sector"""
        code = element.attrib.get('code')
        sector = self.get_or_none(models.Sector, code=code)
        # TODO: make defaults more transparant, here: 'OECD-DAC default'
        vocabulary = self.get_or_none(
            vocabulary_models.SectorVocabulary,
            code=element.attrib.get(
                'vocabulary',
                '1'))
        vocabulary_uri = element.attrib.get('vocabulary-uri')
        percentage = element.attrib.get('percentage')

        if not code:
            raise RequiredFieldError(
                "sector",
                "code",
                "required attribute missing")

        if not vocabulary:
            raise FieldValidationError(
                "sector",
                "vocabulary",
                "not found on the accompanying code list",
                None,
                None)

        if not sector and vocabulary.code == '1':
            raise FieldValidationError(
                "sector",
                "code",
                "not found on the accompanying code list",
                None,
                None,
                code)

        elif not sector:
            raise IgnoredVocabularyError(
                "sector",
                "vocabulary",
                "non implemented vocabulary")

        if percentage:
            try:
                percentage = Decimal(percentage)
            except InvalidOperation:
                raise FieldValidationError(
                    "sector",
                    "percentage",
                    "percentage value is not valid",
                    None,
                    None,
                    percentage)

        activity = self.get_model('Activity')
        activity_sector = models.ActivitySector()
        activity_sector.sector = sector
        activity_sector.activity = activity
        activity_sector.percentage = percentage
        activity_sector.vocabulary = vocabulary
        activity_sector.vocabulary_uri = vocabulary_uri
        self.register_model('ActivitySector', activity_sector)

        return element

    def iati_activities__iati_activity__sector__narrative(self, element):
        """attribute:

        tag: narrative"""
        model = self.get_model('ActivitySector')
        self.add_narrative(element, model)
        return element

    def iati_activities__iati_activity__country_budget_items(self, element):
        """attributes:
        vocabulary:2

        tag:country-budget-items"""
        code = element.attrib.get('vocabulary')
        vocabulary = self.get_or_none(
            vocabulary_models.BudgetIdentifierVocabulary, code=code)

        if not code:
            raise RequiredFieldError(
                "country-budget-items",
                "vocabulary",
                "invalid vocabulary")

        if not vocabulary:
            raise FieldValidationError(
                "country-budget-items",
                "vocabulary",
                "not found on the accompanying code list",
                None,
                None,
                code)

        activity = self.get_model('Activity')
        country_budget_item = models.CountryBudgetItem()
        country_budget_item.activity = activity
        country_budget_item.vocabulary = vocabulary

        self.register_model('CountryBudgetItem', country_budget_item)
        return element

    def iati_activities__iati_activity__country_budget_items__budget_item(
            self, element):
        """attributes:
        code:1.1.1
        percentage:50

        tag:budget-item"""
        # TODO: Add custom vocabularies
        code = element.attrib.get('code')
        budget_identifier = self.get_or_none(
            codelist_models.BudgetIdentifier, code=code)
        percentage = element.attrib.get('percentage')

        if not code:
            raise RequiredFieldError(
                "country-budget-items/budget-item",
                "code",
                "required attribute missing")

        if not budget_identifier:
            raise FieldValidationError(
                "country-budget-items/budget-item",
                "code",
                "not found on the accompanying code list",
                None,
                None,
                code)

        country_budget_item = self.get_model('CountryBudgetItem')
        budget_item = models.BudgetItem()
        budget_item.country_budget_item = country_budget_item
        budget_item.code = budget_identifier
        budget_item.percentage = percentage

        self.register_model('BudgetItem', budget_item)
        return element

    def iati_activities__iati_activity__country_budget_items__budget_item__description(  # NOQA: E501
            self, element):
        """attributes:

        tag:description"""
        budget_item = self.get_model('BudgetItem')
        budget_item_description = models.BudgetItemDescription()
        budget_item_description.budget_item = budget_item

        self.register_model('BudgetItemDescription', budget_item_description)
        return element

    def iati_activities__iati_activity__country_budget_items__budget_item__description__narrative(self, element):  # NOQA: E501
        """attributes:

        tag:narrative"""
        budget_item_description = self.get_model('BudgetItemDescription')
        self.add_narrative(element, budget_item_description)
        return element

    def iati_activities__iati_activity__humanitarian_scope(self, element):

        activity = self.get_model('Activity')
        scope_type_code = element.attrib.get('type')
        scope_type = self.get_or_none(
            codelist_models.HumanitarianScopeType, code=scope_type_code)
        vocabulary_code = element.attrib.get('vocabulary')
        vocabulary = self.get_or_none(
            vocabulary_models.HumanitarianScopeVocabulary,
            code=vocabulary_code)
        vocabulary_uri = element.attrib.get('vocabulary-uri')
        code = element.attrib.get('code')

        if not code:
            raise RequiredFieldError(
                "humanitarian-scope",
                "code",
                "required attribute missing")

        if not scope_type_code:
            raise RequiredFieldError(
                "humanitarian-scope",
                "type",
                "required attribute missing")

        if not scope_type:
            raise FieldValidationError(
                "humanitarian-scope",
                "type",
                "not found on the accompanying code list",
                None,
                None,
                scope_type_code)

        if not vocabulary_code:
            raise RequiredFieldError(
                "humanitarian-scope",
                "vocabulary",
                "required attribute missing")

        if not vocabulary:
            raise FieldValidationError(
                "humanitarian-scope",
                "vocabulary",
                "not found on the accompanying code list",
                None,
                None,
                vocabulary_code)

        humanitarian_scope = models.HumanitarianScope()
        humanitarian_scope.activity = activity
        humanitarian_scope.type = scope_type
        humanitarian_scope.code = code
        humanitarian_scope.vocabulary = vocabulary
        humanitarian_scope.vocabulary_uri = vocabulary_uri
        self.register_model('HumanitarianScope', humanitarian_scope)

        return element

    def iati_activities__iati_activity__humanitarian_scope__narrative(
            self, element):
        """attributes:

        tag:narrative"""

        humanitarian_scope = self.get_model('HumanitarianScope')
        self.add_narrative(element, humanitarian_scope)

        return element

    def iati_activities__iati_activity__policy_marker(self, element):
        """attributes:
        vocabulary:1
        code:2
        significance:3

        tag:policy-marker"""
        # TODO: custom vocabulary (other than 1)
        code = element.attrib.get('code')
        policy_marker_code = self.get_or_none(
            codelist_models.PolicyMarker, code=code)
        vocabulary = self.get_or_none(
            vocabulary_models.PolicyMarkerVocabulary,
            code=element.attrib.get(
                'vocabulary',
                '1'))
        vocabulary_uri = element.attrib.get('vocabulary-uri')
        significance = self.get_or_none(
            codelist_models.PolicySignificance,
            code=element.attrib.get('significance'))

        if not code:
            raise RequiredFieldError(
                "policy-marker",
                "code",
                "required attribute missing")

        # will never happen with the default above
        if not vocabulary:
            raise FieldValidationError(
                "policy-marker",
                "vocabulary",
                "not found on the accompanying code list",
                None,
                None,
                element.attrib.get('vocabulary'))

        if not policy_marker_code and vocabulary.code == '1':
            raise FieldValidationError(
                "policy-marker",
                "code",
                "not found on the accompanying code list",
                None,
                None,
                code)
        elif vocabulary.code == '1' and significance is None:
            raise RequiredFieldError(
                "policy-marker",
                "significance",
                "significance is required when using OECD DAC CRS vocabulary")
        elif not policy_marker_code:
            raise IgnoredVocabularyError(
                "policy-marker",
                "vocabulary",
                "non implemented vocabulary")

        activity = self.get_model('Activity')
        activity_policy_marker = models.ActivityPolicyMarker()
        activity_policy_marker.activity = activity
        activity_policy_marker.code = policy_marker_code
        activity_policy_marker.vocabulary = vocabulary
        activity_policy_marker.vocabulary_uri = vocabulary_uri
        activity_policy_marker.significance = significance

        self.register_model('ActivityPolicyMarker', activity_policy_marker)
        return element

    def iati_activities__iati_activity__policy_marker__narrative(
            self, element):
        """attributes:

        tag:narrative"""
        activity_policy_marker = self.get_model('ActivityPolicyMarker')
        self.add_narrative(element, activity_policy_marker)
        return element

    def iati_activities__iati_activity__collaboration_type(self, element):
        """attributes:
        code:1

        tag:collaboration-type"""
        code = element.attrib.get('code')
        collaboration_type = self.get_or_none(
            codelist_models.CollaborationType, code=code)

        if not code:
            raise RequiredFieldError(
                "collaboration-type",
                "code",
                "required attribute missing")

        if not collaboration_type:
            raise FieldValidationError(
                "collaboration-type",
                "code",
                "not found on the accompanying code list",
                None,
                None,
                code)

        activity = self.get_model('Activity')
        activity.collaboration_type = collaboration_type

        return element

    def iati_activities__iati_activity__default_flow_type(self, element):
        """attributes:
        code:10

        tag:default-flow-type"""
        code = element.attrib.get('code')
        default_flow_type = self.get_or_none(
            codelist_models.FlowType, code=code)

        if not code:
            raise RequiredFieldError(
                "default-flow-type",
                "code",
                "code is unspecified or invalid")

        if not default_flow_type:
            raise FieldValidationError(
                "default-flow-type",
                "code",
                "not found on the accompanying code list",
                None,
                None,
                code)

        activity = self.get_model('Activity')
        activity.default_flow_type = default_flow_type

        return element

    def iati_activities__iati_activity__default_finance_type(self, element):
        """attributes:
        code:110

        tag:default-finance-type"""
        code = element.attrib.get('code')
        default_finance_type = self.get_or_none(
            codelist_models.FinanceType, code=code)

        if not code:
            raise RequiredFieldError(
                "default-finance-type",
                "code",
                "required attribute missing")

        if not default_finance_type:
            raise FieldValidationError(
                "default-finance-type",
                "code",
                "not found on the accompanying code list",
                None,
                None,
                code)

        activity = self.get_model('Activity')
        activity.default_finance_type = default_finance_type

        return element

    def iati_activities__iati_activity__default_aid_type(self, element):
        """attributes:
        code:A01

        tag:default-aid-type"""
        code = element.attrib.get('code')
        vocabulary_code = element.attrib.get('vocabulary')

        if not code:
            raise RequiredFieldError(
                "iati-activity/default-aid-type",
                "code",
                "required attribute missing")

        # According to IATI 2.03 rules, 'vocabulary' attribute is:
        # "A code for the vocabulary aid-type classifications. If omitted the
        # AidType (OECD DAC) codelist is assumed. The code must be a valid
        # value in the AidTypeVocabulary codelist."
        if not vocabulary_code:
            vocabulary = vocabulary_models.AidTypeVocabulary.objects.get(
                name='OECD DAC',
            )
        else:
            vocabulary = vocabulary_models.AidTypeVocabulary.objects.filter(
                code=vocabulary_code,
            ).first()

            if not vocabulary:
                raise FieldValidationError(
                    "iati-activity/default-aid-type",
                    "code",
                    "not found on the accompanying AidTypeVocabulary code "
                    "list. Note, that custom AidType Vocabularies currently "
                    "are not supported",
                    None,
                    None,
                    code)

        # XXX: Note, that at this point only official (Vocabulary type 1)
        # vocabularies for AidType are supported:
        aid_type = codelist_models.AidType.objects.filter(
            code=code,
            vocabulary=vocabulary
        ).first()

        if not aid_type:
            raise FieldValidationError(
                "iati-activity/default-aid-type",
                "code",
                "not found on the accompanying AidType code list. Note, that "
                "custom AidType Vocabularies currently are not supported",
                None,
                None,
                code)

        activity = self.get_model('Activity')
        activity_default_aid_type = models.ActivityDefaultAidType()

        activity_default_aid_type.activity = activity
        activity_default_aid_type.aid_type = aid_type

        self.register_model(
            'ActivityDefaultAidType',
            activity_default_aid_type
        )

        return element

    def iati_activities__iati_activity__default_tied_status(self, element):
        """attributes:
        code:3

        tag:default-tied-status"""
        code = element.attrib.get('code')
        default_tied_status = self.get_or_none(
            codelist_models.TiedStatus, code=code)

        if not code or not code.isdigit():
            raise RequiredFieldError(
                "default-tied-status",
                "code",
                "code is unspecified or invalid")

        if not default_tied_status:
            raise FieldValidationError(
                "default-tied-status",
                "code",
                "not found on the accompanying code list",
                None,
                None,
                code)

        activity = self.get_model('Activity')
        activity.default_tied_status = default_tied_status

        return element

    def iati_activities__iati_activity__budget(self, element):
        """attributes:
        type:1

        tag:budget"""
        # If the @type attribute is omitted, then BudgetType code 1 (Original)
        # is assumed
        budget_type_code = element.attrib.get('type', '1')
        budget_type = self.get_or_none(
            codelist_models.BudgetType, code=budget_type_code)
        # If the @status attribute is omitted, then BudgetStatus code 1
        # (Indicative) is assumed
        status_code = element.attrib.get('status', '1')
        status = self.get_or_none(
            codelist_models.BudgetStatus, code=status_code)
        activity = self.get_model('Activity')

        if not budget_type_code:
            raise RequiredFieldError(
                "budget",
                "type",
                "required attribute missing")

        if not budget_type:
            raise FieldValidationError(
                "budget",
                "type",
                "not found on the accompanying code list",
                None,
                None,
                budget_type_code)

        if not status_code:
            raise RequiredFieldError(
                "budget",
                "status",
                "required attribute missing")

        if not status:
            raise FieldValidationError(
                "budget",
                "status",
                "not found on the accompanying code list",
                None,
                None,
                status_code)

        budget = models.Budget()
        budget.activity = activity
        budget.type = budget_type
        budget.status = status

        self.register_model('Budget', budget)
        return element

    def iati_activities__iati_activity__budget__period_start(self, element):
        """attributes:
        iso-date:2014-01-01

        tag:period-start"""
        iso_date = element.attrib.get('iso-date')

        if not iso_date:
            raise RequiredFieldError(
                "budget/period-start",
                "iso-date",
                "required attribute missing")

        iso_date = self.validate_date(iso_date)

        if not iso_date:
            raise FieldValidationError(
                "budget/period-start",
                "iso-date",
                "iso-date not of type xsd:date",
                None,
                None,
                element.attrib.get('iso-date'))

        budget = self.get_model('Budget')
        budget.period_start = iso_date

        return element

    def iati_activities__iati_activity__budget__period_end(self, element):
        """attributes:
        iso-date:2014-12-31

        tag:period-end"""
        iso_date = element.attrib.get('iso-date')

        if not iso_date:
            raise RequiredFieldError(
                "budget/period-end",
                "iso-date",
                "required attribute missing")

        iso_date = self.validate_date(iso_date)

        if not iso_date:
            raise FieldValidationError(
                "budget/period-end",
                "iso-date",
                "iso-date not of type xsd:date",
                None,
                None,
                element.attrib.get('iso-date'))

        budget = self.get_model('Budget')
        budget.period_end = iso_date

        return element

    def iati_activities__iati_activity__budget__value(self, element):
        """attributes:
        currency:EUR
        value-date:2014-01-01

        tag:value"""
        currency = self.get_or_none(
            models.Currency, code=element.attrib.get('currency'))
        value = element.text
        decimal_value = self.guess_number('budget', value)

        if decimal_value is None:
            raise RequiredFieldError(
                "budget",
                "value",
                "required element missing")

        value_date = element.attrib.get('value-date')

        if not value_date:
            raise RequiredFieldError(
                "budget/value",
                "value-date",
                "required attribute missing")

        value_date = self.validate_date(value_date)

        if not value_date:
            raise FieldValidationError(
                "budget/value",
                "value-date",
                "iso-date not of type xsd:date",
                None,
                None,
                element.attrib.get('value-date'))

        currency = self._get_currency_or_raise('budget/value', currency)

        budget = self.get_model('Budget')
        budget.value_string = value
        budget.value = decimal_value
        budget.value_date = value_date
        budget.currency = currency

        if settings.CONVERT_CURRENCIES:
            budget.xdr_value = convert.currency_from_to(
                budget.currency_id, 'XDR', budget.value_date, budget.value)
            budget.usd_value = convert.currency_from_to(
                budget.currency_id, 'USD', budget.value_date, budget.value)
            budget.eur_value = convert.currency_from_to(
                budget.currency_id, 'EUR', budget.value_date, budget.value)
            budget.gbp_value = convert.currency_from_to(
                budget.currency_id, 'GBP', budget.value_date, budget.value)
            budget.jpy_value = convert.currency_from_to(
                budget.currency_id, 'JPY', budget.value_date, budget.value)
            budget.cad_value = convert.currency_from_to(
                budget.currency_id, 'CAD', budget.value_date, budget.value)

        return element

    def iati_activities__iati_activity__planned_disbursement(self, element):
        """attributes:
        type:1

        tag:planned-disbursement"""
        budget_type = self.get_or_none(
            codelist_models.BudgetType, code=element.attrib.get('type'))

        # if not budget_type: raise RequiredFieldError("type",
        # "planned-disbursement: type is required")

        activity = self.get_model('Activity')
        planned_disbursement = models.PlannedDisbursement()
        planned_disbursement.activity = activity
        planned_disbursement.type = budget_type

        self.register_model('PlannedDisbursement', planned_disbursement)

        return element

    def iati_activities__iati_activity__planned_disbursement__period_start(
            self, element):
        """attributes:
        iso-date:2014-01-01

        tag:period-start"""
        iso_date = element.attrib.get('iso-date')

        if not iso_date:
            raise RequiredFieldError(
                "planned-disbursement/period-start",
                "iso-date",
                "required attribute missing")

        iso_date = self.validate_date(iso_date)

        if not iso_date:
            raise FieldValidationError(
                "planned-disbursement/period-start",
                "iso-date",
                "iso-date not of type xsd:date",
                None,
                None,
                element.attrib.get('iso-date'))

        planned_disbursement = self.get_model('PlannedDisbursement')
        planned_disbursement.period_start = iso_date

        return element

    def iati_activities__iati_activity__planned_disbursement__period_end(
            self, element):
        """attributes:
        iso-date:2014-12-31

        tag:period-end"""
        iso_date = element.attrib.get('iso-date')

        if not iso_date:
            raise RequiredFieldError(
                "planned-disbursement/period-end",
                "iso-date",
                "required attribute missing")

        iso_date = self.validate_date(iso_date)

        if not iso_date:
            raise FieldValidationError(
                "planned-disbursement/period-end",
                "iso-date",
                "iso-date not of type xsd:date",
                None,
                None,
                element.attrib.get('iso-date'))

        planned_disbursement = self.get_model('PlannedDisbursement')
        planned_disbursement.period_end = iso_date

        return element

    def iati_activities__iati_activity__planned_disbursement__value(
            self, element):
        """attributes:
        currency:EUR
        value-date:2014-01-01

        tag:value"""

        currency = self.get_or_none(
            models.Currency, code=element.attrib.get('currency'))
        value = element.text
        decimal_value = self.guess_number('planned-disbursement', value)

        if decimal_value is None:
            raise RequiredFieldError(
                "planned-disbursement/value",
                "text",
                "required element missing")

        value_date = element.attrib.get('value-date')

        if not value_date:
            raise RequiredFieldError(
                "planned-disbursement/value",
                "value-date",
                "required attribute missing")

        value_date = self.validate_date(value_date)

        if not value_date:
            raise FieldValidationError(
                "planned-disbursement/value",
                "value-date",
                "iso-date not of type xsd:date",
                None,
                None,
                element.attrib.get('value-date'))

        currency = self._get_currency_or_raise(
            'planned-disbursement/value', currency)

        planned_disbursement = self.get_model('PlannedDisbursement')
        planned_disbursement.value_string = value
        planned_disbursement.value = decimal_value
        planned_disbursement.value_date = value_date
        planned_disbursement.currency = currency

        return element

    def iati_activities__iati_activity__planned_disbursement__provider_org(
            self, element):
        """attributes:
        provider-activity-id:BB-BBB-123456789-1234AA
        ref:BB-BBB-123456789

        tag:provider-org"""

        return provider_org(
            self,
            self.get_model('PlannedDisbursement'),
            models.PlannedDisbursementProvider(),
            'planned_disbursement',
        )(element)

    def iati_activities__iati_activity__planned_disbursement__provider_org__narrative(  # NOQA: E501
            self, element):
        """attributes:

        tag:narrative"""
        model = self.get_model('PlannedDisbursementProvider')
        self.add_narrative(element, model)
        model.primary_name = self.get_primary_name(element, model.primary_name)
        return element

    def iati_activities__iati_activity__planned_disbursement__receiver_org(
            self, element):
        """attributes:
        receiver-activity-id:BB-BBB-123456789-1234AA
        ref:BB-BBB-123456789

        tag:receiver-org"""
        # TODO fix/test higher order parser or do this in the old fashion
        return receiver_org(
            self,
            self.get_model('PlannedDisbursement'),
            models.PlannedDisbursementReceiver(),
            'planned_disbursement',
        )(element)

    def iati_activities__iati_activity__planned_disbursement__receiver_org__narrative(  # NOQA: E501
            self, element):
        """attributes:

        tag:narrative"""
        model = self.get_model('PlannedDisbursementReceiver')
        self.add_narrative(element, model)
        model.primary_name = self.get_primary_name(element, model.primary_name)
        return element

    def iati_activities__iati_activity__capital_spend(self, element):
        """attributes:
        percentage:88.8

        tag:capital-spend"""
        activity = self.get_model('Activity')
        activity.capital_spend = element.attrib.get('percentage')

        return element

    def iati_activities__iati_activity__transaction(self, element):
        """attributes:
        ref:1234

        tag:transaction"""

        transaction_type = element.findall('transaction-date')
        if len(transaction_type) is 0:
            self.append_error(
                'RequiredFieldError',
                "transaction/transaction-date",
                "element",
                "required element missing",
                element.sourceline,
                "-")

        ref = element.attrib.get('ref')
        humanitarian = element.attrib.get('humanitarian')

        activity = self.get_model('Activity')
        transaction = transaction_models.Transaction()
        transaction.activity = activity
        transaction.ref = ref
        transaction.humanitarian = self.makeBoolNone(humanitarian)
        transaction.flow_type = self.get_model('Activity').default_flow_type
        transaction.finance_type = self.get_model(
            'Activity').default_finance_type
        transaction.tied_status = self.get_model(
            'Activity').default_tied_status

        self.register_model('Transaction', transaction)
        return element

    def iati_activities__iati_activity__transaction__transaction_type(
            self, element):
        """attributes:
        code:1

        tag:transaction-type"""
        transaction_type = self.get_or_none(
            codelist_models.TransactionType,
            code=element.attrib.get('code'))

        if not transaction_type:
            # TODO; pop transaction model to prevent trying to save /
            # 'loss on save'?
            # That might save next sub elemens of the transaction to the
            # previous transaction?
            raise RequiredFieldError(
                "transaction/transaction-type",
                "code",
                "required attribute missing")

        transaction = self.get_model('Transaction')
        transaction.transaction_type = transaction_type

        return element

    def iati_activities__iati_activity__transaction__transaction_date(
            self, element):
        """attributes:
        iso-date:2012.02-01

        tag:transaction-date"""
        iso_date = element.attrib.get('iso-date')

        if not iso_date:
            raise RequiredFieldError(
                "transaction/transaction-date",
                "iso-date",
                "required attribute missing")

        iso_date = self.validate_date(iso_date)

        if not iso_date:
            raise FieldValidationError(
                "transaction/transaction-date",
                "iso-date",
                "iso-date not of type xsd:date",
                None,
                None,
                element.attrib.get('iso-date'))

        if iso_date > datetime.now():
            raise FieldValidationError(
                "transaction/transaction-date",
                "iso-date",
                "Must be today, or in the past",
                None,
                None,
                element.attrib.get('iso-date'))

        transaction = self.get_model('Transaction')
        transaction.transaction_date = iso_date

        return element

    def iati_activities__iati_activity__transaction__value(self, element):
        """attributes:
        currency:EUR
        value-date:2012.02-01

        tag:value"""
        currency = self.get_or_none(
            models.Currency, code=element.attrib.get('currency'))
        value = element.text
        decimal_value = self.guess_number('transaction', value)

        if decimal_value is None:
            raise RequiredFieldError(
                "transaction/value",
                "text",
                "Unspecified or invalid.")

        value_date = element.attrib.get('value-date')

        if not value_date:
            raise RequiredFieldError(
                "transaction/value",
                "value-date",
                "required attribute missing")

        value_date = self.validate_date(value_date)

        if not value_date:
            raise FieldValidationError(
                "transaction/value",
                "value-date",
                "iso-date not of type xsd:date",
                None,
                None,
                element.attrib.get('value-date'))

        currency = self._get_currency_or_raise('transaction/value', currency)

        transaction = self.get_model('Transaction')
        transaction.value_string = value
        transaction.value = decimal_value
        transaction.value_date = value_date
        transaction.currency = currency

        if settings.CONVERT_CURRENCIES:
            transaction.xdr_value = convert.currency_from_to(
                transaction.currency_id, 'XDR', transaction.value_date,
                transaction.value)
            transaction.usd_value = convert.currency_from_to(
                transaction.currency_id, 'USD', transaction.value_date,
                transaction.value)
            transaction.eur_value = convert.currency_from_to(
                transaction.currency_id, 'EUR', transaction.value_date,
                transaction.value)
            transaction.gbp_value = convert.currency_from_to(
                transaction.currency_id, 'GBP', transaction.value_date,
                transaction.value)
            transaction.jpy_value = convert.currency_from_to(
                transaction.currency_id, 'JPY', transaction.value_date,
                transaction.value)
            transaction.cad_value = convert.currency_from_to(
                transaction.currency_id, 'CAD', transaction.value_date,
                transaction.value)

        return element

    def iati_activities__iati_activity__transaction__description(
            self, element):
        """attributes:

        tag:description"""
        transaction = self.get_model('Transaction')

        description = transaction_models.TransactionDescription()
        description.transaction = transaction

        self.register_model('TransactionDescription', description)

        return element

    def iati_activities__iati_activity__transaction__description__narrative(
            self, element):
        """attributes:

        tag:narrative"""
        transaction_description = self.get_model('TransactionDescription')
        self.add_narrative(element, transaction_description)
        return element

    def iati_activities__iati_activity__transaction__provider_org(
            self, element):
        """attributes:
        provider-activity-id:BB-BBB-123456789-1234AA
        ref:BB-BBB-123456789

        tag:provider-org"""

        transaction = self.get_model('Transaction')

        transaction_provider = transaction_models.TransactionProvider()
        transaction_provider.transaction = transaction

        # Let's set other attributes in this older function (where, with the
        # previous implementation, model isn't supposed to be saved yet):
        return provider_org(
            self,
            transaction,
            transaction_provider,
            'transaction',
        )(element)

    def iati_activities__iati_activity__transaction__provider_org__narrative(
            self, element):
        """attributes:

        tag:narrative"""
        # TODO: make this more transparant in data structure or handling
        # transaction_provider = self.get_model('Transaction', -2)

        transaction_provider = self.get_model('TransactionProvider')

        self.add_narrative(element, transaction_provider)

        transaction_provider.primary_name = self.get_primary_name(
            element, transaction_provider.primary_name)

        return element

    def iati_activities__iati_activity__transaction__receiver_org(
            self, element):
        """attributes:
        receiver-activity-id:AA-AAA-123456789-1234
        ref:AA-AAA-123456789

        tag:receiver-org"""

        # To do; test this!
        return receiver_org(
            self,
            self.get_model('Transaction'),
            transaction_models.TransactionReceiver(),
            'transaction',
        )(element)

    def iati_activities__iati_activity__transaction__receiver_org__narrative(
            self, element):
        """attributes:

        tag:narrative"""
        # TODO: make this more transparant in data structure or handling
        # transaction_receiver = self.get_model('Transaction', -2)
        transaction_receiver = self.get_model('TransactionReceiver')
        self.add_narrative(element, transaction_receiver)

        transaction_receiver.primary_name = self.get_primary_name(
            element, transaction_receiver.primary_name)

        return element

    def iati_activities__iati_activity__transaction__disbursement_channel(
            self, element):
        """attributes:
        code:1

        tag:disbursement-channel"""
        code = element.attrib.get('code')
        disbursement_channel = self.get_or_none(
            codelist_models.DisbursementChannel, code=code)

        if not code:
            raise RequiredFieldError(
                "transaction/disbursement-channel",
                "code",
                "required attribute missing")

        if not disbursement_channel:
            raise RequiredFieldError(
                "transaction/disbursement-channel",
                "code",
                "not found on the accompanying code list")

        transaction = self.get_model('Transaction')
        transaction.disbursement_channel = disbursement_channel

        return element

    def iati_activities__iati_activity__transaction__sector(self, element):
        """attributes:
        vocabulary:2
        code:111

        tag:sector"""
        code = element.attrib.get('code')
        sector = self.get_or_none(
            models.Sector, code=element.attrib.get('code'))
        # TODO: make defaults more transparant, here: 'OECD-DAC default'
        vocabulary = self.get_or_none(
            vocabulary_models.SectorVocabulary,
            code=element.attrib.get(
                'vocabulary',
                '1'))
        vocabulary_uri = element.attrib.get('vocabulary-uri')

        if not code:
            raise RequiredFieldError(
                "transaction/sector",
                "code",
                "required attribute missing")

        if not vocabulary:
            raise FieldValidationError(
                "transaction/sector",
                "vocabulary",
                "not found on the accompanying code list",
                None,
                None,
                element.attrib.get('vocabulary'))

        if not sector and vocabulary.code == '1':
            raise FieldValidationError(
                "transaction/sector",
                "code",
                "not found on the accompanying code list",
                None,
                None,
                code)
        elif not sector:
            raise IgnoredVocabularyError(
                "transaction/sector",
                "vocabulary",
                "non implemented vocabulary")

        transaction = self.get_model('Transaction')
        transaction_sector = transaction_models.TransactionSector()
        transaction_sector.transaction = transaction
        transaction_sector.reported_transaction = transaction
        transaction_sector.sector = sector
        transaction_sector.vocabulary = vocabulary
        transaction_sector.vocabulary_uri = vocabulary_uri
        transaction_sector.percentage = 100
        transaction_sector.reported_on_transaction = True

        self.register_model('TransactionSector', transaction_sector)
        return element

    def iati_activities__iati_activity__transaction__sector__narrative(
            self, element):
        """attributes:

        tag: narrative"""
        model = self.get_model('TransactionSector')
        self.add_narrative(element, model)
        return element

    def iati_activities__iati_activity__transaction__recipient_country(
            self, element):
        """attributes:
        code:AF

        tag:recipient-country"""
        code = element.attrib.get('code')
        country = self.get_or_none(Country, code=code)

        if not code:
            raise RequiredFieldError(
                "transaction/recipient-country",
                "code",
                "required attribute missing")

        if not country:
            raise FieldValidationError(
                "transaction/recipient-country",
                "code",
                "not found on the accompanying code list",
                None,
                None,
                code)

        transaction = self.get_model('Transaction')
        transaction_country = transaction_models.TransactionRecipientCountry()
        transaction_country.transaction = transaction
        transaction_country.reported_transaction = transaction
        transaction_country.country = country
        transaction_country.percentage = 100
        transaction_country.reported_on_transaction = True

        self.register_model('TransactionRecipientCountry', transaction_country)
        return element

    def iati_activities__iati_activity__transaction__recipient_country__narrative(self, element):  # NOQA: E501
        """attributes:

        tag: narrative"""
        model = self.get_model('TransactionRecipientCountry')
        self.add_narrative(element, model)
        return element

    def iati_activities__iati_activity__transaction__recipient_region(
            self, element):
        """attributes:
        code:456
        vocabulary:1

        tag:recipient-region"""
        code = element.attrib.get('code')
        region = self.get_or_none(Region, code=code)
        # TODO: make defaults more transparant, here: 'OECD-DAC default'
        vocabulary = self.get_or_none(
            vocabulary_models.RegionVocabulary,
            code=element.attrib.get(
                'vocabulary',
                '1'))
        vocabulary_uri = element.attrib.get('vocabulary-uri')

        if not code:
            raise RequiredFieldError(
                "transaction/recipient-region",
                "code",
                "code is unspecified or invalid")

        if not vocabulary:
            raise RequiredFieldError(
                "transaction/recipient-region",
                "vocabulary",
                "not found on the accompanying code list")

        if not region and vocabulary.code == '1':
            raise FieldValidationError(
                "transaction/recipient-region",
                "code",
                "not found on the accompanying code list",
                None,
                None,
                code)
        elif not region:
            raise IgnoredVocabularyError(
                "transaction/recipient-region",
                "code",
                "code is unspecified or invalid")

        transaction = self.get_model('Transaction')
        transaction_recipient_region = transaction_models\
            .TransactionRecipientRegion()
        transaction_recipient_region.transaction = transaction
        transaction_recipient_region.reported_transaction = transaction
        transaction_recipient_region.region = region
        transaction_recipient_region.vocabulary = vocabulary
        transaction_recipient_region.vocabulary_uri = vocabulary_uri
        transaction_recipient_region.percentage = 100
        transaction_recipient_region.reported_on_transaction = True

        self.register_model('TransactionRecipientRegion',
                            transaction_recipient_region)
        return element

    def iati_activities__iati_activity__transaction__recipient_region__narrative(self, element):  # NOQA:E501
        """attributes:

        tag: narrative"""
        model = self.get_model('TransactionRecipientRegion')
        self.add_narrative(element, model)
        return element

    def iati_activities__iati_activity__transaction__flow_type(self, element):
        """attributes:
        code:10

        tag:flow-type"""
        code = element.attrib.get('code')
        flow_type = self.get_or_none(codelist_models.FlowType, code=code)

        if not flow_type and not code:
            raise RequiredFieldError(
                "transaction/flow-type",
                "code",
                "required attribute missing")
        elif not flow_type:
            raise FieldValidationError(
                "transaction/flow-type",
                "code",
                "not found on the accompanying code list",
                None,
                None,
                code)

        transaction = self.get_model('Transaction')
        transaction.flow_type = flow_type
        return element

    def iati_activities__iati_activity__transaction__finance_type(
            self, element):
        """attributes:
        code:110

        tag:finance-type"""
        code = element.attrib.get('code')
        finance_type = self.get_or_none(codelist_models.FinanceType, code=code)

        if not finance_type and not code:
            raise RequiredFieldError(
                "transaction/finance-type",
                "code",
                "required attribute missing")
        elif not finance_type:
            raise FieldValidationError(
                "transaction/finance-type",
                "code",
                "not found on the accompanying code list",
                None,
                None,
                code)

        transaction = self.get_model('Transaction')
        transaction.finance_type = finance_type

        return element

    def iati_activities__iati_activity__transaction__aid_type(self, element):

        code = element.attrib.get('code')
        vocabulary_code = element.attrib.get('vocabulary')

        if not code:
            raise RequiredFieldError(
                "iati-activity/transaction/aid-type",
                "code",
                "required attribute missing")

        # According to IATI 2.03 rules, 'vocabulary' attribute is:
        # "A code for the vocabulary aid-type classifications. If omitted the
        # AidType (OECD DAC) codelist is assumed. The code must be a valid
        # value in the AidTypeVocabulary codelist."
        if not vocabulary_code:
            vocabulary = vocabulary_models.AidTypeVocabulary.objects.get(
                name='OECD DAC',
            )
        else:
            vocabulary = vocabulary_models.AidTypeVocabulary.objects.get(
                code=vocabulary_code,
            )

        # XXX: Note, that at this point only official (Vocabulary type 1)
        # vocabularies for AidType are supported:
        aid_type = codelist_models.AidType.objects.filter(
            code=code,
            vocabulary=vocabulary
        ).first()

        if not aid_type:
            raise FieldValidationError(
                "transaction/aid-type",
                "code",
                "not found on the accompanying code list. Note, that custom "
                "AidType Vocabularies currently are not supported",
                None,
                None,
                code)

        transaction = self.get_model('Transaction')
        transaction_aid_type = transaction_models.TransactionAidType()

        transaction_aid_type.transaction = transaction
        transaction_aid_type.aid_type = aid_type

        self.register_model('TransactionAidType', transaction_aid_type)

        return element

    def iati_activities__iati_activity__transaction__tied_status(
            self, element):
        """attributes:
        code:3

        tag:tied-status"""
        code = element.attrib.get('code')
        tied_status = self.get_or_none(codelist_models.TiedStatus, code=code)

        if not tied_status and not code:
            raise RequiredFieldError(
                "transaction/tied-status",
                "code",
                "required attribute missing")
        elif not tied_status:
            raise FieldValidationError(
                "transaction/tied-status",
                "code",
                "not found on the accompanying code list",
                None,
                None,
                code)

        transaction = self.get_model('Transaction')
        transaction.tied_status = tied_status
        return element

    def iati_activities__iati_activity__document_link(self, element):
        """attributes:
        format:application/vnd.oasis.opendocument.text
        url:http:www.example.org/docs/report_en.odt

        tag:document-link"""
        url = element.attrib.get('url')

        file_format_code = element.attrib.get('format')
        file_format = self.get_or_none(
            codelist_models.FileFormat, code=file_format_code)

        if not url:
            raise RequiredFieldError(
                "document-link",
                "url",
                "required attribute missing")

        if not file_format_code:
            raise RequiredFieldError(
                "document-link",
                "format",
                "required attribute missing")

        if not file_format:
            raise FieldValidationError(
                "document-link",
                "format",
                "not found on the accompanying code list",
                None,
                None,
                file_format_code)

        activity = self.get_model('Activity')
        document_link = models.DocumentLink()
        document_link.activity = activity
        document_link.url = url
        document_link.file_format = file_format

        self.register_model('DocumentLink', document_link)
        return element

    def iati_activities__iati_activity__document_link__document_date(
            self, element):
        """attributes:
        format:application/vnd.oasis.opendocument.text
        url:http:www.example.org/docs/report_en.odt

        tag:document-link"""
        iso_date = element.attrib.get('iso-date')

        if not iso_date:
            raise RequiredFieldError(
                "document-link/document-date",
                "iso-date",
                "required attribute missing")

        iso_date = self.validate_date(iso_date)

        if not iso_date:
            raise FieldValidationError(
                "document-link/document-date",
                "iso-date",
                "iso-date not of type xsd:date",
                None,
                None,
                element.attrib.get('iso-date'))

        document_link = self.pop_model('DocumentLink')
        document_link.iso_date = iso_date

        self.register_model('DocumentLink', document_link)
        return element

    def iati_activities__iati_activity__document_link__title(self, element):
        """attributes:

        tag:title"""

        document_link = self.get_model('DocumentLink')

        document_link_title = models.DocumentLinkTitle()
        document_link_title.document_link = document_link

        self.register_model('DocumentLinkTitle', document_link_title)

        return element

    def iati_activities__iati_activity__document_link__title__narrative(
            self, element):
        """attributes:

        tag:narrative"""
        document_link_title = self.get_model('DocumentLinkTitle')
        self.add_narrative(element, document_link_title)
        return element

    def iati_activities__iati_activity__document_link__description(
            self, element):

        document_link = self.get_model('DocumentLink')

        document_link_description = models.DocumentLinkDescription()
        document_link_description.document_link = document_link

        self.register_model(
            'DocumentLinkDescription',
            document_link_description
        )

        return element

    def iati_activities__iati_activity__document_link__description__narrative(
            self, element):
        document_link_description = self.get_model('DocumentLinkDescription')
        self.add_narrative(element, document_link_description)

        return element

    def iati_activities__iati_activity__document_link__category(self, element):
        """attributes:
        code:A01

        tag:category"""
        code = element.attrib.get('code')
        category = self.get_or_none(
            codelist_models.DocumentCategory, code=code)

        if not code:
            raise RequiredFieldError(
                "document-link/category",
                "code",
                "required attribute missing")

        if not category:
            raise FieldValidationError(
                "document-link/category",
                "code",
                "not found on the accompanying code list",
                None,
                None,
                code)

        document_link = self.get_model('DocumentLink')

        document_link_category = models.DocumentLinkCategory()

        document_link_category.document_link = document_link
        document_link_category.category = category

        self.register_model('DocumentLinkCategory', document_link_category)
        return element

    def iati_activities__iati_activity__document_link__language(self, element):
        """attributes:
        code:en

        tag:language"""
        code = element.attrib.get('code')
        language = self.get_or_none(codelist_models.Language, code=code)

        if not code:
            raise RequiredFieldError(
                "document-link/language",
                "code",
                "required attribute missing")

        if not language:
            raise FieldValidationError(
                "document-link/language",
                "code",
                "not found on the accompanying code list",
                None,
                None,
                code)

        document_link = self.get_model('DocumentLink')

        document_link_language = models.DocumentLinkLanguage()

        document_link_language.document_link = document_link
        document_link_language.language = language

        self.register_model('DocumentLinkLanguage', document_link_language)
        return element

    def iati_activities__iati_activity__related_activity(self, element):
        """attributes:
        ref:AA-AAA-123456789-6789
        type:1

        tag:related-activity"""
        ra_type_code = element.attrib.get('type')
        related_activity_type = self.get_or_none(
            codelist_models.RelatedActivityType, code=ra_type_code)
        ref = element.attrib.get('ref')

        # At least remove starting / ending spaces from iati_identifier
        # TODO: validate with regex:
        if ref:
            ref = ref.lstrip().rstrip()

        if not ra_type_code:
            raise RequiredFieldError(
                "related-activity",
                "type",
                "required attribute missing")

        if not related_activity_type:
            raise FieldValidationError(
                "related-activity",
                "type",
                "not found on the accompanying code list",
                None,
                None,
                ra_type_code)

        if not ref:
            raise RequiredFieldError(
                "related-activity",
                "ref",
                "required attribute missing")

        activity = self.get_model('Activity')
        related_activity = models.RelatedActivity()
        # TODO: remove this field?
        related_activity.current_activity = activity
        related_activity.ref_activity = self.get_or_none(
            models.Activity, iati_identifier=ref)
        related_activity.ref = ref
        related_activity.type = related_activity_type

        # update existing related activity foreign keys, happens post save
        self.register_model('RelatedActivity', related_activity)
        return element

    # tag:legacy-data"""
    def iati_activities__iati_activity__legacy_data(self, element):
        activity = self.get_model('Activity')
        legacy_data = models.LegacyData()
        legacy_data.activity = activity
        legacy_data.name = element.attrib.get('name')
        legacy_data.value = element.attrib.get('value')
        legacy_data.iati_equivalent = element.attrib.get('iati-equivalent')

        self.register_model('LegacyData', legacy_data)

        return element

<<<<<<< HEAD
    # tag: narrative"""
    def iati_activities__iati_activity__conditions__condition__narrative(
            self, element):
        condition = self.get_model('Condition')
        self.add_narrative(element, condition)
=======
    # tag: condtions"""
    def iati_activities__iati_activity__conditions(self, element):
        conditions_attached = element.attrib.get('attached')

        if not conditions_attached:
            raise RequiredFieldError(
                "conditions",
                "attached",
                "required attribute missing"
            )
        activity = self.get_model('Activity')
        conditions = models.Conditions()
        conditions.activity = activity
        conditions.attached = self.makeBool(conditions_attached)

        self.register_model('Conditions', conditions)
>>>>>>> 6efe4ea5
        return element

    # tag:result"""
    def iati_activities__iati_activity__result(self, element):
        result_type_code = element.attrib.get('type')
        result_type = self.get_or_none(
            codelist_models.ResultType, code=result_type_code)
        aggregation_status = element.attrib.get('aggregation-status')

        if not result_type_code:
            raise RequiredFieldError(
                "result",
                "type",
                "required attribute missing")

        if not result_type:
            raise FieldValidationError(
                "result",
                "type",
                "not found on the accompanying code list",
                None,
                None,
                result_type_code)

        activity = self.get_model('Activity')
        result = models.Result()
        result.activity = activity
        result.type = result_type
        result.aggregation_status = self.makeBool(aggregation_status)

        # It is impossible to assign related object (ForeignKey) before it's
        # saved (later in other parser methods), so:
        # XXX: not sure how efficient this is.
        result.save()

        self.register_model('Result', result)

        return element

    def iati_activities__iati_activity__result__reference(self, element):
        '''New (optional) <reference> element for <result> element in 2.03

        The reference element can be repeated in any result. If the reference
        element is reported at result level it must not be reported at
        indicator level
        '''

        vocabulary_code = element.attrib.get('vocabulary')
        vocabulary = self.get_or_none(
            vocabulary_models.ResultVocabulary, code=vocabulary_code)
        code = element.attrib.get('code')
        vocabulary_uri = element.attrib.get('vocabulary-uri')

        if not vocabulary_code:
            raise RequiredFieldError(
                "result/reference",
                "vocabulary",
                "required attribute missing")

        if not vocabulary:
            raise FieldValidationError(
                "result/reference",
                "vocabulary",
                "not found on the accompanying code list",
                None,
                None,
                vocabulary_code)

        if not code:
            raise RequiredFieldError(
                "result/reference",
                "code",
                "Unspecified or invalid.")

        result = self.get_model('Result')
        result_reference = models.ResultReference()
        result_reference.result = result
        result_reference.code = code
        result_reference.vocabulary = vocabulary
        result_reference.vocabulary_uri = vocabulary_uri

        self.register_model('ResultReference',
                            result_reference)
        return element

    # tag:title"""
    def iati_activities__iati_activity__result__title(self, element):
        result = self.get_model('Result')

        result_title = models.ResultTitle()
        result_title.result = result

        self.register_model('ResultTitle', result_title)
        return element

    def iati_activities__iati_activity__result__title__narrative(
            self, element):
        # this points to Title
        title = self.get_model('ResultTitle')
        self.add_narrative(element, title)

        return element

    # """attributes:

    # tag:description"""
    def iati_activities__iati_activity__result__description(self, element):
        result = self.get_model('Result')

        result_description = models.ResultDescription()
        result_description.result = result

        self.register_model('ResultDescription', result_description)
        return element

    # """attributes:

    # tag:narrative"""
    def iati_activities__iati_activity__result__description__narrative(
            self, element):
        # this points to Description
        description = self.get_model('ResultDescription')
        self.add_narrative(element, description)

        return element

    def iati_activities__iati_activity__result__document_link(self, element):
        '''New (optional) <document-link> element for <result> element in 2.03
        '''
        url = element.attrib.get('url')

        file_format_code = element.attrib.get('format')
        file_format = self.get_or_none(
            codelist_models.FileFormat, code=file_format_code)

        if not url:
            raise RequiredFieldError(
                "document-link",
                "url",
                "required attribute missing")

        if not file_format_code:
            raise RequiredFieldError(
                "document-link",
                "format",
                "required attribute missing")

        if not file_format:
            raise FieldValidationError(
                "document-link",
                "format",
                "not found on the accompanying code list",
                None,
                None,
                file_format_code)

        activity = self.get_model('Activity')
        result = self.get_model('Result')

        # It is impossible to assign related object (ForeignKey) before it's
        # saved, so:
        # XXX: not sure how efficient this is.

        if result.pk is None:
            result.save()

        document_link = models.DocumentLink()
        document_link.activity = activity
        document_link.url = url
        document_link.file_format = file_format
        document_link.result = result
        self.register_model('DocumentLink', document_link)

        return element

    def iati_activities__iati_activity__result__document_link__title(
            self, element):
        '''New (optional) <document-link> element for <result> element in 2.03
        '''

        document_link = self.get_model('DocumentLink')

        document_link_title = models.DocumentLinkTitle()
        document_link_title.document_link = document_link

        self.register_model('DocumentLinkTitle', document_link_title)

        return element

    def iati_activities__iati_activity__result__document_link__title__narrative(  # NOQA: E501
            self, element):
        '''New (optional) <document-link> element for <result> element in 2.03
        '''
        document_link_title = self.get_model('DocumentLinkTitle')
        self.add_narrative(element, document_link_title)
        return element

    def iati_activities__iati_activity__result__document_link__description(
            self, element):

        document_link = self.get_model('DocumentLink')

        document_link_description = models.DocumentLinkDescription()
        document_link_description.document_link = document_link

        self.register_model(
            'DocumentLinkDescription',
            document_link_description
        )

        return element

    def iati_activities__iati_activity__result__document_link__description__narrative(  # NOQA: E501
            self, element):
        document_link_description = self.get_model('DocumentLinkDescription')
        self.add_narrative(element, document_link_description)

        return element

    def iati_activities__iati_activity__result__document_link__category(
            self, element):
        '''New (optional) <document-link> element for <result> element in 2.03
        '''
        code = element.attrib.get('code')
        category = self.get_or_none(
            codelist_models.DocumentCategory, code=code)

        if not code:
            raise RequiredFieldError(
                "document-link/category",
                "code",
                "required attribute missing")

        if not category:
            raise FieldValidationError(
                "document-link/category",
                "code",
                "not found on the accompanying codelist",
                None,
                None,
                code
            )

        document_link = self.get_model('DocumentLink')

        document_link_category = models.DocumentLinkCategory()

        document_link_category.document_link = document_link
        document_link_category.category = category

        self.register_model('DocumentLinkCategory', document_link_category)
        return element

    def iati_activities__iati_activity__result__document_link__language(
            self, element):
        '''New (optional) <document-link> element for <result> element in 2.03
        '''
        code = element.attrib.get('code')
        language = self.get_or_none(codelist_models.Language, code=code)

        if not code:
            raise RequiredFieldError(
                "document-link/language",
                "code",
                "required attribute missing")

        if not language:
            raise FieldValidationError(
                "document-link/language",
                "code",
                "not found on the accompanying code list",
                None,
                None,
                code)

        document_link = self.get_model('DocumentLink')

        document_link_language = models.DocumentLinkLanguage()

        document_link_language.document_link = document_link
        document_link_language.language = language

        self.register_model('DocumentLinkLanguage', document_link_language)
        return element

    def iati_activities__iati_activity__result__document_link__document_date(
            self, element):
        '''New (optional) <document-link> element for <result> element in 2.03
        '''
        iso_date = element.attrib.get('iso-date')

        if not iso_date:
            raise RequiredFieldError(
                "document-link/document-date",
                "iso-date",
                "required attribute missing")

        iso_date = self.validate_date(iso_date)

        if not iso_date:
            raise FieldValidationError(
                "document-link/document-date",
                "iso-date",
                "iso-date not of type xsd:date",
                None,
                None,
                element.attrib.get('iso-date'))

        document_link = self.pop_model('DocumentLink')
        document_link.iso_date = iso_date

        self.register_model('DocumentLink', document_link)
        return element

    def iati_activities__iati_activity__result__indicator(self, element):
        '''The optional attribute 'aggregation-status' was added
        '''

        measure_code = element.attrib.get('measure')
        measure = self.get_or_none(
            codelist_models.IndicatorMeasure, code=measure_code)
        ascending = element.attrib.get('ascending', '1')
        aggregation_status = element.attrib.get('aggregation-status')

        if not measure_code:
            raise RequiredFieldError(
                "result/indicator",
                "measure",
                "required attribute missing")
        if not measure:
            raise RequiredFieldError(
                "result/indicator",
                "measure",
                "not found on the accompanying code list")

        result = self.get_model('Result')

        result_indicator = models.ResultIndicator()
        result_indicator.result = result
        result_indicator.measure = measure
        result_indicator.ascending = self.makeBool(ascending)
        result_indicator.aggregation_status = self.makeBool(
            aggregation_status
        )

        self.register_model('ResultIndicator', result_indicator)
        return element

    def iati_activities__iati_activity__result__indicator__reference(
            self, element):
        vocabulary_code = element.attrib.get('vocabulary')
        vocabulary = self.get_or_none(
            vocabulary_models.IndicatorVocabulary, code=vocabulary_code)
        code = element.attrib.get('code')
        indicator_uri = element.attrib.get('indicator-uri')

        if not vocabulary_code:
            raise RequiredFieldError(
                "result/indicator/reference",
                "vocabulary",
                "required attribute missing")

        if not vocabulary:
            raise FieldValidationError(
                "result/indicator/reference",
                "vocabulary",
                "not found on the accompanying code list",
                None,
                None,
                vocabulary_code)

        if not code:
            raise RequiredFieldError(
                "result/indicator/reference",
                "code",
                "Unspecified or invalid.")

        result_indicator = self.get_model('ResultIndicator')
        result_indicator_reference = models.ResultIndicatorReference()
        result_indicator_reference.result_indicator = result_indicator
        result_indicator_reference.code = code
        result_indicator_reference.vocabulary = vocabulary
        result_indicator_reference.indicator_uri = indicator_uri

        self.register_model('ResultIndicatorReference',
                            result_indicator_reference)
        return element

    def iati_activities__iati_activity__result__indicator__title(
            self, element):
        result_indicator = self.get_model('ResultIndicator')

        result_indicator_title = models.ResultIndicatorTitle()
        result_indicator_title.result_indicator = result_indicator

        self.register_model('ResultIndicatorTitle', result_indicator_title)
        return element

    # """attributes:

    # tag:narrative"""
    def iati_activities__iati_activity__result__indicator__title__narrative(
            self, element):
        title = self.get_model('ResultIndicatorTitle')
        self.add_narrative(element, title)
        title.primary_name = self.get_primary_name(element, title.primary_name)

        return element

    # """attributes:

    # tag:description"""
    def iati_activities__iati_activity__result__indicator__description(
            self, element):
        result_indicator = self.get_model('ResultIndicator')

        result_indicator_description = models.ResultIndicatorDescription()
        result_indicator_description.result_indicator = result_indicator

        self.register_model('ResultIndicatorDescription',
                            result_indicator_description)
        return element

    # """attributes:

    # tag:narrative"""
    def iati_activities__iati_activity__result__indicator__description__narrative(self, element):  # NOQA: E501
        description = self.get_model('ResultIndicatorDescription')
        self.add_narrative(element, description)

        return element

    def iati_activities__iati_activity__result__indicator__document_link(
            self, element):
        '''New (optional) <document-link> element for <indicator> element
           inside <result> element in 2.03
        '''
        url = element.attrib.get('url')

        file_format_code = element.attrib.get('format')
        file_format = self.get_or_none(
            codelist_models.FileFormat, code=file_format_code)

        if not url:
            raise RequiredFieldError(
                "document-link",
                "url",
                "required attribute missing")

        if not file_format_code:
            raise RequiredFieldError(
                "document-link",
                "format",
                "required attribute missing")

        if not file_format:
            raise FieldValidationError(
                "document-link",
                "format",
                "not found on the accompanying code list",
                None,
                None,
                file_format_code)

        activity = self.get_model('Activity')
        result_indicator = self.get_model('ResultIndicator')

        # TODO: assign Result here as well?

        # It is impossible to assign related object (ForeignKey) before it's
        # saved, so:
        # XXX: not sure how efficient this is.
        if result_indicator.pk is None:
            result_indicator.save()

        document_link = models.DocumentLink()
        document_link.activity = activity
        document_link.url = url
        document_link.file_format = file_format
        document_link.result_indicator = result_indicator

        self.register_model('DocumentLink', document_link)

        return element

    def iati_activities__iati_activity__result__indicator__document_link__document_date(  # NOQA: E501
            self, element):
        '''New (optional) <document-link> element for <indicator> element
           inside <result> element in 2.03
        '''
        iso_date = element.attrib.get('iso-date')

        if not iso_date:
            raise RequiredFieldError(
                "document-link/document-date",
                "iso-date",
                "required attribute missing")

        iso_date = self.validate_date(iso_date)

        if not iso_date:
            raise FieldValidationError(
                "document-link/document-date",
                "iso-date",
                "iso-date not of type xsd:date",
                None,
                None,
                element.attrib.get('iso-date'))

        document_link = self.pop_model('DocumentLink')
        document_link.iso_date = iso_date

        self.register_model('DocumentLink', document_link)
        return element

    def iati_activities__iati_activity__result__indicator__document_link__title(  # NOQA: E501
            self, element):
        '''New (optional) <document-link> element for <indicator> element
           inside <result> element in 2.03
        '''

        document_link = self.get_model('DocumentLink')

        document_link_title = models.DocumentLinkTitle()
        document_link_title.document_link = document_link

        self.register_model('DocumentLinkTitle', document_link_title)

        return element

    def iati_activities__iati_activity__result__indicator__document_link__title__narrative(  # NOQA: E501
            self, element):
        '''New (optional) <document-link> element for <indicator> element
           inside <result> element in 2.03
        '''
        document_link_title = self.get_model('DocumentLinkTitle')
        self.add_narrative(element, document_link_title)
        return element

    def iati_activities__iati_activity__result__indicator__document_link__description(  # NOQA: E501
            self, element):
        '''New (optional) <document-link> element for <indicator> element
           inside <result> element in 2.03
        '''

        document_link = self.get_model('DocumentLink')

        document_link_description = models.DocumentLinkDescription()
        document_link_description.document_link = document_link

        self.register_model(
            'DocumentLinkDescription', document_link_description
        )

        return element

    def iati_activities__iati_activity__result__indicator__document_link__description__narrative(  # NOQA: E501
            self, element):
        '''New (optional) <document-link> element for <indicator> element
           inside <result> element in 2.03
        '''
        document_link_description = self.get_model('DocumentLinkDescription')
        self.add_narrative(element, document_link_description)

        return element

    def iati_activities__iati_activity__result__indicator__document_link__category(self, element):  # NOQA: E501
        '''New (optional) <document-link> element for <indicator> element
           inside <result> element in 2.03
        '''
        code = element.attrib.get('code')
        category = self.get_or_none(
            codelist_models.DocumentCategory, code=code)

        if not code:
            raise RequiredFieldError(
                "document-link/category",
                "code",
                "required attribute missing")

        if not category:
            raise FieldValidationError(
                "document-link/category",
                "code",
                "not found on the accompanying code list",
                None,
                None,
                code)

        document_link = self.get_model('DocumentLink')

        document_link_category = models.DocumentLinkCategory()

        document_link_category.document_link = document_link
        document_link_category.category = category

        self.register_model('DocumentLinkCategory', document_link_category)
        return element

    def iati_activities__iati_activity__result__indicator__document_link__language(self, element):  # NOQA: E501
        '''New (optional) <document-link> element for <indicator> element
           inside <result> element in 2.03
        '''
        code = element.attrib.get('code')
        language = self.get_or_none(codelist_models.Language, code=code)

        if not code:
            raise RequiredFieldError(
                "document-link/language",
                "code",
                "required attribute missing")

        if not language:
            raise FieldValidationError(
                "document-link/language",
                "code",
                "not found on the accompanying code list",
                None,
                None,
                code)

        document_link = self.get_model('DocumentLink')

        document_link_language = models.DocumentLinkLanguage()

        document_link_language.document_link = document_link
        document_link_language.language = language

        self.register_model('DocumentLinkLanguage', document_link_language)
        return element

    def iati_activities__iati_activity__result__indicator__baseline(
            self, element):

        iso_date = element.attrib.get('iso-date', None)
        year = element.attrib.get('year')
        # Current IATI 2.03 rules say, that:
        # 1 - the @value must be omitted for qualitative measures
        # 2 - The @value must be included for non-qualitative measures
        # 3 - The @value must be a valid number for all non-qualitative
        # measures
        value = element.attrib.get('value')

        try:
            year = int(year)
        except Exception as e:
            year = None

        if not year or not (year > 1900 and year < 2200):
            raise RequiredFieldError(
                "result/indicator/baseline",
                "year",
                "required attribute missing (should be of type "
                "xsd:positiveInteger with format (yyyy))")

        result_indicator = self.get_model('ResultIndicator')
        result_indicator_baseline = models.ResultIndicatorBaseline()

        result_indicator_baseline.result_indicator = result_indicator
        result_indicator_baseline.iso_date = iso_date
        result_indicator_baseline.year = year
        result_indicator_baseline.value = value or ''  # can be None

        self.register_model(
            'ResultIndicatorBaseline',
            result_indicator_baseline
        )

        return element

    def iati_activities__iati_activity__result__indicator__baseline__comment(
            self, element):
        result_indicator_baseline = self.get_model('ResultIndicatorBaseline')

        result_indicator_baseline_comment = models\
            .ResultIndicatorBaselineComment()

        result_indicator_baseline_comment.\
            result_indicator_baseline = result_indicator_baseline

        self.register_model('ResultIndicatorBaselineComment',
                            result_indicator_baseline_comment)

        return element

    def iati_activities__iati_activity__result__indicator__baseline__location(
            self, element):
        '''A new, optional element in v. 2.03:

        A location already defined and described in the iati-activity/location
        element.
        '''
        ref = element.attrib.get('ref')

        if not ref:
            raise RequiredFieldError(
                "iati-activity/result/indicator/baseline/location",
                "ref",
                "This attribute has to be a cross-reference to the internal "
                "reference assigned to a defined location: "
                "iati-activity/location/@ref, so leaving it blank makes no "
                "sense")

        referenced_location = self.get_model('Location')

        if not referenced_location.ref == ref:
            raise FieldValidationError(
                "iati-activity/result/indicator/baseline/location",
                "ref",
                "Referenced location doesn't exist",
                None,
                None,
                ref)

        activity = self.get_model('Activity')
        result_indicator_baseline = self.get_model('ResultIndicatorBaseline')

        activity_locations = activity.location_set.all()

        if (activity_locations
                and referenced_location not in activity_locations):

            raise FieldValidationError(
                "iati-activity/result/indicator/baseline/location",
                "location",
                ("Referenced location has to be referenced on an Activity "
                 "level"),
                None,
                None,
                ref)

        referenced_location.\
            result_indicator_baseline = result_indicator_baseline

        # It is impossible to assign related object (ForeignKey) before it's
        # saved, so:
        # XXX: not sure how efficient this is.
        if result_indicator_baseline.pk is None:
            result_indicator_baseline.save()

        self.register_model('Location', referenced_location)

        return element

    def iati_activities__iati_activity__result__indicator__baseline__dimension(  # NOQA: E501
            self, element):
        '''A new, optional element in v. 2.03:

        A category used for disaggregating the result by gender, age, etc.
        '''

        name = element.attrib.get('name')
        value = element.attrib.get('value')

        if not name:
            raise RequiredFieldError(
                "iati-activity/result/indicator/baseline/dimension",
                "name",
                "required attribute missing")

        if value is None:
            raise RequiredFieldError(
                "result/indicator/period/actual/dimension",
                "value",
                "required attribute missing")

        result_indicator_baseline = self.get_model('ResultIndicatorBaseline')

        baseline_dimension = models.ResultIndicatorBaselineDimension()
        baseline_dimension.result_indicator_baseline = result_indicator_baseline  # NOQA: E501
        baseline_dimension.name = name
        baseline_dimension.value = value

        self.register_model(
            'ResultIndicatorBaselineDimension', baseline_dimension)

        return element

    # FIXME: move this:
    def iati_activities__iati_activity__result__indicator__baseline__comment__narrative(  # NOQA: E501
            self, element):
        baseline_comment = self.get_model('ResultIndicatorBaselineComment')
        self.add_narrative(element, baseline_comment)

        return element

    def iati_activities__iati_activity__result__indicator__baseline__document_link(  # NOQA: E501
            self, element):
        '''New (optional) <document-link> element for <baseline> element
           inside <result>'s <indicator> element in 2.03
        '''
        url = element.attrib.get('url')

        file_format_code = element.attrib.get('format')
        file_format = self.get_or_none(
            codelist_models.FileFormat, code=file_format_code)

        if not url:
            raise RequiredFieldError(
                "document-link",
                "url",
                "required attribute missing")

        if not file_format_code:
            raise RequiredFieldError(
                "document-link",
                "format",
                "required attribute missing")

        if not file_format:
            raise FieldValidationError(
                "document-link",
                "format",
                "not found on the accompanying code list",
                None,
                None,
                file_format_code)

        activity = self.get_model('Activity')
        result_indicator_baseline = self.get_model('ResultIndicatorBaseline')

        # TODO: assign result here too?

        document_link = models.DocumentLink()
        document_link.activity = activity
        document_link.url = url
        document_link.file_format = file_format
        document_link.result_indicator_baseline = result_indicator_baseline

        self.register_model('DocumentLink', document_link)

        return element

    def iati_activities__iati_activity__result__indicator__baseline__document_link__document_date(  # NOQA: E501
            self, element):
        '''New (optional) <document-link> element for <baseline> element
           inside <result>'s <indicator> element in 2.03
        '''
        iso_date = element.attrib.get('iso-date')

        if not iso_date:
            raise RequiredFieldError(
                "document-link/document-date",
                "iso-date",
                "required attribute missing")

        iso_date = self.validate_date(iso_date)

        if not iso_date:
            raise FieldValidationError(
                "document-link/document-date",
                "iso-date",
                "iso-date not of type xsd:date",
                None,
                None,
                element.attrib.get('iso-date'))

        document_link = self.pop_model('DocumentLink')
        document_link.iso_date = iso_date

        self.register_model('DocumentLink', document_link)
        return element

    def iati_activities__iati_activity__result__indicator__baseline__document_link__title(  # NOQA: E501
            self, element):
        '''New (optional) <document-link> element for <baseline> element
           inside <result>'s <indicator> element in 2.03
        '''

        document_link = self.get_model('DocumentLink')

        document_link_title = models.DocumentLinkTitle()
        document_link_title.document_link = document_link

        self.register_model('DocumentLinkTitle', document_link_title)

    def iati_activities__iati_activity__result__indicator__baseline__document_link__title__narrative(  # NOQA: E501
            self, element):
        '''New (optional) <document-link> element for <baseline> element
           inside <result>'s <indicator> element in 2.03
        '''
        document_link_title = self.get_model('DocumentLinkTitle')
        self.add_narrative(element, document_link_title)
        return element

    def iati_activities__iati_activity__result__indicator__baseline__document_link__description(  # NOQA: E501
            self, element):
        '''New (optional) <document-link> element for <baseline> element
           inside <result>'s <indicator> element in 2.03
        '''

        document_link = self.get_model('DocumentLink')

        document_link_description = models.DocumentLinkDescription()
        document_link_description.document_link = document_link

        self.register_model(
            'DocumentLinkDescription',
            document_link_description
        )

    def iati_activities__iati_activity__result__indicator__baseline__document_link__description__narrative(  # NOQA: E501
            self, element):
        '''New (optional) <document-link> element for <baseline> element
           inside <result>'s <indicator> element in 2.03
        '''
        document_link_description = self.get_model('DocumentLinkDescription')
        self.add_narrative(element, document_link_description)
        return element

    def iati_activities__iati_activity__result__indicator__baseline__document_link__category(  # NOQA: E501
            self, element):
        '''New (optional) <document-link> element for <baseline> element
           inside <result>'s <indicator> element in 2.03
        '''
        code = element.attrib.get('code')
        category = self.get_or_none(
            codelist_models.DocumentCategory, code=code)

        if not code:
            raise RequiredFieldError(
                "document-link/category",
                "code",
                "required attribute missing")

        if not category:
            raise FieldValidationError(
                "document-link/category",
                "code",
                "not found on the accompanying code list",
                None,
                None,
                code)

        document_link = self.get_model('DocumentLink')

        document_link_category = models.DocumentLinkCategory()

        document_link_category.document_link = document_link
        document_link_category.category = category

        self.register_model('DocumentLinkCategory', document_link_category)
        return element

    def iati_activities__iati_activity__result__indicator__baseline__document_link__language(  # NOQA: E501
            self, element):
        '''New (optional) <document-link> element for <baseline> element
           inside <result>'s <indicator> element in 2.03
        '''
        code = element.attrib.get('code')
        language = self.get_or_none(codelist_models.Language, code=code)

        if not code:
            raise RequiredFieldError(
                "document-link/language",
                "code",
                "required attribute missing")

        if not language:
            raise FieldValidationError(
                "document-link/language",
                "code",
                "not found on the accompanying code list",
                None,
                None,
                code)

        document_link = self.get_model('DocumentLink')

        document_link_language = models.DocumentLinkLanguage()

        document_link_language.document_link = document_link
        document_link_language.language = language

        self.register_model('DocumentLinkLanguage', document_link_language)
        return element

    def iati_activities__iati_activity__result__indicator__period(
            self, element):

        # do validation on "Period-start must be before period-end"
        try:
            start_date = element.find('period-start').get('iso-date')
            end_date = element.find('period-end').get('iso-date')

            if start_date and end_date:
                start_date_iso = self.validate_date(start_date)
                end_date_iso = self.validate_date(end_date)

                if start_date_iso\
                        and end_date_iso and (start_date_iso > end_date_iso):

                    raise FieldValidationError(
                        "result/indicator/period/period-start",
                        "iso-date",
                        "Period-start must be before period-end",
                        None,
                        None,
                        "start date: {} , end_date: {}".format(
                            start_date, end_date))

        except AttributeError:
            # period start/end dont exist
            pass

        result_indicator = self.get_model('ResultIndicator')

        # It is impossible to assign related object (ForeignKey) before it's
        # saved, so:
        # XXX: not sure how efficient this is.
        if result_indicator.pk is None:
            result_indicator.save()

        # start with actual functionality for period:

        result_indicator_period = models.ResultIndicatorPeriod()
        result_indicator_period.result_indicator = result_indicator

        # It is impossible to assign related object (ForeignKey) before it's
        # saved (later in other parser methods), so:
        # XXX: not sure how efficient this is.
        result_indicator_period.save()

        self.register_model('ResultIndicatorPeriod', result_indicator_period)
        return element

    # tag:period-start"""
    def iati_activities__iati_activity__result__indicator__period__period_start(self, element):  # NOQA: E501
        iso_date = element.attrib.get('iso-date')

        if not iso_date:
            raise RequiredFieldError(
                "result/indicator/period/period-start",
                "iso-date",
                "required attribute missing")

        iso_date = self.validate_date(iso_date)

        if not iso_date:
            raise FieldValidationError(
                "result/indicator/period/period-start",
                "iso-date",
                "iso-date not of type xsd:date",
                None,
                None,
                element.attrib.get('iso-date'))

        result_indicator_period = self.get_model('ResultIndicatorPeriod')
        result_indicator_period.period_start = iso_date

        return element

    # tag:period-end"""
    def iati_activities__iati_activity__result__indicator__period__period_end(
            self, element):

        iso_date = element.attrib.get('iso-date')

        if not iso_date:
            raise RequiredFieldError(
                "result/indicator/period/period-end",
                "iso-date",
                "required attribute missing")

        iso_date = self.validate_date(iso_date)

        if not iso_date:
            raise FieldValidationError(
                "result/indicator/period/period-end",
                "iso-date",
                "iso-date not of type xsd:date",
                None,
                None,
                element.attrib.get('iso-date'))

        result_indicator_period = self.get_model('ResultIndicatorPeriod')
        result_indicator_period.period_end = iso_date

        return element

    def iati_activities__iati_activity__result__indicator__period__target(
            self, element):

        # Current IATI 2.03 rules say, that:
        # 1 - the @value must be omitted for qualitative measures
        # 2 - The @value must be included for non-qualitative measures
        # 3 - The @value must be a valid number for all non-qualitative
        # measures
        value = element.attrib.get('value')

        result_indicator_period = self.get_model('ResultIndicatorPeriod')

        result_indicator_period_target = models.ResultIndicatorPeriodTarget()
        result_indicator_period_target.result_indicator_period = result_indicator_period  # NOQA: E501
        result_indicator_period_target.value = value or ''  # can be None

        self.register_model(
            'ResultIndicatorPeriodTarget', result_indicator_period_target)

        return element

    def iati_activities__iati_activity__result__indicator__period__target__location(self, element):  # NOQA: E501

        ref = element.attrib.get('ref')

        if not ref:
            raise RequiredFieldError(
                "result/indicator/period/period/target/location",
                "ref",
                "required attribute missing")

        locations = self.get_model_list('Location')
        location = []

        if locations:
            location = list(filter(lambda x: x.ref == ref, locations))

        if not len(location):
            raise FieldValidationError(
                "result/indicator/period/period/target/location",
                "ref",
                "referenced location does not exist in a location element of "
                "this activity",
                None,
                None,
                ref)

        period_target = self.get_model('ResultIndicatorPeriodTarget')

        target_location = models.ResultIndicatorPeriodTargetLocation()
        target_location.result_indicator_period_target = period_target
        target_location.ref = ref
        target_location.location = location[0]

        self.register_model(
            'ResultIndicatorPeriodTargetLocation', target_location)
        return element

    def iati_activities__iati_activity__result__indicator__period__target__dimension(  # NOQA: E501
            self, element):

        name = element.attrib.get('name')
        value = element.attrib.get('value')

        if not name:
            raise RequiredFieldError(
                "result/indicator/period/period/target/dimension",
                "name",
                "required attribute missing")

        if value is None:
            raise RequiredFieldError(
                "result/indicator/period/period/target/dimension",
                "value",
                "required attribute missing")

        period_target = self.get_model('ResultIndicatorPeriodTarget')

        target_dimension = models.ResultIndicatorPeriodTargetDimension()
        target_dimension.result_indicator_period_target = period_target
        target_dimension.name = name
        target_dimension.value = value

        self.register_model(
            'ResultIndicatorPeriodTargetDimension', target_dimension)
        return element

    def iati_activities__iati_activity__result__indicator__period__target__comment(self, element):  # NOQA: E501
        result_indicator_period_target = self.get_model(
            'ResultIndicatorPeriodTarget'
        )
        result_indicator_period_target_comment = models\
            .ResultIndicatorPeriodTargetComment()
        result_indicator_period_target_comment\
            .result_indicator_period_target = result_indicator_period_target

        self.register_model(
            'ResultIndicatorPeriodTargetComment',
            result_indicator_period_target_comment)
        return element

    # tag:narrative"""
    def iati_activities__iati_activity__result__indicator__period__target__comment__narrative(  # NOQA: E501
            self, element):
        period_target_comment = self.get_model(
            'ResultIndicatorPeriodTargetComment')
        self.add_narrative(element, period_target_comment)

        return element

    def iati_activities__iati_activity__result__indicator__period__target__document_link(  # NOQA: E501
            self, element):
        '''New (optional) <document-link> element for <target> element
           inside <result> <indicator>'s <period> element in 2.03
        '''
        url = element.attrib.get('url')

        file_format_code = element.attrib.get('format')
        file_format = self.get_or_none(
            codelist_models.FileFormat, code=file_format_code)

        if not url:
            raise RequiredFieldError(
                "document-link",
                "url",
                "required attribute missing")

        if not file_format_code:
            raise RequiredFieldError(
                "document-link",
                "format",
                "required attribute missing")

        if not file_format:
            raise FieldValidationError(
                "document-link",
                "format",
                "not found on the accompanying code list",
                None,
                None,
                file_format_code)

        activity = self.get_model('Activity')
        result_indicator_period_target = self.get_model(
            'ResultIndicatorPeriodTarget'
        )

        # It is impossible to assign related object (ForeignKey) before it's
        # saved, so:
        # XXX: not sure how efficient this is.
        result_indicator_period_target.save()

        document_link = models.DocumentLink()
        document_link.activity = activity
        document_link.\
            result_indicator_period_target = result_indicator_period_target
        document_link.url = url
        document_link.file_format = file_format

        self.register_model('DocumentLink', document_link)
        return element

    def iati_activities__iati_activity__result__indicator__period__target__document_link__title(  # NOQA: E501
            self, element):
        '''New (optional) <document-link> element for <target> element
           inside <result> <indicator>'s <period> element in 2.03
        '''

        document_link = self.get_model('DocumentLink')

        document_link_title = models.DocumentLinkTitle()
        document_link_title.document_link = document_link

        self.register_model('DocumentLinkTitle', document_link_title)

        return element

    def iati_activities__iati_activity__result__indicator__period__target__document_link__title__narrative(  # NOQA: E501
            self, element):
        '''New (optional) <document-link> element for <target> element
           inside <result> <indicator>'s <period> element in 2.03
        '''
        document_link_title = self.get_model('DocumentLinkTitle')
        self.add_narrative(element, document_link_title)
        return element

    def iati_activities__iati_activity__result__indicator__period__target__document_link__description(  # NOQA: E501
            self, element):
        '''New (optional) <document-link> element for <target> element
           inside <result> <indicator>'s <period> element in 2.03
        '''

        document_link = self.get_model('DocumentLink')

        document_link_description = models.DocumentLinkDescription()
        document_link_description.document_link = document_link

        self.register_model(
            'DocumentLinkDescription',
            document_link_description
        )

        return element

    def iati_activities__iati_activity__result__indicator__period__target__document_link__description__narrative(  # NOQA: E501
            self, element):
        '''New (optional) <document-link> element for <target> element
           inside <result> <indicator>'s <period> element in 2.03
        '''
        document_link_description = self.get_model('DocumentLinkDescription')
        self.add_narrative(element, document_link_description)
        return element

    def iati_activities__iati_activity__result__indicator__period__target__document_link__category(  # NOQA: E501
            self, element):
        '''New (optional) <document-link> element for <target> element
           inside <result> <indicator>'s <period> element in 2.03
        '''
        code = element.attrib.get('code')
        category = self.get_or_none(
            codelist_models.DocumentCategory, code=code)

        if not code:
            raise RequiredFieldError(
                "document-link/category",
                "code",
                "required attribute missing")

        if not category:
            raise FieldValidationError(
                "document-link/category",
                "code",
                "not found on the accompanying code list",
                None,
                None,
                code)

        document_link = self.get_model('DocumentLink')

        document_link_category = models.DocumentLinkCategory()

        document_link_category.document_link = document_link
        document_link_category.category = category

        self.register_model('DocumentLinkCategory', document_link_category)
        return element

    def iati_activities__iati_activity__result__indicator__period__target__document_link__language(  # NOQA: E501
            self, element):
        '''New (optional) <document-link> element for <target> element
           inside <result> <indicator>'s <period> element in 2.03
        '''
        code = element.attrib.get('code')
        language = self.get_or_none(codelist_models.Language, code=code)

        if not code:
            raise RequiredFieldError(
                "document-link/language",
                "code",
                "required attribute missing")

        if not language:
            raise FieldValidationError(
                "document-link/language",
                "code",
                "not found on the accompanying code list",
                None,
                None,
                code)

        document_link = self.get_model('DocumentLink')

        document_link_language = models.DocumentLinkLanguage()

        document_link_language.document_link = document_link
        document_link_language.language = language

        self.register_model('DocumentLinkLanguage', document_link_language)
        return element

    def iati_activities__iati_activity__result__indicator__period__target__document_link__document_date(  # NOQA: E501
            self, element):
        '''New (optional) <document-link> element for <target> element
           inside <result> <indicator>'s <period> element in 2.03
        '''
        iso_date = element.attrib.get('iso-date')

        if not iso_date:
            raise RequiredFieldError(
                "document-link/document-date",
                "iso-date",
                "required attribute missing")

        iso_date = self.validate_date(iso_date)

        if not iso_date:
            raise FieldValidationError(
                "document-link/document-date",
                "iso-date",
                "iso-date not of type xsd:date",
                None,
                None,
                element.attrib.get('iso-date'))

        document_link = self.pop_model('DocumentLink')
        document_link.iso_date = iso_date

        self.register_model('DocumentLink', document_link)
        return element

    def iati_activities__iati_activity__result__indicator__period__actual(
            self, element):

        # Current IATI 2.03 rules say, that:
        # 1 - the @value must be omitted for qualitative measures
        # 2 - The @value must be included for non-qualitative measures
        # 3 - The @value must be a valid number for all non-qualitative
        # measures
        value = element.attrib.get('value')

        result_indicator_period = self.get_model('ResultIndicatorPeriod')

        result_indicator_period_actual = models.ResultIndicatorPeriodActual()
        result_indicator_period_actual.result_indicator_period = result_indicator_period  # NOQA: E501
        result_indicator_period_actual.value = value or ''  # can be None

        self.register_model(
            'ResultIndicatorPeriodActual', result_indicator_period_actual)

        return element

    def iati_activities__iati_activity__result__indicator__period__actual__location(self, element):  # NOQA: E501

        ref = element.attrib.get('ref')

        if not ref:
            raise RequiredFieldError(
                "result/indicator/period/actual/location",
                "ref",
                "required attribute missing")

        locations = self.get_model_list('Location')
        location = []

        if locations:
            location = list(filter(lambda x: x.ref == ref, locations))

        if not len(location):
            raise FieldValidationError(
                "result/indicator/period/actual/location",
                "ref",
                "referenced location does not exist in a location element of "
                "this activity",
                None,
                None,
                ref)

        period_actual = self.get_model('ResultIndicatorPeriodActual')

        actual_location = models.ResultIndicatorPeriodActualLocation()
        actual_location.result_indicator_period_actual = period_actual
        actual_location.ref = ref
        actual_location.location = location[0]

        self.register_model(
            'ResultIndicatorPeriodActualLocation', actual_location)
        return element

    def iati_activities__iati_activity__result__indicator__period__actual__dimension(  # NOQA: E501
            self, element):

        name = element.attrib.get('name')
        value = element.attrib.get('value')

        if not name:
            raise RequiredFieldError(
                "result/indicator/period/actual/dimension",
                "name",
                "required attribute missing")

        if value is None:
            raise RequiredFieldError(
                "result/indicator/period/actual/dimension",
                "value",
                "required attribute missing")

        period_actual = self.get_model('ResultIndicatorPeriodActual')

        actual_dimension = models.ResultIndicatorPeriodActualDimension()
        actual_dimension.result_indicator_period_actual = period_actual
        actual_dimension.name = name
        actual_dimension.value = value

        self.register_model(
            'ResultIndicatorPeriodActualDimension', actual_dimension)
        return element

    def iati_activities__iati_activity__result__indicator__period__actual__comment(self, element):  # NOQA: E501
        result_indicator_period_actual = self.get_model(
            'ResultIndicatorPeriodActual'
        )

        result_indicator_period_actual_comment = models\
            .ResultIndicatorPeriodActualComment()
        result_indicator_period_actual_comment\
            .result_indicator_period_actual = result_indicator_period_actual

        self.register_model(
            'ResultIndicatorPeriodActualComment',
            result_indicator_period_actual_comment)
        return element

    def iati_activities__iati_activity__result__indicator__period__actual__comment__narrative(  # NOQA: E501
            self, element):
        period_actual_comment = self.get_model(
            'ResultIndicatorPeriodActualComment')
        self.add_narrative(element, period_actual_comment)

        return element

    def iati_activities__iati_activity__result__indicator__period__actual__document_link(  # NOQA: E501
            self, element):
        '''New (optional) <document-link> element for <actual> element
           inside <result> <indicator>'s <period> element in 2.03
        '''
        url = element.attrib.get('url')

        file_format_code = element.attrib.get('format')
        file_format = self.get_or_none(
            codelist_models.FileFormat, code=file_format_code)

        if not url:
            raise RequiredFieldError(
                "document-link",
                "url",
                "required attribute missing")

        if not file_format_code:
            raise RequiredFieldError(
                "document-link",
                "format",
                "required attribute missing")

        if not file_format:
            raise FieldValidationError(
                "document-link",
                "format",
                "not found on the accompanying code list",
                None,
                None,
                file_format_code)

        activity = self.get_model('Activity')
        result_indicator_period_actual = self.get_model(
            'ResultIndicatorPeriodActual'
        )

        # It is impossible to assign related object (ForeignKey) before it's
        # saved, so:
        # XXX: not sure how efficient this is.
        result_indicator_period_actual.save()

        document_link = models.DocumentLink()
        document_link.activity = activity
        document_link.url = url
        document_link.file_format = file_format

        document_link\
            .result_indicator_period_actual = result_indicator_period_actual

        self.register_model('DocumentLink', document_link)

        return element

    def iati_activities__iati_activity__result__indicator__period__actual__document_link__title(  # NOQA: E501
            self, element):
        '''New (optional) <document-link> element for <actual> element
           inside <result> <indicator>'s <period> element in 2.03
        '''

        document_link = self.get_model('DocumentLink')

        document_link_title = models.DocumentLinkTitle()
        document_link_title.document_link = document_link

        self.register_model('DocumentLinkTitle', document_link_title)

        return element

    def iati_activities__iati_activity__result__indicator__period__actual__document_link__title__narrative(  # NOQA: E501
            self, element):
        '''New (optional) <document-link> element for <actual> element
           inside <result> <indicator>'s <period> element in 2.03
        '''

        document_link_title = self.get_model('DocumentLinkTitle')
        self.add_narrative(element, document_link_title)
        return element

    def iati_activities__iati_activity__result__indicator__period__actual__document_link__description(  # NOQA: E501
            self, element):
        '''New (optional) <document-link> element for <actual> element
           inside <result> <indicator>'s <period> element in 2.03
        '''

        document_link = self.get_model('DocumentLink')

        document_link_description = models.DocumentLinkDescription()
        document_link_description.document_link = document_link

        self.register_model(
            'DocumentLinkDescription',
            document_link_description
        )

        return element

    def iati_activities__iati_activity__result__indicator__period__actual__document_link__description__narrative(  # NOQA: E501
            self, element):
        '''New (optional) <document-link> element for <actual> element
           inside <result> <indicator>'s <period> element in 2.03
        '''

        document_link_description = self.get_model('DocumentLinkDescription')
        self.add_narrative(element, document_link_description)

        return element

    def iati_activities__iati_activity__result__indicator__period__actual__document_link__category(  # NOQA: E501
            self, element):
        '''New (optional) <document-link> element for <actual> element
           inside <result> <indicator>'s <period> element in 2.03
        '''

        code = element.attrib.get('code')
        category = self.get_or_none(
            codelist_models.DocumentCategory, code=code)

        if not code:
            raise RequiredFieldError(
                "document-link/category",
                "code",
                "required attribute missing")

        if not category:
            raise FieldValidationError(
                "document-link/category",
                "code",
                "not found on the accompanying code list",
                None,
                None,
                code)

        document_link = self.get_model('DocumentLink')

        document_link_category = models.DocumentLinkCategory()

        document_link_category.document_link = document_link
        document_link_category.category = category

        self.register_model('DocumentLinkCategory', document_link_category)
        return element

    def iati_activities__iati_activity__result__indicator__period__actual__document_link__language(  # NOQA: E501
            self, element):
        '''New (optional) <document-link> element for <actual> element
           inside <result> <indicator>'s <period> element in 2.03
        '''
        code = element.attrib.get('code')
        language = self.get_or_none(codelist_models.Language, code=code)

        if not code:
            raise RequiredFieldError(
                "document-link/language",
                "code",
                "required attribute missing")

        if not language:
            raise FieldValidationError(
                "document-link/language",
                "code",
                "not found on the accompanying code list",
                None,
                None,
                code)

        document_link = self.get_model('DocumentLink')

        document_link_language = models.DocumentLinkLanguage()

        document_link_language.document_link = document_link
        document_link_language.language = language

        self.register_model('DocumentLinkLanguage', document_link_language)
        return element

    def iati_activities__iati_activity__result__indicator__period__actual__document_link__document_date(  # NOQA: E501
            self, element):
        '''New (optional) <document-link> element for <actual> element
           inside <result> <indicator>'s <period> element in 2.03
        '''
        iso_date = element.attrib.get('iso-date')

        if not iso_date:
            raise RequiredFieldError(
                "document-link/document-date",
                "iso-date",
                "required attribute missing")

        iso_date = self.validate_date(iso_date)

        if not iso_date:
            raise FieldValidationError(
                "document-link/document-date",
                "iso-date",
                "iso-date not of type xsd:date",
                None,
                None,
                element.attrib.get('iso-date'))

        document_link = self.pop_model('DocumentLink')
        document_link.iso_date = iso_date

        self.register_model('DocumentLink', document_link)
        return element

    def iati_activities__iati_activity__tag(self, element):
        """A method to catch <tag> element from IATI activity file and save
        ActivityTag model instance
        """
        vocabulary_code = element.attrib.get('vocabulary')
        code = element.attrib.get('code')
        vocabulary_uri = element.attrib.get('vocabulary-uri')

        if not vocabulary_code:
            raise RequiredFieldError(
                "iati-activity/tag",
                "vocabulary",
                "required attribute missing"
            )

        if not code:
            raise RequiredFieldError(
                "iati-activity/tag",
                "code",
                "required attribute missing"
            )

        vocabulary = self.get_or_none(
            vocabulary_models.TagVocabulary, code=vocabulary_code)

        if not vocabulary:

            if vocabulary_code != '99':
                raise FieldValidationError(
                    "iati-activity/tag",
                    "vocabulary",
                    "If a vocabulary is not on the TagVocabulary codelist, "
                    "then the value of 99 (Reporting Organisation) should be "
                    "declared",
                    None,
                    None,
                    vocabulary_code)

            # Our system doesn't have Vocabulary with such code (this is a
            # warning log message)
            raise FieldValidationError(
                "iati-activity/tag",
                "vocabulary",
                "not found on the accompanying code list",
                None,
                None,
                vocabulary_code)

        if vocabulary_code == '99' and not vocabulary_uri:
            raise FieldValidationError(
                "iati-activity/tag",
                "vocabulary-uri",
                "If a publisher uses a vocabulary of 99 (i.e. ‘Reporting "
                "Organisation’), then the @vocabulary-uri attribute "
                "should also be used",
                None,
                None,
                vocabulary_code)

        activity = self.get_model('Activity')
        activity_tag = models.ActivityTag()

        activity_tag.activity = activity
        activity_tag.code = code
        activity_tag.vocabulary = vocabulary
        activity_tag.vocabulary_uri = vocabulary_uri or ''

        self.register_model('ActivityTag', activity_tag)

        return element

    def iati_activities__iati_activity__tag__narrative(self, element):
        """A method to save activity <tag> element narratives
        """
        activity_tag = self.get_model('ActivityTag')
        self.add_narrative(element, activity_tag)

    def post_save_models(self):
        """Perform all actions that need to happen after a single activity's
        been parsed."""
        activity = self.get_model('Activity')

        # the model was not saved
        if not activity or not activity.pk:
            return False

        participating_organisations = self.get_model_list(
            'ActivityParticipatingOrganisation')

        post_save.set_related_activities(activity)
        post_save.set_participating_organisation_activity_id(
            participating_organisations)
        post_save.set_transaction_provider_receiver_activity(activity)
        post_save.set_derived_activity_dates(activity)
        post_save.set_activity_aggregations(activity)
        post_save.update_activity_search_index(activity)
        post_save.set_country_region_transaction(activity)
        post_save.set_sector_transaction(activity)
        post_save.set_sector_budget(activity)

    def post_save_file(self, dataset):
        """Perform all actions that need to happen after a single IATI
        datasets has been parsed.

        Keyword arguments:
        dataset -- the Dataset object
        """
        self.delete_removed_activities(dataset)

    def delete_removed_activities(self, dataset):
        """ Delete activities that were not found in the dataset any longer

        Keyword arguments:
        dataset -- the Dataset object

        Used variables:
        activity.last_updated_model -- the datetime at which this activity
        was last saved
        self.parse_start_datetime -- the datetime at which parsing this
        dataset started
        """
        models.Activity.objects.filter(
            dataset=dataset,
            last_updated_model__lt=self.parse_start_datetime).delete()

    # Some extra post-save validators (repeating xml elements which should only
    # be repeated once in place A and not B and etc.):
    def post_save_validators(self, dataset):

        for a in models.Activity.objects.filter(dataset=dataset):

            post_save_validators.identifier_correct_prefix(self, a)
            post_save_validators.geo_percentages_add_up(self, a)
            post_save_validators.sector_percentages_add_up(self, a)
            post_save_validators.use_sector_or_transaction_sector(self, a)
            post_save_validators.use_direct_geo_or_transaction_geo(self, a)
            post_save_validators.use_result_reference_or_indicator_reference(
                self, a
            )
            post_save_validators.one_aid_type_for_each_vocabulary(
                self, a
            )

        post_save_validators.unfound_identifiers(self, dataset)
        post_save_validators.transactions_at_multiple_levels(self, dataset)<|MERGE_RESOLUTION|>--- conflicted
+++ resolved
@@ -3041,14 +3041,6 @@
 
         return element
 
-<<<<<<< HEAD
-    # tag: narrative"""
-    def iati_activities__iati_activity__conditions__condition__narrative(
-            self, element):
-        condition = self.get_model('Condition')
-        self.add_narrative(element, condition)
-=======
-    # tag: condtions"""
     def iati_activities__iati_activity__conditions(self, element):
         conditions_attached = element.attrib.get('attached')
 
@@ -3064,10 +3056,14 @@
         conditions.attached = self.makeBool(conditions_attached)
 
         self.register_model('Conditions', conditions)
->>>>>>> 6efe4ea5
-        return element
-
-    # tag:result"""
+        return element
+
+    def iati_activities__iati_activity__conditions__condition__narrative(
+            self, element):
+        condition = self.get_model('Condition')
+        self.add_narrative(element, condition)
+        return element
+
     def iati_activities__iati_activity__result(self, element):
         result_type_code = element.attrib.get('type')
         result_type = self.get_or_none(
