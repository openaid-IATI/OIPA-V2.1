from django.db.models import query, Q
from geodata.models import Region
from django.db.models import Sum
import operator


class ActivityQuerySet(query.QuerySet):
    class Meta:
        DEFAULT_SEARCH_FIELDS = ('titles', 'descriptions', 'identifiers')
        SEARCHABLE_PROPERTIES = {
            'identifiers': {
                'name': 'activitysearchdata__search_identifier',
                'method': ''
            },
            'titles': {
                'name': 'activitysearchdata__search_title',
                'method': '__search'
            },
            'descriptions': {
                'name': 'activitysearchdata__search_description',
                'method': '__search'
            },
            'countries': {
                'name': 'activitysearchdata__search_country_name',
                'method': '__search'
            },
            'regions': {
                'name': 'activitysearchdata__search_region_name',
                'method': '__search'
            },
            'sectors': {
                'name': 'activitysearchdata__search_sector_name',
                'method': '__search'
            },
            'part_organisations': {
                'name': 'activitysearchdata__search_participating_organisation_name',
                'method': '__search'
            },
            'rep_organisations': {
                'name': 'activitysearchdata__search_reporting_organisation_name',
                'method': '__search'
            },
            'documents': {
                'name': 'activitysearchdata__search_documentlink_title',
                'method': '__search'
            },
<<<<<<< HEAD
=======
            'other_identifiers': {
                'name': 'otheridentifier__identifier',
                'method': ''
            },
>>>>>>> 1eb219c0
        }

    def search(self, query, search_fields):
        prepared_filter = self._prepare_search_filter(
            self.Meta.DEFAULT_SEARCH_FIELDS if search_fields is None
            else search_fields, query
        )
        return self.filter(reduce(
            operator.or_, [Q(f) for f in prepared_filter]
        ))

    def distinct_if_necessary(self, applicable_filters):
        for key in applicable_filters:
            if key[-4:] == '__in':
                return self.distinct()
        return self
    distinct_if_necessary.queryset_only = True

    def filter_years(self, years):
        prepared_filter = []

        try:
            for f in years:
                prepared_filter.append(Q(start_planned__year=f))
        except TypeError:
            prepared_filter.append(Q(start_planned__year=years))

        if len(prepared_filter) > 1:
            return self.filter(
                reduce(operator.or_, prepared_filter)
            ).distinct()
        else:
            return self.filter(prepared_filter[0])

    def aggregate_total_budget(self):
        sum = self.aggregate(
            total_budget=Sum('total_budget')
        ).get('total_budget', 0.00)
        return sum

    def aggregate_expenditure(self):
        queryset = self.filter(transaction__transaction_type='E')
        sum = queryset.aggregate(
            expenditure=Sum('transaction__value')
        ).get('expenditure', 0.00)
        return sum

    def aggregate_disbursement(self):
        queryset = self.filter(transaction__transaction_type='D')
        sum = queryset.aggregate(
            disbursement=Sum('transaction__value')
        ).get('disbursement', 0.00)
        return sum

    def aggregate_commitment(self):
        queryset = self.filter(transaction__transaction_type='C')
        sum = queryset.aggregate(
            commitment=Sum('transaction__value')
        ).get('commitment', 0.00)
        return sum

    def aggregate_incoming_fund(self):
        queryset = self.filter(transaction__transaction_type='IF')
        sum = queryset.aggregate(
            incoming_fund=Sum('transaction__value')
        ).get('incoming_fund', 0.00)
        return sum

    def aggregate_title(self):
        queryset = self.exclude(title__isnull=True)
        return queryset.count()

    def _create_full_text_query(self, query):
        """
        Modifies the query for full text search boolean mode.
        This adds a + and * char to each word. + sets boolean AND search.
        * activates wildcard search
        """
        fts_query = ''
        for word in query.split():
            fts_query = "{0}+{1}* ".format(fts_query, word)
        fts_query = fts_query[:-1]
        return fts_query

    def _prepare_search_filter(self, search_fields, query):
        fts_query = self._create_full_text_query(query)
        prepared_filter = []
        for field in search_fields:
            if field in self.Meta.SEARCHABLE_PROPERTIES:
                property = self.Meta.SEARCHABLE_PROPERTIES.get(field)
                prepared_filter.append((
                    property.get('name') + property.get('method'),
                    fts_query if property.get('method') == '__search'
                    else query
                ))
            else:
                raise Exception(
                    'unsupported search_field. Choices are: {0}'.format(
                        str(self.Meta.SEARCHABLE_PROPERTIES.keys())
                    )
                )
        return prepared_filter

    def in_region(self, pk):
        region = Region.objects.get(pk=pk)
        return self.filter(recipient_region__in=region.get_self_and_subregions())<|MERGE_RESOLUTION|>--- conflicted
+++ resolved
@@ -44,13 +44,10 @@
                 'name': 'activitysearchdata__search_documentlink_title',
                 'method': '__search'
             },
-<<<<<<< HEAD
-=======
             'other_identifiers': {
                 'name': 'otheridentifier__identifier',
                 'method': ''
             },
->>>>>>> 1eb219c0
         }
 
     def search(self, query, search_fields):
