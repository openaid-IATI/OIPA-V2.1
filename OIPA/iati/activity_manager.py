from django.db import models
from django.db.models import Prefetch
from djorm_pgfulltext.models import SearchManagerMixIn, SearchQuerySet


class ActivityQuerySet(SearchQuerySet):

    # TODO: this makes counting a lot slower than it has to be for a lot of queries
    def count(self):
        self = self.order_by().only('id')
        return super(ActivityQuerySet, self).count()

    # TODO: is select_related properly applied to main activity? - 2016-12-23
    # TODO: fix import conflicts - 2016-01-18
    def prefetch_all(self):
        return self.prefetch_default_aid_type() \
            .prefetch_default_finance_type() \
            .prefetch_participating_organisations() \
            .prefetch_reporting_organisations() \
            .prefetch_recipient_countries() \
            .prefetch_recipient_regions() \
            .prefetch_sectors() \
            .prefetch_activity_dates() \
            .prefetch_policy_markers() \
            .prefetch_budgets() \
            .prefetch_title() \
            .prefetch_descriptions() \
            .prefetch_document_links() \
            .prefetch_results() \
            .prefetch_locations() \
            .prefetch_related_activities() \
            .prefetch_aggregations()

    def prefetch_reporting_organisations(self):
        from iati.models import ActivityReportingOrganisation, Narrative
        narrative_prefetch = Prefetch(
            'narratives',
            queryset=Narrative.objects.select_related('language'))

        return self.prefetch_related(
            Prefetch(
                'reporting_organisations',
                queryset=ActivityReportingOrganisation.objects.all()
                .select_related('type')
                .prefetch_related(narrative_prefetch)),)

    def prefetch_title(self):
        from iati.models import Narrative

        return self.select_related('title').prefetch_related(
            Prefetch(
                'title__narratives',
                queryset=Narrative.objects.all()
                .select_related('language'))
        )

    def prefetch_descriptions(self):
        from iati.models import Description, Narrative
        narrative_prefetch = Prefetch(
            'narratives',
            queryset=Narrative.objects.select_related('language'))

        return self.prefetch_related(
            Prefetch(
                'description_set',
                queryset=Description.objects.all()
                .select_related('type')
                .prefetch_related(narrative_prefetch))
        )

    def prefetch_participating_organisations(self):
        from iati.models import ActivityParticipatingOrganisation, Narrative
        narrative_prefetch = Prefetch(
            'narratives',
            queryset=Narrative.objects.select_related('language'))

        return self.prefetch_related(
            Prefetch(
                'participating_organisations',
                queryset=ActivityParticipatingOrganisation.objects.all()
                .select_related('type', 'role')
                .prefetch_related(narrative_prefetch)),)

    def prefetch_other_identifiers(self):
        from iati.models import OtherIdentifier, Narrative
        narrative_prefetch = Prefetch(
            'narratives',
            queryset=Narrative.objects.select_related('language'))

        return self.prefetch_related(
            Prefetch(
                'otheridentifier_set',
                queryset=OtherIdentifier.objects.all()
                .select_related('type')
                .prefetch_related(narrative_prefetch)),)


    def prefetch_activity_dates(self):
        from iati.models import ActivityDate

        return self.prefetch_related(
            Prefetch(
                'activitydate_set',
                queryset=ActivityDate.objects.all()
                .select_related('type')))

    def prefetch_contact_info(self):
        from iati.models import ContactInfo, Narrative

        organisation_prefetch = Prefetch(
            'organisation__narratives',
            queryset=Narrative.objects.all()
            .select_related('language'))

        department_prefetch = Prefetch(
            'department__narratives',
            queryset=Narrative.objects.all()
            .select_related('language'))

        person_name_prefetch = Prefetch(
            'person_name__narratives',
            queryset=Narrative.objects.all()
            .select_related('language'))

        job_title_prefetch = Prefetch(
            'job_title__narratives',
            queryset=Narrative.objects.all()
            .select_related('language'))

        mailing_address_prefetch = Prefetch(
            'mailing_address__narratives',
            queryset=Narrative.objects.all()
            .select_related('language'))

        return self.prefetch_related(
            Prefetch(
                'contactinfo_set',
                queryset=ContactInfo.objects.all()
                .select_related('type', 'organisation', 'department', 'person_name', 'job_title', 'mailing_address')
                .prefetch_related(organisation_prefetch, department_prefetch, person_name_prefetch, job_title_prefetch, mailing_address_prefetch))
        )

    def prefetch_recipient_countries(self):
        from iati.models import ActivityRecipientCountry

        return self.prefetch_related(
            Prefetch(
                'activityrecipientcountry_set',
                queryset=ActivityRecipientCountry.objects.all()
                .select_related('country')
                .defer('country__polygon')))

    def prefetch_recipient_regions(self):
        from iati.models import ActivityRecipientRegion

        return self.prefetch_related(
            Prefetch(
                'activityrecipientregion_set',
                queryset=ActivityRecipientRegion.objects.all()
                .select_related('region')
                .select_related('vocabulary')))

    def prefetch_locations(self):
        from iati.models import Location, LocationName, LocationDescription, LocationAdministrative
        from iati.models import LocationActivityDescription, Narrative, GeographicVocabulary
        # from django.contrib.contenttypes.models import ContentType


        narrative_prefetch = Prefetch(
            'narratives',
            queryset=Narrative.objects.select_related('language'))

        location_name_prefetch = Prefetch(
            'name__narratives',
            queryset=Narrative.objects.all()
            .select_related('language')
            )

        location_administrative_prefetch = Prefetch(
            'locationadministrative_set',
            queryset=LocationAdministrative.objects.all()
            .select_related('vocabulary'))

        location_description_prefetch = Prefetch(
            'description__narratives',
            queryset=Narrative.objects.all()
            .select_related('language'))

        location_activity_description_prefetch = Prefetch(
            'activity_description__narratives',
            queryset=Narrative.objects.all()
            .select_related('language'))

        return self.prefetch_related(
            Prefetch(
                'location_set',
                queryset=Location.objects.all()
                .select_related('location_reach', 'location_id_vocabulary', 'location_class', 'feature_designation__category', 'exactness', 'name', 'description', 'activity_description')
                .prefetch_related(
                    location_administrative_prefetch,
                    location_name_prefetch,
                    location_description_prefetch,
                    location_activity_description_prefetch
                ))
        )

    def prefetch_sectors(self):
        from iati.models import ActivitySector

        return self.prefetch_related(
            Prefetch(
                'activitysector_set',
                queryset=ActivitySector.objects.all()
                .select_related('sector')
                .select_related('vocabulary')))

    def prefetch_country_budget_items(self):
        from iati.models import CountryBudgetItem

        return self.prefetch_related(
            Prefetch(
                'country_budget_items',
                queryset=CountryBudgetItem.objects.all()
                .select_related('vocabulary')
                ))

    def prefetch_humanitarian_scope(self):
        from iati.models import HumanitarianScope

        return self.prefetch_related(
            Prefetch(
                'humanitarianscope_set',
                queryset=HumanitarianScope.objects.all()
                .select_related('type', 'vocabulary')
                ))

    def prefetch_policy_markers(self):
        from iati.models import ActivityPolicyMarker, Narrative
        narrative_prefetch = Prefetch(
            'narratives',
            queryset=Narrative.objects.select_related('language'))

        return self.prefetch_related(
            Prefetch(
                'activitypolicymarker_set',
                queryset=ActivityPolicyMarker.objects.all()
                .select_related('code', 'vocabulary', 'significance')
                .prefetch_related(narrative_prefetch))
        )

    def prefetch_budgets(self):
        from iati.models import Budget

        return self.prefetch_related(
            Prefetch(
                'budget_set',
                queryset=Budget.objects.all()
                .select_related('type', 'status', 'currency'))
        )

    def prefetch_planned_disbursement(self):
        from iati.models import PlannedDisbursement

        return self.prefetch_related(
            Prefetch(
                'planneddisbursement_set',
                queryset=PlannedDisbursement.objects.all()
                ))

    # def prefetch_transactions(self):
    #     from iati.transaction.models import Transaction

    #     # TODO: Nullable foreign keys do not get prefetched in select_related() call - 2016-01-20
    #     return self.prefetch_related(
    #         Prefetch(
    #             'transaction_set',
    #             queryset=Transaction.objects.all() \
    #             .select_related('transaction_type')
    #             .select_related('currency')
    #             .select_related('disbursement_channel')
    #             .select_related('flow_type')
    #             .select_related('finance_type')
    #             .select_related('aid_type')
    #             .select_related('tied_status')
    #             .prefetch_all()
    #         )
    #     )

    def prefetch_document_links(self):
        from iati.models import DocumentLink, DocumentLinkCategory, DocumentLinkLanguage, Narrative

        # TODO: fix category prefetch, not working

        title_prefetch = Prefetch(
            'documentlinktitle__narratives',
            queryset=Narrative.objects.all()
            .select_related('language'))

        category_prefetch = Prefetch(
            'documentlinkcategory_set',
            queryset=DocumentLinkCategory.objects.all()
            .select_related('category')
            )

        language_prefetch = Prefetch(
            'documentlinklanguage_set',
            queryset=DocumentLinkLanguage.objects.all()
            .select_related('language'))


        return self.prefetch_related(
            Prefetch(
                'documentlink_set',
                queryset=DocumentLink.objects.all()
                .select_related('file_format', 'documentlinktitle')
                .prefetch_related(
                    language_prefetch,
                    category_prefetch,
                    title_prefetch
                    )
                )
        )

        
    def prefetch_related_activities(self):
        from iati.models import RelatedActivity

        return self.prefetch_related(
            Prefetch(
                'relatedactivity_set',
                queryset=RelatedActivity.objects.all()
                .select_related('type'))
        )

    def prefetch_legacy_data(self):
        from iati.models import LegacyData

        return self.prefetch_related(
            Prefetch(
                'legacydata_set',
                queryset=LegacyData.objects.all())
            )

    def prefetch_conditions(self):
        from iati.models import Conditions, Narrative

<<<<<<< HEAD
        # condition_prefetch = Prefetch(
        #     'condition__narratives',
        #     queryset=Narrative.objects.all()
        #     .select_related('language'))

=======
>>>>>>> 305e7bdb
        return self.prefetch_related(
            Prefetch(
                'conditions_set',
                queryset=Conditions.objects.all()
<<<<<<< HEAD
                # .prefetch_related(condition_prefetch)
=======
>>>>>>> 305e7bdb
                ))

    def prefetch_results(self):
        from iati.models import Result, Narrative, ResultIndicatorPeriod, ResultIndicator

        title_prefetch = Prefetch(
            'resulttitle__narratives',
            queryset=Narrative.objects.all()
            .select_related('language'))

        description_prefetch = Prefetch(
            'resultdescription__narratives',
            queryset=Narrative.objects.all()
            .select_related('language'))

        indicator_title_prefetch = Prefetch(
            'resultindicatortitle__narratives',
            queryset=Narrative.objects.all()
            .select_related('language'))

        indicator_description_prefetch = Prefetch(
            'resultindicatordescription__narratives',
            queryset=Narrative.objects.all()
            .select_related('language'))

        period_target_comment_prefetch = Prefetch(
            'resultindicatorperiodtargetcomment__narratives',
            queryset=Narrative.objects.all()
            .select_related('language'))

        period_actual_comment_prefetch = Prefetch(
            'resultindicatorperiodactualcomment__narratives',
            queryset=Narrative.objects.all()
            .select_related('language'))

        indicator_period_prefetch = Prefetch(
            'resultindicatorperiod_set',
            queryset=ResultIndicatorPeriod.objects.all()
                .select_related('result_indicator')
                .prefetch_related(
                    'resultindicatorperiodtargetlocation_set', 
                    'resultindicatorperiodactuallocation_set', 
                    'resultindicatorperiodtargetdimension_set',
                    'resultindicatorperiodactualdimension_set',
                    period_target_comment_prefetch, 
                    period_actual_comment_prefetch)
        )

        indicator_baseline_comment_prefetch = Prefetch(
            'resultindicatorbaselinecomment__narratives',
            queryset=Narrative.objects.all()
            .select_related('language'))

        indicator_prefetch = Prefetch(
            'resultindicator_set',
            queryset=ResultIndicator.objects.all()
                .select_related(
                    'result', 
                    'measure', 
                    'resultindicatortitle', 
                    'resultindicatordescription', 
                    'resultindicatorbaselinecomment')
                .prefetch_related(
                    indicator_title_prefetch, 
                    indicator_description_prefetch,
                    indicator_period_prefetch,
                    indicator_baseline_comment_prefetch
                )
        )

        return self.prefetch_related(
            Prefetch(
                'result_set',
                queryset=Result.objects.all()
                .select_related('type', 'resulttitle', 'resultdescription')
                .prefetch_related(
                    title_prefetch,
                    description_prefetch,
                    indicator_prefetch
                ))
        )

    def prefetch_crs_add(self):
        from iati.models import CrsAdd, CrsAddOtherFlags, CrsAddLoanTerms, CrsAddLoanStatus

        other_flags_prefetch = Prefetch(
            'other_flags',
            queryset=CrsAddOtherFlags.objects.all()
            .select_related('other_flags')
            )

        loan_terms_prefetch = Prefetch(
            'loan_terms',
            queryset=CrsAddLoanTerms.objects.all()
            .select_related('repayment_type', 'repayment_plan')
            )

        loan_status_prefetch = Prefetch(
            'loan_status',
            queryset=CrsAddLoanStatus.objects.all()
            .select_related('currency')
            )



        return self.prefetch_related(
            Prefetch(
                'crsadd_set',
                queryset=CrsAdd.objects.all()
                .prefetch_related(other_flags_prefetch, loan_terms_prefetch, loan_status_prefetch)
                ))

    def prefetch_fss(self):
        from iati.models import Fss

        return self.prefetch_related(
            Prefetch(
                'fss_set',
                queryset=Fss.objects.all()
                ))

    def prefetch_default_aid_type(self):
        return self.select_related('default_aid_type__category')

    def prefetch_default_finance_type(self):
        return self.select_related('default_finance_type__category')


    def prefetch_aggregations(self):
        from iati.models import ActivityAggregation, ChildAggregation, ActivityPlusChildAggregation

        return self.prefetch_related(
                'activity_aggregation',
                'child_aggregation',
                'activity_plus_child_aggregation',
        )


class ActivityManager(SearchManagerMixIn, models.Manager):

    """Activity manager with search capabilities"""
    
    def get_queryset(self):
        return ActivityQuerySet(self.model, using=self._db)
        
        <|MERGE_RESOLUTION|>--- conflicted
+++ resolved
@@ -344,22 +344,10 @@
     def prefetch_conditions(self):
         from iati.models import Conditions, Narrative
 
-<<<<<<< HEAD
-        # condition_prefetch = Prefetch(
-        #     'condition__narratives',
-        #     queryset=Narrative.objects.all()
-        #     .select_related('language'))
-
-=======
->>>>>>> 305e7bdb
         return self.prefetch_related(
             Prefetch(
                 'conditions_set',
                 queryset=Conditions.objects.all()
-<<<<<<< HEAD
-                # .prefetch_related(condition_prefetch)
-=======
->>>>>>> 305e7bdb
                 ))
 
     def prefetch_results(self):
