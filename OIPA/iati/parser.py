--- conflicted
+++ resolved
@@ -1464,7 +1464,6 @@
         for country in activity.recipient_country.all():
             search_data.search_country_name +=  country.name + ' '
 
-<<<<<<< HEAD
         for region in activity.recipient_region.all():
             search_data.search_region_name += region.name + ' '
 
@@ -1472,17 +1471,6 @@
             search_data.search_sector_name += sector.name + ' '
 
         for organisation in activity.participating_organisations.all():
-=======
-        for region in activity.activityrecipientregion_set.all():
-            if not region.region is None:
-                search_data.search_region_name += region.region.name + ' '
-
-        for sector in activity.activitysector_set.all():
-            if not sector.sector is None:
-                search_data.search_sector_name += sector.sector.name + ' '
-
-        for organisation in activity.participating_organisation.all():
->>>>>>> f41f5192
             search_data.search_participating_organisation_name += organisation.name + ' '
 
         if not activity.reporting_organisation is None:
