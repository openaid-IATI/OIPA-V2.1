from geodata.models import Country, Region
from activity_manager import ActivityManager
from location_manager import LocationManager
from document_manager import DocumentManager
from django.contrib.gis.db.models import PointField
from django.contrib.contenttypes.models import ContentType
from django.contrib.contenttypes.fields import GenericForeignKey
from django.contrib.contenttypes.fields import GenericRelation
from iati_codelists.models import *
from iati_vocabulary.models import RegionVocabulary
from iati_vocabulary.models import GeographicVocabulary
from iati_vocabulary.models import PolicyMarkerVocabulary
from iati_vocabulary.models import SectorVocabulary
from iati_vocabulary.models import BudgetIdentifierVocabulary
from iati_vocabulary.models import HumanitarianScopeVocabulary
from iati_vocabulary.models import IndicatorVocabulary
from iati_organisation.models import Organisation

from djorm_pgfulltext.models import SearchManager
from djorm_pgfulltext.fields import VectorField
from decimal import Decimal
from iati_synchroniser.models import Dataset

from iati_synchroniser.models import Publisher

class Narrative(models.Model):
    # references an actual related model which has a corresponding narrative
    related_content_type = models.ForeignKey(ContentType, related_name='related_agent')
    related_object_id = models.IntegerField(
        verbose_name='related object',
        null=True,
        db_index=True)
    related_object = GenericForeignKey('related_content_type', 'related_object_id')

    activity = models.ForeignKey('Activity')

    language = models.ForeignKey(Language)
    content = models.TextField()

    def __unicode__(self,):
        return "%s" % self.content[:30]

    class Meta:
        index_together = [('related_content_type', 'related_object_id')]


class ActivitySearch(models.Model):
    activity = models.OneToOneField('Activity')
    iati_identifier = VectorField()
    text = VectorField()
    title = VectorField()
    description = VectorField()
    reporting_org = VectorField()
    participating_org = VectorField()
    recipient_country = VectorField()
    recipient_region = VectorField()
    sector = VectorField()
    document_link = VectorField()
    last_reindexed = models.DateTimeField()


class Activity(models.Model):
    hierarchy_choices = (
        (1, u"Parent"),
        (2, u"Child"),
    )

    id = models.CharField(max_length=150, primary_key=True, blank=False)
    iati_identifier = models.CharField(max_length=150, blank=False, db_index=True)

    iati_standard_version = models.ForeignKey(Version)
    dataset = models.ForeignKey(Dataset, null=True, default=None)
    publisher = models.ForeignKey(Publisher, null=True, default=None)

    default_currency = models.ForeignKey(Currency, null=True, blank=True, default=None, related_name="default_currency")
    hierarchy = models.SmallIntegerField(choices=hierarchy_choices, default=1, blank=True, db_index=True)
    last_updated_model = models.DateTimeField(null=True, blank=True, auto_now=True)

    last_updated_datetime = models.DateTimeField(blank=True, null=True)

    # default_lang = models.CharField(max_length=2, blank=True, null=True)
    default_lang = models.ForeignKey(Language, null=True, blank=True, default=None)
    linked_data_uri = models.CharField(max_length=100, blank=True, null=True, default="")

    planned_start = models.DateField(null=True, blank=True, default=None, db_index=True)
    actual_start = models.DateField(null=True, blank=True, default=None, db_index=True)
    start_date = models.DateField(null=True, blank=True, default=None, db_index=True)
    planned_end = models.DateField(null=True, blank=True, default=None, db_index=True)
    actual_end = models.DateField(null=True, blank=True, default=None, db_index=True)
    end_date = models.DateField(null=True, blank=True, default=None, db_index=True)

    activity_status = models.ForeignKey(
        ActivityStatus,
        null=True,
        blank=True,
        default=None)

    policy_marker = models.ManyToManyField(
        PolicyMarker,
        through="ActivityPolicyMarker")
    sector = models.ManyToManyField(
        Sector,
        through="ActivitySector")
    recipient_country = models.ManyToManyField(
        Country,
        through="ActivityRecipientCountry")
    recipient_region = models.ManyToManyField(
        Region,
        through="ActivityRecipientRegion")

    collaboration_type = models.ForeignKey(
        CollaborationType,
        null=True,
        blank=True,
        default=None)
    default_flow_type = models.ForeignKey(FlowType, null=True, blank=True, default=None)
    default_aid_type = models.ForeignKey(AidType, null=True, blank=True, default=None)
    default_finance_type = models.ForeignKey(FinanceType, null=True, blank=True, default=None)
    default_tied_status = models.ForeignKey(TiedStatus, null=True, blank=True, default=None)
    scope = models.ForeignKey(ActivityScope, null=True, blank=True, default=None)

    # @percentage on capital-spend
    capital_spend = models.DecimalField(
        max_digits=5,
        decimal_places=2,
        null=True,
        blank=True,
        default=None)
    # @attached on iati-conditions
    has_conditions = models.BooleanField(default=False)
    humanitarian = models.NullBooleanField(null=True, blank=True)

    # added data
    is_searchable = models.BooleanField(default=True, db_index=True)

    # is this valid IATI?
    # this value should be updated on every O2M, M2M save and activity update
    # is_valid_iati = models.BooleanField(default=False, db_index=True)

    # is this activity published to the IATI registry?
    published = models.BooleanField(default=False, db_index=True)
    # is this activity marked as being published in the next export?
    ready_to_publish = models.BooleanField(default=False, db_index=True)
    # is this activity changed from the originally parsed version?
    modified = models.BooleanField(default=False, db_index=True)



    objects = ActivityManager(
        ft_model = ActivitySearch, # model that contains the ft indexes
        fields = ('title', 'description'), # fields on the model 
        config = 'pg_catalog.simple', # default dictionary to use
        search_field = 'text', # text field for all search fields,
        auto_update_search_field = False, # TODO: make this compatible with M2M - 2016-01-11
    )



    def __unicode__(self):
        return self.id

    class Meta:
        ordering = ['id']
        verbose_name_plural = "activities"

        index_together = [
            ["planned_start", "id"],
            ["actual_start", "id"],
            ["start_date", "id"],
            ["planned_end", "id"],
            ["actual_end", "id"],
            ["end_date", "id"],
        ]

    def get_publisher(self):
        return self.publisher

    def is_valid_iati(self):
        """
        Check if all required foreign objects are created
        """
        # TODO: create this method - 2016-10-03
        return True

    @property
    def get_providing_activities(self):
        providing_activities = []

        for transaction in self.transaction_set.all():
            if transaction.provider_organisation and transaction.provider_organisation.provider_activity:
                providing_activities.append(transaction.provider_organisation.provider_activity.id)

        return Activity.objects.filter(id__in=providing_activities).exclude(id=self.id).distinct()

    @property
    def get_provided_activities(self):
        return Activity.objects.filter(transaction__provider_organisation__provider_activity=self.id).exclude(id=self.id).distinct()


class AbstractActivityAggregation(models.Model):
    budget_value = models.DecimalField(
        max_digits=15,
        decimal_places=2,
        null=True,
        blank=True,
        db_index=True,
    )
    budget_currency = models.CharField(
        max_length=3,
        null=True, 
        default=None, 
        blank=True,
    )
    disbursement_value = models.DecimalField(
        max_digits=15,
        decimal_places=2,
        null=True,
        blank=True, 
        db_index=True,
    )
    disbursement_currency = models.CharField(
        max_length=3,
        null=True,
        default=None,
        blank=True,
    )
    incoming_funds_value = models.DecimalField(
        max_digits=15,
        decimal_places=2,
        null=True,
        blank=True,
        db_index=True,
    )
    incoming_funds_currency = models.CharField(
        max_length=3,
        null=True,
        default=None,
        blank=True,
    )
    commitment_value = models.DecimalField(
        max_digits=15,
        decimal_places=2,
        null=True,
        blank=True,
        db_index=True,
    )
    commitment_currency = models.CharField(
        max_length=3,
        null=True,
        default=None,
        blank=True,
    )
    expenditure_value = models.DecimalField(
        max_digits=15,
        decimal_places=2,
        null=True,
        blank=True,
        db_index=True,
    )
    expenditure_currency = models.CharField(
        max_length=3,
        null=True,
        default=None,
        blank=True,
    )

    class Meta:
        abstract = True

        index_together = [
            ["budget_value", "activity"],
            ["disbursement_value", "activity"],
            ["incoming_funds_value", "activity"],
            ["commitment_value", "activity"],
            ["expenditure_value", "activity"],
        ]


class ActivityAggregation(AbstractActivityAggregation):
    activity = models.OneToOneField(Activity, related_name="activity_aggregation", default=None)


class ChildAggregation(AbstractActivityAggregation):
    activity = models.OneToOneField(Activity, related_name="child_aggregation", default=None)


class ActivityPlusChildAggregation(AbstractActivityAggregation):
    activity = models.OneToOneField(Activity, related_name="activity_plus_child_aggregation", default=None)


class Title(models.Model):
    narratives = GenericRelation(
        Narrative,
        content_type_field='related_content_type',
        object_id_field='related_object_id')

    # related name allows title to be accessed from activity.title
    activity = models.OneToOneField(Activity, related_name="title")

    def get_publisher(self):
        return self.activity.publisher

    def __unicode__(self,):
        return "Title"


class ActivitySearchData(models.Model):
    activity = models.OneToOneField(Activity)
    search_identifier = models.CharField(db_index=True, max_length=150)
    search_description = models.TextField(max_length=80000)
    search_title = models.TextField(max_length=80000)
    search_country_name = models.TextField(max_length=80000)
    search_region_name = models.TextField(max_length=80000)
    search_sector_name = models.TextField(max_length=80000)
    search_participating_organisation_name = models.TextField(max_length=80000)
    search_reporting_organisation_name = models.TextField(max_length=80000)
    search_documentlink_title = models.TextField(max_length=80000)


class ActivityReportingOrganisation(models.Model):
    ref = models.CharField(max_length=250, db_index=True)
    normalized_ref = models.CharField(max_length=120, db_index=True, default="", blank=True)

    narratives = GenericRelation(
        Narrative,
        content_type_field='related_content_type',
        object_id_field='related_object_id')

    activity = models.ForeignKey(
        Activity,
        related_name="reporting_organisations")

    # if in organisation standard
    organisation = models.ForeignKey(Organisation, null=True, default=None, on_delete=models.SET_NULL)
    type = models.ForeignKey(OrganisationType, null=True, default=None, blank=True)

    secondary_reporter = models.BooleanField(default=False)

    class Meta:
        verbose_name = 'Reporting organisation'
        verbose_name_plural = 'Reporting organisations'

    def __unicode__(self,):
        return "ref: %s" % self.ref

    def get_publisher(self):
        return self.activity.publisher



class ActivityParticipatingOrganisation(models.Model):
    ref = models.CharField(max_length=250, null=True, blank=True, default="")
    normalized_ref = models.CharField(blank=True, max_length=120, null=True, default=None, db_index=True)

    activity = models.ForeignKey(
        Activity,
        related_name="participating_organisations")

    # if in organisation standard
    organisation = models.ForeignKey(Organisation, null=True, blank=True, default=None, on_delete=models.SET_NULL)

    type = models.ForeignKey(OrganisationType, null=True, blank=True, default=None)
    role = models.ForeignKey(OrganisationRole, null=True, blank=True, default=None)

    # when organisation is not mentioned in transactions
    org_activity_id = models.CharField(max_length=150, blank=False, null=True, db_index=True)

    narratives = GenericRelation(
        Narrative,
        content_type_field='related_content_type',
        object_id_field='related_object_id')
    
    # TODO: Workaround for IATI ref limitation - 2015-11-26
    primary_name = models.TextField(blank=True)

    def __unicode__(self,):
        return "name: %s - role: %s" % (self.primary_name, self.role)

    class Meta:
        verbose_name = 'Participating organisation'
        verbose_name_plural = 'Participating organisations'

    def get_publisher(self):
        return self.activity.publisher



class ActivityPolicyMarker(models.Model):
    activity = models.ForeignKey(Activity)
    code = models.ForeignKey(PolicyMarker)
    vocabulary = models.ForeignKey(PolicyMarkerVocabulary)
    vocabulary_uri = models.URLField(null=True, blank=True)
    significance = models.ForeignKey(
        PolicySignificance,
        null=True,
        blank=True,
        )
    narratives = GenericRelation(
        Narrative,
        content_type_field='related_content_type',
        object_id_field='related_object_id')

    def __unicode__(self,):
        return "code: %s - significance: %s" % (self.code, self.significance.code)

    class Meta:
        verbose_name = 'Policy marker'
        verbose_name_plural = 'Policy markers'

    def get_publisher(self):
        return self.activity.publisher


class ActivitySector(models.Model):
    activity = models.ForeignKey(Activity)
    sector = models.ForeignKey(Sector, null=True, blank=True, default=None)
    vocabulary = models.ForeignKey(SectorVocabulary, null=True, blank=True, default=None)
    vocabulary_uri = models.URLField(null=True, blank=True)
    percentage = models.DecimalField(
        max_digits=5,
        decimal_places=2,
        null=True,
        blank=True,
        default=None)

    def __unicode__(self,):
        return "name: %s" % self.sector

    class Meta:
        verbose_name = 'Sector'
        verbose_name_plural = 'Sectors'

    def get_publisher(self):
        return self.activity.publisher



class ActivityRecipientCountry(models.Model):
    activity = models.ForeignKey(Activity)
    country = models.ForeignKey(Country)
    percentage = models.DecimalField(
        max_digits=5,
        decimal_places=2,
        null=True,
        blank=True,
        default=None)

    def __unicode__(self,):
        return "name: %s" % self.country.name

    class Meta:
        verbose_name = 'Recipient country'
        verbose_name_plural = 'Recipient countries'

    def get_publisher(self):
        return self.activity.publisher



class CountryBudgetItem(models.Model):
    activity = models.OneToOneField(Activity, related_name="country_budget_items")
    vocabulary = models.ForeignKey(BudgetIdentifierVocabulary)

    def get_publisher(self):
        return self.activity.publisher


class HumanitarianScope(models.Model):
    activity = models.ForeignKey(Activity)
    code = models.CharField(max_length=100)
    vocabulary = models.ForeignKey(HumanitarianScopeVocabulary)
    vocabulary_uri = models.URLField(null=True, blank=True)
    type = models.ForeignKey(HumanitarianScopeType)

    def get_publisher(self):
        return self.activity.publisher


class BudgetItem(models.Model):
    country_budget_item = models.ForeignKey(CountryBudgetItem)
    code = models.ForeignKey(BudgetIdentifier)
    percentage = models.DecimalField(max_digits=5, decimal_places=2, null=True, blank=True, default=None)

    def get_publisher(self):
        return self.country_budget_item.activity.publisher



class BudgetItemDescription(models.Model):
    budget_item = models.OneToOneField(BudgetItem, related_name="description")
    narratives = GenericRelation(
        Narrative,
        content_type_field='related_content_type',
        object_id_field='related_object_id')


    def get_publisher(self):
        return self.budget_item.country_budget_item.activity.publisher


class ActivityRecipientRegion(models.Model):
    activity = models.ForeignKey(Activity)
    region = models.ForeignKey(Region)
    vocabulary = models.ForeignKey(RegionVocabulary, default=1)
    vocabulary_uri = models.URLField(null=True, blank=True)
    percentage = models.DecimalField(
        max_digits=5,
        decimal_places=2,
        null=True,
        blank=True,
        default=None)

    def __unicode__(self,):
        return "name: %s" % self.region

    class Meta:
        verbose_name = 'Recipient region'
        verbose_name_plural = 'Recipient regions'

    def get_publisher(self):
        return self.activity.publisher


class OtherIdentifier(models.Model):
    activity = models.ForeignKey(Activity)
    identifier = models.CharField(max_length=100)
    owner_ref = models.CharField(max_length=100, default="")
    # owner_name = models.CharField(max_length=100, default="")
    narratives = GenericRelation(
        Narrative,
        content_type_field='related_content_type',
        object_id_field='related_object_id')
    type = models.ForeignKey(OtherIdentifierType, null=True, blank=True)

    def __unicode__(self,):
        return "identifier: %s" % self.identifier

    def get_publisher(self):
        return self.activity.publisher


class ActivityWebsite(models.Model):
    activity = models.ForeignKey(Activity)
    url = models.URLField()

    def __unicode__(self,):
        return "%s" % self.url

    def get_publisher(self):
        return self.activity.publisher


class ContactInfo(models.Model):
    activity = models.ForeignKey(Activity)
    type = models.ForeignKey(ContactType, null=True, blank=True)
    telephone = models.CharField(max_length=100, default="", null=True, blank=True)
    email = models.TextField(default="", null=True, blank=True)
    website = models.CharField(max_length=255, default="", null=True, blank=True)
   
    def __unicode__(self,):
        return "type: %s" % self.type

    def get_publisher(self):
        return self.activity.publisher


class ContactInfoOrganisation(models.Model):
    contact_info = models.OneToOneField(ContactInfo, related_name="organisation", default=None)
    narratives = GenericRelation(
        Narrative,
        content_type_field='related_content_type',
        object_id_field='related_object_id')


class ContactInfoDepartment(models.Model):
    contact_info = models.OneToOneField(ContactInfo, related_name="department", default=None)
    narratives = GenericRelation(
        Narrative,
        content_type_field='related_content_type',
        object_id_field='related_object_id')

    def get_publisher(self):
        return self.contact_info.activity.publisher


class ContactInfoPersonName(models.Model):
    contact_info = models.OneToOneField(ContactInfo, related_name="person_name", default=None)
    narratives = GenericRelation(
        Narrative,
        content_type_field='related_content_type',
        object_id_field='related_object_id')

    def get_publisher(self):
        return self.contact_info.activity.publisher



class ContactInfoJobTitle(models.Model):
    contact_info = models.OneToOneField(ContactInfo, related_name="job_title", default=None)
    narratives = GenericRelation(
        Narrative,
        content_type_field='related_content_type',
        object_id_field='related_object_id')

    def get_publisher(self):
        return self.contact_info.activity.publisher



class ContactInfoMailingAddress(models.Model):
    contact_info = models.OneToOneField(ContactInfo, related_name="mailing_address", default=None)
    narratives = GenericRelation(
        Narrative,
        content_type_field='related_content_type',
        object_id_field='related_object_id')

    def get_publisher(self):
        return self.contact_info.activity.publisher



class RelatedActivity(models.Model):
    current_activity = models.ForeignKey(
        Activity,
        on_delete=models.CASCADE)
    ref_activity = models.ForeignKey(
        Activity,
        related_name="ref_activity",
        null=True,
        blank=True,
        on_delete=models.SET_NULL)
    type = models.ForeignKey(
        RelatedActivityType,
        max_length=200,
        null=True,
        blank=True,
        default=None)
    ref = models.CharField(db_index=True, max_length=200, default="", blank=True)

    def __unicode__(self,):
        return "ref-activity: %s" % self.ref_activity

    class Meta:
        verbose_name_plural = "related activities"

    def get_publisher(self):
        return self.current_activity.publisher


class DocumentLink(models.Model):
    activity = models.ForeignKey(Activity)
    url = models.TextField(max_length=500)
    file_format = models.ForeignKey(FileFormat, null=True, blank=True, default=None)
    categories = models.ManyToManyField(
        DocumentCategory,
        through="DocumentLinkCategory")

    iso_date = models.DateField(null=True, blank=True)

    def __unicode__(self,):
        return "url: %s" % self.url

    def get_publisher(self):
        return self.activity.publisher

# enables saving before parent object is saved (workaround)
# TODO: eliminate the need for this
class DocumentLinkCategory(models.Model):
    document_link = models.ForeignKey(DocumentLink)
    category = models.ForeignKey(DocumentCategory)

    class Meta:
        verbose_name_plural = "Document link categories"

    def get_publisher(self):
        return self.document_link.activity.publisher

class DocumentLinkLanguage(models.Model):
    document_link = models.ForeignKey(DocumentLink)
    language = models.ForeignKey(Language, null=True, blank=True, default=None)

    def get_publisher(self):
        return self.document_link.activity.publisher

class DocumentLinkTitle(models.Model):
    document_link = models.OneToOneField(DocumentLink)
    narratives = GenericRelation(
        Narrative,
        content_type_field='related_content_type',
        object_id_field='related_object_id')

<<<<<<< HEAD
class DocumentSearch(models.Model):
    document = models.OneToOneField('Document')
    content = VectorField()
    text = VectorField()
    last_reindexed = models.DateTimeField()

class Document(models.Model):
    document_link = models.OneToOneField(DocumentLink)
    long_url = models.TextField(max_length=500, default='')
    url_is_valid = models.BooleanField(default=False)
    document_name = models.CharField(max_length=500, default='')
    is_downloaded = models.BooleanField(default=False)
    document_content = models.TextField(default='')
    long_url_hash = models.CharField(max_length=500, default='')
    file_hash = models.CharField(max_length=500, default='')
    document_or_long_url_changed = models.BooleanField(default=False)
    created_at = models.DateTimeField(auto_now_add=True)
    modified_at = models.DateTimeField(auto_now_add=True)

    objects = DocumentManager(
        ft_model = DocumentSearch, # model that contains the ft indexes
        fields = ('content'), # fields on the model 
        config = 'pg_catalog.simple', # default dictionary to use
        search_field = 'text', # text field for all search fields,
        auto_update_search_field = False, # TODO: make this compatible with M2M - 2016-01-11
    )

    def __unicode__(self):
        return self.id

    class Meta:
        ordering = ['id']
        verbose_name_plural = "documents"

        index_together = [
            ["created_at", "id"],
        ]
=======
    def get_publisher(self):
        return self.document_link.activity.publisher
>>>>>>> bc216754


class Result(models.Model):
    activity = models.ForeignKey(Activity)
    type = models.ForeignKey(ResultType, null=True, blank=True, default=None)
    aggregation_status = models.BooleanField(default=False)

    def __unicode__(self,):
        return "Result"

    def get_publisher(self):
        return self.activity.publisher


class ResultTitle(models.Model):
    result = models.OneToOneField(Result)
    narratives = GenericRelation(
        Narrative,
        content_type_field='related_content_type',
        object_id_field='related_object_id')

    def get_publisher(self):
        return self.result.activity.publisher


class ResultDescription(models.Model):
    result = models.OneToOneField(Result)
    narratives = GenericRelation(
        Narrative,
        content_type_field='related_content_type',
        object_id_field='related_object_id')

    def get_publisher(self):
        return self.result.activity.publisher


class ResultIndicator(models.Model):
    result = models.ForeignKey(Result)
    baseline_year = models.IntegerField(null=True, blank=True, default=None)
    baseline_value = models.CharField(null=True, blank=True, default=None, max_length=100)
    measure = models.ForeignKey(
        IndicatorMeasure,
        null=True,
        blank=True,
        default=None)
    ascending = models.BooleanField(default=True)

    def get_publisher(self):
        return self.result.activity.publisher

    def __unicode__(self,):
        return "baseline year: %s" % self.baseline_year

class ResultIndicatorReference(models.Model):
    result_indicator = models.ForeignKey(ResultIndicator)
    code = models.CharField(max_length=255)
    vocabulary = models.ForeignKey(IndicatorVocabulary)
    # TODO: this should be renamed to vocabulary_uri in IATI standard... - 2016-06-03
    indicator_uri = models.URLField(null=True, blank=True)

    def get_publisher(self):
        return self.result_indicator.result.activity.publisher


class ResultIndicatorTitle(models.Model):
    result_indicator = models.OneToOneField(ResultIndicator)
    primary_name = models.CharField(
        max_length=255,
        null=False,
        blank=True,
        default="",
        db_index=True)
    narratives = GenericRelation(
        Narrative,
        content_type_field='related_content_type',
        object_id_field='related_object_id')

    def get_publisher(self):
        return self.result_indicator.result.activity.publisher



class ResultIndicatorDescription(models.Model):
    result_indicator = models.OneToOneField(ResultIndicator)
    narratives = GenericRelation(
        Narrative,
        content_type_field='related_content_type',
        object_id_field='related_object_id')

    def get_publisher(self):
        return self.result_indicator.result.activity.publisher



class ResultIndicatorBaselineComment(models.Model):
    result_indicator = models.OneToOneField(ResultIndicator)
    narratives = GenericRelation(
        Narrative,
        content_type_field='related_content_type',
        object_id_field='related_object_id')

    def get_publisher(self):
        return self.result_indicator.result.activity.publisher



class ResultIndicatorPeriod(models.Model):
    result_indicator = models.ForeignKey(ResultIndicator)
    period_start = models.DateField(null=True, blank=True)
    period_end = models.DateField(null=True, blank=True)

    target = models.DecimalField(max_digits=25, decimal_places=10, null=True, blank=True)
    actual = models.DecimalField(max_digits=25, decimal_places=10, null=True, blank=True)

    def __unicode__(self,):
        return "target: %s, actual: %s" % (self.target, self.actual)

    def get_publisher(self):
        return self.result_indicator.result.activity.publisher


class ResultIndicatorPeriodTargetLocation(models.Model):
    result_indicator_period = models.ForeignKey(ResultIndicatorPeriod)
    ref = models.CharField(max_length=50)
    location = models.ForeignKey('Location')

    def __unicode__(self,):
        return "%s" % self.ref

    def get_publisher(self):
        return self.result_indicator_period.result_indicator.result.activity.publisher


class ResultIndicatorPeriodActualLocation(models.Model):
    result_indicator_period = models.ForeignKey(ResultIndicatorPeriod)
    ref = models.CharField(max_length=50)
    location = models.ForeignKey('Location')

    def __unicode__(self,):
        return "%s" % self.ref

    def get_publisher(self):
        return self.result_indicator_period.result_indicator.result.activity.publisher



class ResultIndicatorPeriodTargetDimension(models.Model):
    result_indicator_period = models.ForeignKey(ResultIndicatorPeriod)
    name = models.CharField(max_length=100)
    value = models.CharField(max_length=100)

    def __unicode__(self,):
        return "%s: %s" % (self.name, self.value)

    def get_publisher(self):
        return self.result_indicator_period.result_indicator.result.activity.publisher


class ResultIndicatorPeriodActualDimension(models.Model):
    result_indicator_period = models.ForeignKey(ResultIndicatorPeriod)
    name = models.CharField(max_length=100)
    value = models.CharField(max_length=100)

    def __unicode__(self,):
        return "%s: %s" % (self.name, self.value)

    def get_publisher(self):
        return self.result_indicator_period.result_indicator.result.activity.publisher


class ResultIndicatorPeriodTargetComment(models.Model):
    result_indicator_period = models.OneToOneField(ResultIndicatorPeriod)
    narratives = GenericRelation(
        Narrative,
        content_type_field='related_content_type',
        object_id_field='related_object_id')

    def get_publisher(self):
        return self.result_indicator_period.result_indicator.result.activity.publisher



class ResultIndicatorPeriodActualComment(models.Model):
    result_indicator_period = models.OneToOneField(ResultIndicatorPeriod)
    narratives = GenericRelation(
        Narrative,
        content_type_field='related_content_type',
        object_id_field='related_object_id')

    def get_publisher(self):
        return self.result_indicator_period.result_indicator.result.activity.publisher



class Description(models.Model):
    activity = models.ForeignKey(Activity)
    narratives = GenericRelation(
        Narrative,
        content_type_field='related_content_type',
        object_id_field='related_object_id')

    # TODO: set a default or require
    type = models.ForeignKey(
        DescriptionType,
        related_name="description_type",
        null=True,
        blank=True,
        default=None)

    def __unicode__(self,):
        return "Description with type %s" % self.type

    def get_publisher(self):
        return self.activity.publisher



class Budget(models.Model):
    activity = models.ForeignKey(Activity)
    type = models.ForeignKey(BudgetType, null=True, blank=True, default=None)
    status = models.ForeignKey(BudgetStatus, default=1)
    period_start = models.DateField(blank=True, default=None)
    period_end = models.DateField(blank=True, default=None)
    value = models.DecimalField(max_digits=15, decimal_places=2, null=True, blank=True)
    value_string = models.CharField(max_length=50)
    value_date = models.DateField(null=True, blank=True, default=None)
    currency = models.ForeignKey(Currency, null=True, blank=True, default=None)

    xdr_value = models.DecimalField(max_digits=20, decimal_places=7, default=Decimal(0))
    usd_value = models.DecimalField(max_digits=20, decimal_places=7, default=Decimal(0))
    eur_value = models.DecimalField(max_digits=20, decimal_places=7, default=Decimal(0))
    gbp_value = models.DecimalField(max_digits=20, decimal_places=7, default=Decimal(0))
    jpy_value = models.DecimalField(max_digits=20, decimal_places=7, default=Decimal(0))
    cad_value = models.DecimalField(max_digits=20, decimal_places=7, default=Decimal(0))

    def __unicode__(self,):
        return "value: %s - period_start: %s - period_end: %s" % (str(self.value), self.period_start, self.period_end)

    def get_publisher(self):
        return self.activity.publisher




# same as TransactionSector, to set percentages per budget item per sector
# this makes calculations easier (no subqueries required).
class BudgetSector(models.Model):
    budget = models.ForeignKey(
        Budget,
        on_delete=models.CASCADE)
    
    sector = models.ForeignKey(
        Sector,
        on_delete=models.CASCADE)

    percentage = models.DecimalField(
        max_digits=5,
        decimal_places=2)

    def __unicode__(self, ):
        return "%s - %s" % (self.budget.id, self.sector.code)

    def get_publisher(self):
        return self.budget.activity.publisher




class PlannedDisbursement(models.Model):

    activity = models.ForeignKey(Activity)
    type = models.ForeignKey(BudgetType, null=True, blank=True, default=None)
    period_start = models.DateField(blank=True, default=None)
    period_end = models.DateField(null=True, blank=True, default=None)
    value = models.DecimalField(max_digits=15, decimal_places=2, null=True, blank=True)
    value_string = models.CharField(max_length=50)
    value_date = models.DateField(null=True, blank=True, default=None)
    currency = models.ForeignKey(Currency, null=True, blank=True, default=None)

    xdr_value = models.DecimalField(max_digits=20, decimal_places=7, default=Decimal(0))
    usd_value = models.DecimalField(max_digits=20, decimal_places=7, default=Decimal(0))
    eur_value = models.DecimalField(max_digits=20, decimal_places=7, default=Decimal(0))
    gbp_value = models.DecimalField(max_digits=20, decimal_places=7, default=Decimal(0))
    jpy_value = models.DecimalField(max_digits=20, decimal_places=7, default=Decimal(0))
    cad_value = models.DecimalField(max_digits=20, decimal_places=7, default=Decimal(0))

    def __unicode__(self,):
        return "value: %s - period_start: %s - period_end: %s" % (str(self.value), self.period_start, self.period_end)

    def get_publisher(self):
        return self.activity.publisher


    # budget_type = models.ForeignKey(BudgetType, null=True, blank=True, default=None)
    # activity = models.ForeignKey(Activity)
    # period_start = models.CharField(max_length=100, default="")
    # period_end = models.CharField(max_length=100, default="")
    # value_date = models.DateField(null=True, blank=True)
    # value = models.DecimalField(max_digits=15, decimal_places=2)
    # xdr_value = models.DecimalField(max_digits=20, decimal_places=7, default=0)
    # value_string = models.CharField(max_length=50)
    # currency = models.ForeignKey(Currency, null=True, blank=True, default=None)
    # # updated = models.DateField(null=True, default=None) deprecated

    # def __unicode__(self,):
    #     return "value: %s - period_start: %s - period_end: %s" % (self.value, self.period_start, self.period_end)

class PlannedDisbursementProvider(models.Model):
    ref = models.CharField(blank=True, default="", max_length=250)
    normalized_ref = models.CharField(max_length=120, default="")

    organisation = models.ForeignKey(
        Organisation,
        related_name="planned_disbursement_providing_organisation",
        on_delete=models.SET_NULL,
        null=True,
        blank=True,
        default=None)
    
    type = models.ForeignKey(
        OrganisationType, 
        null=True, 
        default=None, 
        blank=True
    )

    provider_activity = models.ForeignKey(
        Activity,
        related_name="planned_disbursement_provider_activity",
        on_delete=models.SET_NULL,
        null=True,
        blank=True,
        default=None)
    provider_activity_ref = models.CharField(
        db_index=True,
        max_length=200,
        null=True,
        blank=True,
        default="",
        verbose_name='provider-activity-id')

    planned_disbursement = models.OneToOneField(
        PlannedDisbursement,
        related_name="provider_organisation")

    narratives = GenericRelation(
        Narrative,
        content_type_field='related_content_type',
        object_id_field='related_object_id')

    # first narrative
    primary_name = models.CharField(
        max_length=250,
        null=False,
        blank=True,
        default="",
        db_index=True)

    def __unicode__(self, ):
        return "%s - %s" % (self.ref,
                            self.provider_activity_ref,)


    def get_publisher(self):
        return self.planned_disbursement.activity.publisher


class PlannedDisbursementReceiver(models.Model):
    ref = models.CharField(blank=True, default="", max_length=250)
    normalized_ref = models.CharField(max_length=120, default="")

    organisation = models.ForeignKey(
        Organisation,
        related_name="planned_disbursement_receiving_organisation",
        on_delete=models.SET_NULL,
        null=True,
        blank=True,
        default=None)
    type = models.ForeignKey(
        OrganisationType, 
        null=True, 
        default=None, 
        blank=True
    )

    receiver_activity = models.ForeignKey(
        Activity,
        related_name="planned_disbursement_receiver_activity",
        on_delete=models.SET_NULL,
        null=True,
        blank=True,
        default=None)
    receiver_activity_ref = models.CharField(
        db_index=True,
        max_length=200,
        null=True,
        blank=True,
        default="",
        verbose_name='receiver-activity-id')

    planned_disbursement = models.OneToOneField(
        PlannedDisbursement,
        related_name="receiver_organisation")

    narratives = GenericRelation(
        Narrative,
        content_type_field='related_content_type',
        object_id_field='related_object_id')

    # first narrative
    primary_name = models.CharField(
        max_length=250,
        null=False,
        blank=True,
        default="",
        db_index=True)

    def __unicode__(self, ):
        return "%s - %s" % (self.ref,
                            self.receiver_activity_ref,)

    def get_publisher(self):
        return self.planned_disbursement.activity.publisher

class Conditions(models.Model):
    activity = models.ForeignKey(Activity)
    attached = models.BooleanField()

    # def __unicode__(self,):
    #     return "text: %s - type: %s" % (self.text[:30], self.type)

    def get_publisher(self):
        return self.activity.publisher

class Condition(models.Model):
    conditions = models.ForeignKey(Conditions)
    type = models.ForeignKey(ConditionType, null=True, blank=True, default=None)
    narratives = GenericRelation(
        Narrative,
        content_type_field='related_content_type',
        object_id_field='related_object_id')

    # def __unicode__(self,):
    #     return "text: %s - type: %s" % (self.text[:30], self.type)

    def get_publisher(self):
        return self.conditions.activity.publisher


class Location(models.Model):
    activity = models.ForeignKey(Activity)

    ref = models.CharField(max_length=200, default="", null=True, blank=True)
    location_reach = models.ForeignKey(
        GeographicLocationReach,
        null=True,
        blank=True,
        default=None,
        related_name="location_reach")

    # TODO: make location_id a one-to-one field?
    location_id_vocabulary = models.ForeignKey(
        GeographicVocabulary,
        null=True,
        blank=True,
        default=None,
        related_name="location_id_vocabulary")
    location_id_code = models.CharField(blank=True, max_length=255, default="")

    location_class = models.ForeignKey(
        GeographicLocationClass,
        null=True,
        blank=True,
        default=None)
    feature_designation = models.ForeignKey(
        LocationType,
        null=True,
        blank=True,
        default=None,
        related_name="feature_designation")

    point_srs_name = models.CharField(blank=True, max_length=255, default="")
    point_pos = PointField(
        null=True, 
        blank=False,
        default=None,
        spatial_index=True,
        srid=4326,
        geography=True)
    exactness = models.ForeignKey(GeographicExactness, null=True, blank=True, default=None)

    objects = LocationManager()

    def __unicode__(self,):
        return "Location: %s" % self.point_pos

    def get_publisher(self):
        return self.activity.publisher


# TODO: move to codelist
class LocationAdministrative(models.Model):
    location = models.ForeignKey(Location)
    code = models.CharField(max_length=255)
    vocabulary = models.ForeignKey(
        GeographicVocabulary,
        related_name="administrative_vocabulary")
    level = models.IntegerField(null=True, blank=True, default=None)

    def get_publisher(self):
        return self.location.activity.publisher

class LocationName(models.Model):
    location = models.OneToOneField(Location, related_name="name")
    narratives = GenericRelation(
        Narrative,
        content_type_field='related_content_type',
        object_id_field='related_object_id')

    def get_publisher(self):
        return self.location.activity.publisher


class LocationDescription(models.Model):
    location = models.OneToOneField(Location, related_name="description")
    narratives = GenericRelation(
        Narrative,
        content_type_field='related_content_type',
        object_id_field='related_object_id')

    def get_publisher(self):
        return self.location.activity.publisher


class LocationActivityDescription(models.Model):
    location = models.OneToOneField(Location, related_name="activity_description")
    narratives = GenericRelation(
        Narrative,
        content_type_field='related_content_type',
        object_id_field='related_object_id')

    def get_publisher(self):
        return self.location.activity.publisher


class Fss(models.Model):
    activity = models.ForeignKey(Activity)
    extraction_date = models.DateField()
    priority = models.BooleanField(default=False)
    phaseout_year = models.IntegerField(null=True, blank=True)

    def __unicode__(self,):
        return "%s" % self.extraction_date

    def get_publisher(self):
        return self.activity.publisher


class FssForecast(models.Model):
    fss = models.ForeignKey(Fss)
    year = models.IntegerField()
    currency = models.ForeignKey(Currency)
    value_date = models.DateField()
    value = models.DecimalField(max_digits=15, decimal_places=2)

    def __unicode__(self,):
        return "%s" % self.year

    def get_publisher(self):
        return self.fss.activity.publisher


class CrsAdd(models.Model):
    activity = models.ForeignKey(Activity)
    channel_code = models.CharField(max_length=50, null=True, blank=True)

    def __unicode__(self,):
        return "%s" % self.id

    def get_publisher(self):
        return self.activity.publisher


class CrsAddOtherFlags(models.Model):
    crs_add = models.ForeignKey(CrsAdd, related_name="other_flags")
    other_flags = models.ForeignKey(OtherFlags)
    significance = models.BooleanField()

    def __unicode__(self,):
        return "%s" % self.id

    def get_publisher(self):
        return self.crs_add.activity.publisher


class CrsAddLoanTerms(models.Model):
    crs_add = models.OneToOneField(CrsAdd, related_name="loan_terms")
    rate_1 = models.DecimalField(
        null=True,
        blank=True,
        default=None,
        max_digits=5,
        decimal_places=2)
    rate_2 = models.DecimalField(
        null=True,
        blank=True,
        default=None,
        max_digits=5,
        decimal_places=2)
    repayment_type = models.ForeignKey(
        LoanRepaymentType,
        null=True,
        blank=True,
        default=None)
    repayment_plan = models.ForeignKey(
        LoanRepaymentPeriod,
        null=True,
        blank=True,
        default=None)
    repayment_plan_text = models.TextField(null=True, blank=True, default="")
    commitment_date = models.DateField(null=True, blank=True, default=None)
    repayment_first_date = models.DateField(null=True, blank=True, default=None)
    repayment_final_date = models.DateField(null=True, blank=True, default=None)

    def __unicode__(self,):
        return "%s" % self.crs_add_id

    def get_publisher(self):
        return self.crs_add.activity.publisher


class CrsAddLoanStatus(models.Model):
    crs_add = models.OneToOneField(CrsAdd, related_name="loan_status")
    year = models.IntegerField(null=True, blank=True, default=None)
    value_date = models.DateField(null=True, blank=True, default=None)
    currency = models.ForeignKey(Currency, null=True, blank=True, default=None)
    interest_received = models.DecimalField(
        null=True,
        blank=True,
        default=None,
        max_digits=15,
        decimal_places=2)
    principal_outstanding = models.DecimalField(
        null=True,
        blank=True,
        default=None,
        max_digits=15,
        decimal_places=2)
    principal_arrears = models.DecimalField(
        null=True,
        blank=True,
        default=None,
        max_digits=15,
        decimal_places=2)
    interest_arrears = models.DecimalField(
        null=True,
        blank=True,
        default=None,
        max_digits=15,
        decimal_places=2)

    def __unicode__(self):
        return "%s" % self.year

    def get_publisher(self):
        return self.crs_add.activity.publisher


class ActivityDate(models.Model):
    activity = models.ForeignKey(Activity)
    iso_date = models.DateField()
    type = models.ForeignKey(ActivityDateType)

    def __unicode__(self):
        return "type: %s - iso_date: %s" % (self.type, self.iso_date.strftime('%Y-%m-%d'))

    def get_publisher(self):
        return self.activity.publisher


class LegacyData(models.Model):
    activity = models.ForeignKey(Activity)
    name = models.CharField(max_length=150, null=True, blank=True)
    value = models.CharField(max_length=200, null=True, blank=True)
    iati_equivalent = models.CharField(max_length=150, null=True, blank=True)

    def __unicode__(self):
        return "%s" % self.name

    def get_publisher(self):
        return self.activity.publisher
<|MERGE_RESOLUTION|>--- conflicted
+++ resolved
@@ -689,7 +689,9 @@
         content_type_field='related_content_type',
         object_id_field='related_object_id')
 
-<<<<<<< HEAD
+    def get_publisher(self):
+        return self.document_link.activity.publisher
+
 class DocumentSearch(models.Model):
     document = models.OneToOneField('Document')
     content = VectorField()
@@ -727,11 +729,6 @@
         index_together = [
             ["created_at", "id"],
         ]
-=======
-    def get_publisher(self):
-        return self.document_link.activity.publisher
->>>>>>> bc216754
-
 
 class Result(models.Model):
     activity = models.ForeignKey(Activity)
