--- conflicted
+++ resolved
@@ -408,16 +408,9 @@
     code = models.CharField(primary_key=True, max_length=80)
     abbreviation = models.CharField(max_length=80, default="")
     type = models.ForeignKey(OrganisationType, null=True, default=None)
-<<<<<<< HEAD
-    reported_by_organisation = models.CharField(
-        max_length=100, null=True, default=None)
-    name = models.CharField(max_length=250, null=True, default=None)
-    original_ref = models.CharField(max_length=80, null=True, default=None)
-=======
     reported_by_organisation = models.CharField(max_length=100, default="")
     name = models.CharField(max_length=250, default="")
     original_ref = models.CharField(max_length=80, default="")
->>>>>>> 0e087738
 
     def __unicode__(self):
         return self.name
@@ -434,33 +427,11 @@
 
     id = models.CharField(primary_key=True, max_length=150)
     iati_identifier = models.CharField(max_length=150)
-<<<<<<< HEAD
-    default_currency = models.ForeignKey(
-        Currency,
-        null=True,
-        default=None,
-        related_name="default_currency")
-    hierarchy = models.SmallIntegerField(
-        choices=hierarchy_choices,
-        default=1,
-        null=True)
-    last_updated_datetime = models.CharField(
-        max_length=100,
-        null=True,
-        default=None)
-    linked_data_uri = models.CharField(max_length=100, blank=True, null=True)
-    reporting_organisation = models.ForeignKey(
-        Organisation,
-        null=True,
-        default=None,
-        related_name="activity_reporting_organisation")
-=======
     default_currency = models.ForeignKey(Currency, null=True, default=None, related_name="default_currency")
     hierarchy = models.SmallIntegerField(choices=hierarchy_choices, default=1, null=True)
     last_updated_datetime = models.CharField(max_length=100, default="")
     linked_data_uri = models.CharField(max_length=100, default="")
     reporting_organisation = models.ForeignKey(Organisation, null=True, default=None, related_name="activity_reporting_organisation")
->>>>>>> 0e087738
     secondary_publisher = models.BooleanField(default=False)
     activity_status = models.ForeignKey(
         ActivityStatus,
@@ -492,39 +463,6 @@
         default=None)
     default_flow_type = models.ForeignKey(FlowType, null=True, default=None)
     default_aid_type = models.ForeignKey(AidType, null=True, default=None)
-<<<<<<< HEAD
-    default_finance_type = models.ForeignKey(
-        FinanceType,
-        null=True,
-        default=None)
-    default_tied_status = models.ForeignKey(
-        TiedStatus,
-        null=True,
-        default=None)
-    xml_source_ref = models.CharField(null=True, max_length=200)
-    total_budget_currency = models.ForeignKey(
-        Currency,
-        null=True,
-        default=None,
-        related_name="total_budget_currency")
-    total_budget = models.DecimalField(
-        max_digits=15,
-        decimal_places=2,
-        null=True,
-        default=None,
-        db_index=True)
-
-    capital_spend = models.DecimalField(
-        max_digits=5,
-        decimal_places=2,
-        null=True,
-        default=None)
-    scope = models.ForeignKey(ActivityScope, null=True, default=None)
-    iati_standard_version = models.CharField(
-        max_length=30,
-        null=True,
-        default=None)
-=======
     default_finance_type = models.ForeignKey(FinanceType, null=True, default=None)
     default_tied_status = models.ForeignKey(TiedStatus, null=True, default=None)
     xml_source_ref = models.CharField(max_length=200, default="")
@@ -534,7 +472,6 @@
     capital_spend = models.DecimalField(max_digits=5, decimal_places=2, null=True, default=None)
     scope = models.ForeignKey(ActivityScope, null=True, default=None)
     iati_standard_version = models.CharField(max_length=30, default="")
->>>>>>> 0e087738
 
     objects = ActivityQuerySet.as_manager()
 
@@ -572,14 +509,7 @@
 
 class ActivityPolicyMarker(models.Model):
     policy_marker = models.ForeignKey(PolicyMarker, null=True, default=None)
-<<<<<<< HEAD
-    alt_policy_marker = models.CharField(
-        max_length=200,
-        null=True,
-        default=None)
-=======
     alt_policy_marker = models.CharField(max_length=200, default="")
->>>>>>> 0e087738
     activity = models.ForeignKey(Activity)
     vocabulary = models.ForeignKey(Vocabulary, null=True, default=None)
     policy_significance = models.ForeignKey(
@@ -622,21 +552,10 @@
 class CountryBudgetItem(models.Model):
     activity = models.ForeignKey(Activity)
     vocabulary = models.ForeignKey(BudgetIdentifierVocabulary, null=True)
-<<<<<<< HEAD
-    vocabulary_text = models.CharField(max_length=255, null=True, default=None)
-    code = models.CharField(max_length=50, null=True, default=None)
-    percentage = models.DecimalField(
-        max_digits=5,
-        decimal_places=2,
-        null=True,
-        default=None)
-    description = models.TextField(null=True, default=None)
-=======
     vocabulary_text = models.CharField(max_length=255, default="")
     code = models.CharField(max_length=50, default="")
     percentage = models.DecimalField(max_digits=5, decimal_places=2, null=True, default=None)
     description = models.TextField(default="")
->>>>>>> 0e087738
 
 
 class ActivityRecipientRegion(models.Model):
@@ -687,34 +606,6 @@
         return "%s - %s" % (self.activity, self.person_name)
 
 
-<<<<<<< HEAD
-=======
-class Transaction(models.Model):
-    activity = models.ForeignKey(Activity)
-    aid_type = models.ForeignKey(AidType, null=True, default=None)
-    description = models.TextField(default="")
-    description_type = models.ForeignKey(DescriptionType, null=True, default=None)
-    disbursement_channel = models.ForeignKey(DisbursementChannel, null=True, default=None)
-    finance_type = models.ForeignKey(FinanceType, null=True, default=None)
-    flow_type = models.ForeignKey(FlowType, null=True, default=None)
-    provider_organisation = models.ForeignKey(Organisation, related_name="transaction_providing_organisation", null=True, default=None)
-    provider_organisation_name = models.CharField(max_length=255, default="")
-    provider_activity = models.CharField(max_length=100, null=True)
-    receiver_organisation = models.ForeignKey(Organisation, related_name="transaction_receiving_organisation", null=True, default=None)
-    receiver_organisation_name = models.CharField(max_length=255, default="")
-    tied_status = models.ForeignKey(TiedStatus, null=True, default=None)
-    transaction_date = models.DateField(null=True, default=None)
-    transaction_type = models.ForeignKey(TransactionType, null=True, default=None)
-    value_date = models.DateField(null=True, default=None)
-    value = models.DecimalField(max_digits=15, decimal_places=2)
-    currency = models.ForeignKey(Currency, null=True, default=None)
-    ref = models.CharField(max_length=255, default="")
-
-    def __unicode__(self,):
-        return "%s: %s - %s" % (self.activity, self.transaction_type, self.transaction_date)
-
-
->>>>>>> 0e087738
 # class transaction_description(models.Model):
 #     transaction = models.ForeignKey(transaction)
 #     type = models.ForeignKey(description_type, null=True, default=None)
@@ -739,7 +630,6 @@
 
 
 class RelatedActivity(models.Model):
-<<<<<<< HEAD
     current_activity = models.ForeignKey(
         Activity,
         related_name="current_activity")
@@ -748,14 +638,8 @@
         max_length=200,
         null=True,
         default=None)
-    ref = models.CharField(max_length=200, null=True, default=None)
-    text = models.TextField(null=True, default=None)
-=======
-    current_activity = models.ForeignKey(Activity, related_name="related_activities")
-    type = models.ForeignKey(RelatedActivityType, max_length=200, null=True, default=None)
     ref = models.CharField(max_length=200, default="")
     text = models.TextField(default="")
->>>>>>> 0e087738
 
     def __unicode__(self,):
         return "%s - %s" % (self.current_activity, self.type)
@@ -765,16 +649,11 @@
     activity = models.ForeignKey(Activity)
     url = models.TextField(max_length=500)
     file_format = models.ForeignKey(FileFormat, null=True, default=None)
-<<<<<<< HEAD
     document_category = models.ForeignKey(
         DocumentCategory,
         null=True,
         default=None)
-    title = models.CharField(max_length=255, null=True, default=None)
-=======
-    document_category = models.ForeignKey(DocumentCategory, null=True, default=None)
     title = models.CharField(max_length=255, default="")
->>>>>>> 0e087738
 
     def __unicode__(self,):
         return "%s - %s" % (self.activity, self.url)
@@ -805,16 +684,11 @@
     description = models.TextField(default="")
     baseline_year = models.IntegerField(max_length=4)
     baseline_value = models.CharField(max_length=100)
-<<<<<<< HEAD
-    comment = models.TextField(null=True, default=None)
+    comment = models.TextField(default="")
     measure = models.ForeignKey(
         ResultIndicatorMeasure,
         null=True,
         default=None)
-=======
-    comment = models.TextField(default="")
-    measure = models.ForeignKey(ResultIndicatorMeasure, null=True, default=None)
->>>>>>> 0e087738
 
     def __unicode__(self,):
         return "%s - %s" % (self.result, self.year)
@@ -822,27 +696,14 @@
 
 class ResultIndicatorPeriod(models.Model):
     result_indicator = models.ForeignKey(ResultIndicator)
-<<<<<<< HEAD
-    period_start = models.CharField(max_length=50, null=True, default=None)
-    period_end = models.CharField(max_length=50, null=True, default=None)
-    planned_disbursement_period_start = models.CharField(
-        max_length=50,
-        null=True,
-        default=None)
-    planned_disbursement_period_end = models.CharField(
-        max_length=50,
-        null=True,
-        default=None)
-    target = models.CharField(max_length=50, null=True, default=None)
-    actual = models.CharField(max_length=50, null=True, default=None)
-=======
     period_start = models.CharField(max_length=50, default="")
     period_end = models.CharField(max_length=50, default="")
-    planned_disbursement_period_start = models.CharField(max_length=50, default="")
-    planned_disbursement_period_end = models.CharField(max_length=50, default="")
+    planned_disbursement_period_start = models.CharField(
+        max_length=50, default="")
+    planned_disbursement_period_end = models.CharField(
+        max_length=50, default="")
     target = models.CharField(max_length=50, default="")
     actual = models.CharField(max_length=50, default="")
->>>>>>> 0e087738
 
     def __unicode__(self,):
         return "%s" % (self.result_indicator)
@@ -859,15 +720,10 @@
 
 class Description(models.Model):
     activity = models.ForeignKey(Activity)
-<<<<<<< HEAD
     description = models.TextField(
-        null=True,
-        default=None,
+        default="",
         db_index=True,
         max_length=40000)
-=======
-    description = models.TextField(default="", db_index=True, max_length=40000)
->>>>>>> 0e087738
     language = models.ForeignKey(Language, null=True, default=None)
     type = models.ForeignKey(
         DescriptionType,
@@ -948,10 +804,9 @@
 
 class Location(models.Model):
     activity = models.ForeignKey(Activity)
-<<<<<<< HEAD
-    # new in v1.04
-    ref = models.CharField(max_length=200, null=True, default=None)
-    name = models.TextField(max_length=1000, null=True, default=None)
+    # new in v1.04
+    ref = models.CharField(max_length=200, default="")
+    name = models.TextField(max_length=1000, default="")
     # deprecated as of v1.04
     type = models.ForeignKey(
         LocationType,
@@ -960,10 +815,9 @@
         related_name="deprecated_location_type")
     type_description = models.CharField(
         max_length=200,
-        null=True,
-        default=None)
-    description = models.TextField(null=True, default=None)
-    activity_description = models.TextField(null=True, default=None)
+        default="")
+    description = models.TextField(default="")
+    activity_description = models.TextField(default="")
     description_type = models.ForeignKey(
         DescriptionType,
         null=True,
@@ -973,20 +827,17 @@
     # deprecated as of v1.04
     adm_country_adm1 = models.CharField(
         max_length=100,
-        null=True,
-        default=None)
+        default="")
     # deprecated as of v1.04
     adm_country_adm2 = models.CharField(
         max_length=100,
-        null=True,
-        default=None)
+        default="")
     # deprecated as of v1.04
     adm_country_name = models.CharField(
         max_length=200,
-        null=True,
-        default=None)
-    # new in v1.04
-    adm_code = models.CharField(max_length=255, null=True, default=None)
+        default="")
+    # new in v1.04
+    adm_code = models.CharField(max_length=255, default="")
     # new in v1.04
     adm_vocabulary = models.ForeignKey(
         GeographicVocabulary,
@@ -1001,15 +852,15 @@
         null=True,
         default=None)
     # deprecated as of v1.04
-    latitude = models.CharField(max_length=70, null=True, default=None)
+    latitude = models.CharField(max_length=70, default="")
     # deprecated as of v1.04
-    longitude = models.CharField(max_length=70, null=True, default=None)
+    longitude = models.CharField(max_length=70, default="")
     precision = models.ForeignKey(
         GeographicalPrecision,
         null=True,
         default=None)
     # deprecated as of v1.04
-    gazetteer_entry = models.CharField(max_length=70, null=True, default=None)
+    gazetteer_entry = models.CharField(max_length=70, default="")
     # deprecated as of v1.04
     gazetteer_ref = models.ForeignKey(GazetteerAgency, null=True, default=None)
     # new in v1.04
@@ -1024,11 +875,11 @@
         default=None,
         related_name="location_id_vocabulary")
     # new in v1.04
-    location_id_code = models.CharField(max_length=255, null=True, default=None)
-    # new in v1.04
-    point_srs_name = models.CharField(max_length=255, null=True, default=None)
-    # new in v1.04
-    point_pos = models.CharField(max_length=255, null=True, default=None)
+    location_id_code = models.CharField(max_length=255, default="")
+    # new in v1.04
+    point_srs_name = models.CharField(max_length=255, default="")
+    # new in v1.04
+    point_pos = models.CharField(max_length=255, default="")
     # new in v1.04
     exactness = models.ForeignKey(GeographicExactness, null=True, default=None)
     # new in v1.04
@@ -1050,36 +901,6 @@
             return Point(float(coo[0]), float(coo[1]))
         else:
             return Point(float(self.latitude), float(self.longitude))
-=======
-    ref = models.CharField(max_length=200, default="") # new in v1.04
-    name = models.TextField(max_length=1000, default="")
-    type = models.ForeignKey(LocationType, null=True, default=None, related_name="deprecated_location_type") # deprecated as of v1.04
-    type_description = models.CharField(max_length=200, default="")
-    description = models.TextField(default="")
-    activity_description = models.TextField(default="")
-    description_type = models.ForeignKey(DescriptionType, null=True, default=None)
-    adm_country_iso = models.ForeignKey(Country, null=True, default=None) # deprecated as of v1.04
-    adm_country_adm1 = models.CharField(max_length=100, default="") # deprecated as of v1.04
-    adm_country_adm2 = models.CharField(max_length=100, default="") # deprecated as of v1.04
-    adm_country_name = models.CharField(max_length=200, default="") # deprecated as of v1.04
-    adm_code = models.CharField(max_length=255, default="") # new in v1.04
-    adm_vocabulary = models.ForeignKey(GeographicVocabulary, null=True, default=None, related_name="administrative_vocabulary   ") # new in v1.04
-    adm_level = models.IntegerField(null=True, default=None) # new in v1.04
-    percentage = models.DecimalField(max_digits=5, decimal_places=2, null=True, default=None)
-    latitude = models.CharField(max_length=70, default="") # deprecated as of v1.04
-    longitude = models.CharField(max_length=70, default="") # deprecated as of v1.04
-    precision = models.ForeignKey(GeographicalPrecision, null=True, default=None)
-    gazetteer_entry = models.CharField(max_length=70, default="") # deprecated as of v1.04
-    gazetteer_ref = models.ForeignKey(GazetteerAgency, null=True, default=None) # deprecated as of v1.04
-    location_reach = models.ForeignKey(GeographicLocationReach, null=True, default=None) # new in v1.04
-    location_id_vocabulary = models.ForeignKey(GeographicVocabulary, null=True, default=None, related_name="location_id_vocabulary") # new in v1.04
-    location_id_code = models.CharField(max_length=255, default="") # new in v1.04
-    point_srs_name = models.CharField(max_length=255, default="") # new in v1.04
-    point_pos = models.CharField(max_length=255, default="") # new in v1.04
-    exactness = models.ForeignKey(GeographicExactness, null=True, default=None) # new in v1.04
-    feature_designation = models.ForeignKey(LocationType, null=True, default=None, related_name="feature_designation") #new in v1.04
-    location_class = models.ForeignKey(GeographicLocationClass, null=True, default=None) #new in v1.04
->>>>>>> 0e087738
 
     def __unicode__(self,):
         return "%s - %s" % (self.activity, self.name)
@@ -1119,7 +940,6 @@
     crs_add = models.ForeignKey(CrsAdd)
     rate_1 = models.IntegerField(null=True, default=None)
     rate_2 = models.IntegerField(null=True, default=None)
-<<<<<<< HEAD
     repayment_type = models.ForeignKey(
         LoanRepaymentType,
         null=True,
@@ -1128,12 +948,7 @@
         LoanRepaymentPeriod,
         null=True,
         default=None)
-    repayment_plan_text = models.TextField(null=True, default=None)
-=======
-    repayment_type = models.ForeignKey(LoanRepaymentType, null=True, default=None)
-    repayment_plan = models.ForeignKey(LoanRepaymentPeriod, null=True, default=None)
-    repayment_plan_text = models.TextField(default="")
->>>>>>> 0e087738
+    repayment_plan_text = models.TextField(null=True, default="")
     commitment_date = models.DateField(null=True, default=None)
     repayment_first_date = models.DateField(null=True, default=None)
     repayment_final_date = models.DateField(null=True, default=None)
