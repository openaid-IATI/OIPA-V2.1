--- conflicted
+++ resolved
@@ -1549,8 +1549,6 @@
 
 class Location(models.Model):
     activity = models.ForeignKey(Activity, on_delete=models.CASCADE)
-<<<<<<< HEAD
-=======
     # FIXME: this relationship has to point to (currently, non existing)
     # ResultIndicatorBaseline model. See: #761
     result_indicator_baseline = models.ForeignKey(
@@ -1560,7 +1558,6 @@
         on_delete=models.CASCADE,
         related_name='baseline_locations',
     )
->>>>>>> 0cfbf002
 
     ref = models.CharField(max_length=200, default="", null=True, blank=True)
     location_reach = models.ForeignKey(
