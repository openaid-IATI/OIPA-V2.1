from django.db import models
from geodata.models import Country, Region
from activity_manager import ActivityQuerySet
from organisation_manager import OrganisationQuerySet
from django.contrib.gis.geos import Point
from iati.transaction.models import Transaction
from iati.transaction.models import TransactionType,TransactionDescription,TransactionProvider,TransactionReciever,TransactionSector

from django.contrib.contenttypes.models import ContentType
from django.contrib.contenttypes.fields import GenericForeignKey, GenericRelation


class Language(models.Model):
    code = models.CharField(primary_key=True, max_length=2)
    name = models.CharField(max_length=80)
    description = models.TextField(default="")
    codelist_iati_version = models.CharField(max_length=4)
    codelist_successor = models.CharField(max_length=100, null=True)

    def __unicode__(self,):
        return "%s - %s" % (self.code, self.name)

class Narrative(models.Model):
    content_type = models.ForeignKey(
        ContentType,
        verbose_name='xml Parent',
        null=True,
        blank=True,
    )
    object_id = models.CharField(
        max_length=50,
        verbose_name='related object',
        null=True,
    )
    parent_object = GenericForeignKey('content_type', 'object_id')
    language = models.ForeignKey(Language, null=True, default=None)
    iati_identifier = models.CharField(max_length=50,verbose_name='iati_identifier',null=True)
<<<<<<< HEAD
    content = models.TextField()
=======
    content = models.TextField(null=True,blank=True)
>>>>>>> 8054a619

class ActivityDateType(models.Model):
    code = models.CharField(primary_key=True, max_length=20)
    name = models.CharField(max_length=200)
    description = models.TextField(default="")
    codelist_iati_version = models.CharField(max_length=4)
    codelist_successor = models.CharField(max_length=100, null=True)

    def __unicode__(self,):
        return "%s - %s" % (self.code, self.name)


class ActivityStatus(models.Model):
    code = models.SmallIntegerField(primary_key=True)
    name = models.CharField(max_length=50)
    description = models.TextField(default="")
    codelist_iati_version = models.CharField(max_length=4)
    codelist_successor = models.CharField(max_length=100, null=True)

    def __unicode__(self,):
        return "%s - %s" % (self.code, self.name)


class AidTypeCategory(models.Model):
    code = models.CharField(primary_key=True, max_length=3)
    name = models.CharField(max_length=200)
    description = models.TextField(default="")
    codelist_iati_version = models.CharField(max_length=4)
    codelist_successor = models.CharField(max_length=100, null=True)

    def __unicode__(self,):
        return "%s - %s" % (self.code, self.name)


class AidType(models.Model):
    code = models.CharField(primary_key=True, max_length=3)
    name = models.CharField(max_length=200)
    description = models.TextField(default="")
    category = models.ForeignKey(AidTypeCategory)
    codelist_iati_version = models.CharField(max_length=4)
    codelist_successor = models.CharField(max_length=100, null=True)

    def __unicode__(self,):
        return "%s - %s" % (self.code, self.name)


class BudgetType(models.Model):
    code = models.SmallIntegerField(primary_key=True)
    name = models.CharField(max_length=20)
    description = models.TextField(default="")
    codelist_iati_version = models.CharField(max_length=4)
    codelist_successor = models.CharField(max_length=100, null=True)

    def __unicode__(self,):
        return "%s - %s" % (self.code, self.name)


class CollaborationType(models.Model):
    code = models.SmallIntegerField(primary_key=True)
    name = models.CharField(max_length=100)
    description = models.TextField(default="")
    codelist_iati_version = models.CharField(max_length=4)
    codelist_successor = models.CharField(max_length=100, null=True)

    def __unicode__(self,):
        return "%s - %s" % (self.code, self.name)


class ConditionType(models.Model):
    code = models.SmallIntegerField(primary_key=True)
    name = models.CharField(max_length=40)
    description = models.TextField(default="")
    codelist_iati_version = models.CharField(max_length=4)
    codelist_successor = models.CharField(max_length=100, null=True)

    def __unicode__(self,):
        return "%s - %s" % (self.code, self.name)


class Currency(models.Model):
    code = models.CharField(primary_key=True, max_length=3)
    name = models.CharField(max_length=100)
    description = models.TextField(default="")
    codelist_iati_version = models.CharField(max_length=4)
    codelist_successor = models.CharField(max_length=100, null=True)

    def __unicode__(self,):
        return "%s - %s" % (self.code, self.name)


class DescriptionType(models.Model):
    code = models.SmallIntegerField(primary_key=True)
    name = models.CharField(max_length=50)
    description = models.TextField(default="")
    codelist_iati_version = models.CharField(max_length=4)
    codelist_successor = models.CharField(max_length=100, null=True)

    def __unicode__(self,):
        return "%s - %s" % (self.code, self.name)


class DisbursementChannel(models.Model):
    code = models.SmallIntegerField(primary_key=True)
    name = models.TextField(default="")
    description = models.TextField(default="")
    codelist_iati_version = models.CharField(max_length=4)
    codelist_successor = models.CharField(max_length=100, null=True)

    def __unicode__(self,):
        return "%s - %s" % (self.code, self.name)


class DocumentCategoryCategory(models.Model):
    code = models.CharField(primary_key=True, max_length=3)
    name = models.CharField(max_length=100)
    description = models.TextField(default="")
    codelist_iati_version = models.CharField(max_length=4)
    codelist_successor = models.CharField(max_length=100, null=True)

    def __unicode__(self,):
        return "%s - %s" % (self.code, self.name)


class DocumentCategory(models.Model):
    code = models.CharField(primary_key=True, max_length=3)
    name = models.CharField(max_length=100)
    description = models.TextField(default="")
    category = models.ForeignKey(DocumentCategoryCategory)
    codelist_iati_version = models.CharField(max_length=4)
    codelist_successor = models.CharField(max_length=100, null=True)

    def __unicode__(self,):
        return "%s - %s" % (self.code, self.name)


class FileFormat(models.Model):
    code = models.CharField(primary_key=True, max_length=100)
    name = models.CharField(max_length=100)
    description = models.TextField(default="")
    category = models.CharField(max_length=100, default="")
    codelist_iati_version = models.CharField(max_length=4)
    codelist_successor = models.CharField(max_length=100, null=True)

    def __unicode__(self,):
        return "%s - %s" % (self.code, self.name)


class FinanceTypeCategory(models.Model):
    code = models.IntegerField(primary_key=True)
    name = models.CharField(max_length=50)
    description = models.TextField(default="")
    codelist_iati_version = models.CharField(max_length=4)
    codelist_successor = models.CharField(max_length=100, null=True)

    def __unicode__(self,):
        return "%s - %s" % (self.code, self.name)


class FinanceType(models.Model):
    code = models.IntegerField(primary_key=True)
    name = models.CharField(max_length=220)
    description = models.TextField(default="")
    category = models.ForeignKey(FinanceTypeCategory)
    codelist_iati_version = models.CharField(max_length=4)
    codelist_successor = models.CharField(max_length=100, null=True)
    def __unicode__(self,):
        return "%s - %s" % (self.code, self.name)


class FlowType(models.Model):
    code = models.IntegerField(primary_key=True)
    name = models.CharField(max_length=150)
    description = models.TextField(default="")
    codelist_iati_version = models.CharField(max_length=4)
    codelist_successor = models.CharField(max_length=100, null=True)

    def __unicode__(self,):
        return "%s - %s" % (self.code, self.name)


class GazetteerAgency(models.Model):
    code = models.CharField(primary_key=True, max_length=3)
    name = models.CharField(max_length=80)
    description = models.TextField(default="")
    codelist_iati_version = models.CharField(max_length=4)
    codelist_successor = models.CharField(max_length=100, null=True)

    def __unicode__(self,):
        return "%s - %s" % (self.code, self.name)


class GeographicalPrecision(models.Model):
    code = models.SmallIntegerField(primary_key=True)
    name = models.CharField(max_length=80)
    description = models.TextField(default="")
    codelist_iati_version = models.CharField(max_length=4)
    codelist_successor = models.CharField(max_length=100, null=True)

    def __unicode__(self,):
        return "%s - %s" % (self.code, self.name)


class GeographicLocationClass(models.Model):
    code = models.SmallIntegerField(primary_key=True)
    name = models.CharField(max_length=200)
    description = models.TextField(default="")
    codelist_iati_version = models.CharField(max_length=4)
    codelist_successor = models.CharField(max_length=100, null=True)

    def __unicode__(self,):
        return "%s - %s" % (self.code, self.name)


class GeographicVocabulary(models.Model):
    code = models.CharField(primary_key=True, max_length=20)
    name = models.CharField(max_length=255)
    description = models.TextField(default="")
    url = models.URLField()
    codelist_iati_version = models.CharField(max_length=4)
    codelist_successor = models.CharField(max_length=100, null=True)

    def __unicode__(self,):
        return "%s - %s" % (self.code, self.name)


class GeographicLocationReach(models.Model):
    code = models.SmallIntegerField(primary_key=True)
    name = models.CharField(max_length=80)
    description = models.TextField(default="")
    codelist_iati_version = models.CharField(max_length=4)
    codelist_successor = models.CharField(max_length=100, null=True)

    def __unicode__(self,):
        return "%s - %s" % (self.code, self.name)


class GeographicExactness(models.Model):
    code = models.SmallIntegerField(primary_key=True)
    name = models.CharField(max_length=160)
    description = models.TextField(default="")
    category = models.CharField(max_length=50)
    url = models.URLField()
    codelist_iati_version = models.CharField(max_length=4)
    codelist_successor = models.CharField(max_length=100, null=True)

    def __unicode__(self,):
        return "%s - %s" % (self.code, self.name)





class LocationTypeCategory(models.Model):
    code = models.CharField(primary_key=True, max_length=10)
    name = models.CharField(max_length=100)
    description = models.TextField(default="")
    codelist_iati_version = models.CharField(max_length=4)
    codelist_successor = models.CharField(max_length=100, null=True)

    def __unicode__(self,):
        return "%s - %s" % (self.code, self.name)


class LocationType(models.Model):
    code = models.CharField(primary_key=True, max_length=10)
    name = models.CharField(max_length=100)
    description = models.TextField(default="")
    category = models.ForeignKey(LocationTypeCategory)
    codelist_iati_version = models.CharField(max_length=4)
    codelist_successor = models.CharField(max_length=100, null=True)

    def __unicode__(self,):
        return "%s - %s" % (self.code, self.name)


# renamed but unused in 201 (renamed to IATIOrganisationIdentifier)
class OrganisationIdentifier(models.Model):
    code = models.CharField(primary_key=True, max_length=20)
    abbreviation = models.CharField(max_length=30, default=None, null=True)
    name = models.CharField(max_length=250, default=None, null=True)
    codelist_iati_version = models.CharField(max_length=4)
    codelist_successor = models.CharField(max_length=100, null=True)

    def __unicode__(self,):
        return "%s - %s" % (self.code, self.name)


class OrganisationRole(models.Model):
    code = models.CharField(primary_key=True, max_length=20)
    name = models.CharField(max_length=20)
    description = models.TextField(default="")
    codelist_iati_version = models.CharField(max_length=4)
    codelist_successor = models.CharField(max_length=100, null=True)

    def __unicode__(self,):
        return "%s - %s" % (self.code, self.name)


class OrganisationType(models.Model):
    code = models.SmallIntegerField(primary_key=True)
    name = models.CharField(max_length=50)
    description = models.TextField(default="")
    codelist_iati_version = models.CharField(max_length=4)
    codelist_successor = models.CharField(max_length=100, null=True)

    def __unicode__(self,):
        return "%s - %s" % (self.code, self.name)


class PolicyMarkerVocabulary(models.Model):
    code = models.IntegerField(primary_key=True, max_length=3)
    name = models.CharField(max_length=200)
    description = models.TextField(default="")
    codelist_iati_version = models.CharField(max_length=4)
    codelist_successor = models.CharField(max_length=100, null=True)

    def __unicode__(self,):
        return "%s - %s" % (self.code, self.name)


class PolicyMarker(models.Model):
    code = models.CharField(primary_key=True, max_length=100)
    name = models.CharField(max_length=200)
    description = models.TextField(default="")
    vocabulary = models.ForeignKey(PolicyMarkerVocabulary, null=True, default=None)
    codelist_iati_version = models.CharField(max_length=4)
    codelist_successor = models.CharField(max_length=100, null=True)

    def __unicode__(self,):
        return "%s - %s" % (self.code, self.name)


class PolicySignificance(models.Model):
    code = models.SmallIntegerField(primary_key=True)
    name = models.CharField(max_length=100)
    description = models.TextField(default="")
    codelist_iati_version = models.CharField(max_length=4)
    codelist_successor = models.CharField(max_length=100, null=True)

    def __unicode__(self,):
        return "%s - %s" % (self.code, self.name)


class PublisherType(models.Model):
    code = models.SmallIntegerField(primary_key=True)
    name = models.CharField(max_length=50)
    description = models.TextField(default="")
    codelist_iati_version = models.CharField(max_length=4)
    codelist_successor = models.CharField(max_length=100, null=True)

    def __unicode__(self,):
        return "%s - %s" % (self.code, self.name)


class RelatedActivityType(models.Model):
    code = models.SmallIntegerField(primary_key=True)
    name = models.CharField(max_length=20)
    description = models.TextField(default="")
    codelist_iati_version = models.CharField(max_length=4)
    codelist_successor = models.CharField(max_length=100, null=True)

    def __unicode__(self,):
        return "%s - %s" % (self.code, self.name)


class ResultType(models.Model):
    code = models.SmallIntegerField(primary_key=True)
    name = models.CharField(max_length=30)
    description = models.TextField(default="")
    codelist_iati_version = models.CharField(max_length=4)
    codelist_successor = models.CharField(max_length=100, null=True)

    def __unicode__(self,):
        return "%s - %s" % (self.code, self.name)


class SectorVocabulary(models.Model):
    code = models.IntegerField(primary_key=True)
    name = models.CharField(max_length=100)
    description = models.TextField(default="")
    url = models.URLField()
    codelist_iati_version = models.CharField(max_length=4)
    codelist_successor = models.CharField(max_length=100, null=True)

    def __unicode__(self,):
        return "%s - %s" % (self.code, self.name)


class SectorCategory(models.Model):
    code = models.IntegerField(primary_key=True)
    name = models.CharField(max_length=100)
    description = models.TextField(default="")

    def __unicode__(self,):
        return "%s - %s" % (self.code, self.name)


class Sector(models.Model):
    code = models.CharField(primary_key=True, max_length=100)
    name = models.CharField(max_length=100)
    description = models.TextField(default="")
    category = models.ForeignKey(SectorCategory, null=True, default=None)
    vocabulary = models.ForeignKey(SectorVocabulary, null=True, default=None)
    percentage = models.DecimalField(
            max_digits=5,
            decimal_places=2,
            null=True,
            default=None)
    def __unicode__(self,):
        return "%s - %s" % (self.code, self.name)


class TiedStatus(models.Model):
    code = models.SmallIntegerField(primary_key=True)
    name = models.CharField(max_length=40)
    description = models.TextField(default="")
    codelist_iati_version = models.CharField(max_length=4)
    codelist_successor = models.CharField(max_length=100, null=True)

    def __unicode__(self,):
        return "%s - %s" % (self.code, self.name)


# deprecated in 201
class ValueType(models.Model):
    code = models.CharField(primary_key=True, max_length=2)
    name = models.CharField(max_length=40)
    description = models.TextField(default="")

    def __unicode__(self,):
        return "%s - %s" % (self.code, self.name)


class VerificationStatus(models.Model):
    code = models.SmallIntegerField(primary_key=True)
    name = models.CharField(max_length=20)
    description = models.TextField(default="")
    codelist_iati_version = models.CharField(max_length=4)
    codelist_successor = models.CharField(max_length=100, null=True)

    def __unicode__(self,):
        return "%s - %s" % (self.code, self.name)


# deprecated in 201
class Vocabulary(models.Model):
    code = models.CharField(primary_key=True, max_length=10)
    name = models.CharField(max_length=140)
    description = models.TextField(default="")
    codelist_iati_version = models.CharField(max_length=4)
    codelist_successor = models.CharField(max_length=100, null=True)

    def __unicode__(self,):
        return "%s - %s" % (self.code, self.name)


class ActivityScope(models.Model):
    code = models.SmallIntegerField(primary_key=True)
    name = models.CharField(max_length=100)
    description = models.TextField(default="")
    codelist_iati_version = models.CharField(max_length=4)
    codelist_successor = models.CharField(max_length=100, null=True)

    def __unicode__(self,):
        return "%s - %s" % (self.code, self.name)


# deprecated in 201
class AidTypeFlag(models.Model):
    code = models.SmallIntegerField(primary_key=True)
    name = models.CharField(max_length=100)
    description = models.TextField(default="")

    def __unicode__(self,):
        return "%s - %s" % (self.code, self.name)


class BudgetIdentifierVocabulary(models.Model):
    code = models.SmallIntegerField(primary_key=True)
    name = models.CharField(max_length=100)
    description = models.TextField(default="")
    codelist_iati_version = models.CharField(max_length=4)
    codelist_successor = models.CharField(max_length=100, null=True)

    def __unicode__(self,):
        return "%s - %s" % (self.code, self.name)


class BudgetIdentifierSectorCategory(models.Model):
    code = models.SmallIntegerField(primary_key=True)
    name = models.CharField(max_length=160)
    description = models.TextField(default="")
    codelist_iati_version = models.CharField(max_length=4)
    codelist_successor = models.CharField(max_length=100, null=True)

    def __unicode__(self,):
        return "%s - %s" % (self.code, self.name)


class BudgetIdentifierSector(models.Model):
    code = models.CharField(primary_key=True, max_length=20)
    name = models.CharField(max_length=160)
    description = models.TextField(default="")
    category = models.ForeignKey(BudgetIdentifierSectorCategory)
    codelist_iati_version = models.CharField(max_length=4)
    codelist_successor = models.CharField(max_length=100, null=True)

    def __unicode__(self,):
        return "%s - %s" % (self.code, self.name)


class BudgetIdentifier(models.Model):
    code = models.CharField(primary_key=True, max_length=20)
    name = models.CharField(max_length=160)
    description = models.TextField(default="")
    category = models.ForeignKey(BudgetIdentifierSector)
    vocabulary = models.ForeignKey(BudgetIdentifierVocabulary, null=True, default=None)
    codelist_iati_version = models.CharField(max_length=4)
    codelist_successor = models.CharField(max_length=100, null=True)

    def __unicode__(self,):
        return "%s - %s" % (self.code, self.name)


class ContactType(models.Model):
    code = models.SmallIntegerField(primary_key=True)
    name = models.CharField(max_length=40)
    description = models.TextField(default="")
    codelist_iati_version = models.CharField(max_length=4)
    codelist_successor = models.CharField(max_length=100, null=True)

    def __unicode__(self,):
        return "%s - %s" % (self.code, self.name)


class LoanRepaymentPeriod(models.Model):
    code = models.SmallIntegerField(primary_key=True)
    name = models.CharField(max_length=20)
    description = models.TextField(default="")
    codelist_iati_version = models.CharField(max_length=4)
    codelist_successor = models.CharField(max_length=100, null=True)

    def __unicode__(self,):
        return "%s - %s" % (self.code, self.name)


class LoanRepaymentType(models.Model):
    code = models.SmallIntegerField(primary_key=True)
    name = models.CharField(max_length=40)
    description = models.TextField(default="")
    codelist_iati_version = models.CharField(max_length=4)
    codelist_successor = models.CharField(max_length=100, null=True)

    def __unicode__(self,):
        return "%s - %s" % (self.code, self.name)


class RegionVocabulary(models.Model):
    code = models.SmallIntegerField(primary_key=True)
    name = models.CharField(max_length=20)
    description = models.TextField(default="")
    codelist_iati_version = models.CharField(max_length=4)
    codelist_successor = models.CharField(max_length=100, null=True)

    def __unicode__(self,):
        return "%s - %s" % (self.code, self.name)


class Organisation(models.Model):
    code = models.CharField(max_length=80,primary_key=True)
    abbreviation = models.CharField(max_length=80, default="")
    type = models.ForeignKey(OrganisationType, null=True, default=None)
    reported_by_organisation = models.CharField(max_length=100, default="")
    name = models.CharField(max_length=250, default="")
    original_ref = models.CharField(max_length=80, default="")

    def __unicode__(self):
        return self.name

    def total_activities(self):
        return self.activity_set.count()

    objects = OrganisationQuerySet.as_manager()


class Version(models.Model):
    code = models.CharField(primary_key=True, max_length=4, default="")
    name = models.CharField(max_length=100, default="")
    description = models.TextField(default="")
    url = models.URLField()
    codelist_iati_version = models.CharField(max_length=4)
    codelist_successor = models.CharField(max_length=100, null=True)

    def __unicode__(self,):
        return self.code


class Activity(models.Model):
    hierarchy_choices = (
        (1, u"Parent"),
        (2, u"Child"),
    )
    
    id = models.CharField(max_length=150,primary_key=True)

    iati_identifier = models.CharField(max_length=150)
    default_currency = models.ForeignKey(Currency, null=True, default=None, related_name="default_currency")
    hierarchy = models.SmallIntegerField(choices=hierarchy_choices, default=1, null=True)
    last_updated_datetime = models.CharField(max_length=100, default="")
    default_lang = models.CharField(max_length=2)
    linked_data_uri = models.CharField(max_length=100, default="")
    reporting_organisation = models.ForeignKey(
        Organisation,
        null=True,
        default=None,
        related_name="activity_reporting_organisation")

    secondary_publisher = models.BooleanField(default=False)
    activity_status = models.ForeignKey(
        ActivityStatus,
        null=True,
        default=None)

    start_planned = models.DateField(null=True, blank=True, default=None)
    end_planned = models.DateField(null=True, blank=True, default=None)
    start_actual = models.DateField(null=True, blank=True, default=None)
    end_actual = models.DateField(null=True, blank=True, default=None)

    participating_organisation = models.ManyToManyField(
        Organisation,
        through="ActivityParticipatingOrganisation")
    policy_marker = models.ManyToManyField(
        PolicyMarker,
        through="ActivityPolicyMarker")
    sector = models.ManyToManyField(Sector, through="ActivitySector")
    recipient_country = models.ManyToManyField(
        Country,
        through="ActivityRecipientCountry")
    recipient_region = models.ManyToManyField(
        Region,
        through="ActivityRecipientRegion")

    collaboration_type = models.ForeignKey(
        CollaborationType,
        null=True,
        default=None)
    default_flow_type = models.ForeignKey(FlowType, null=True, default=None)
    default_aid_type = models.ForeignKey(AidType, null=True, default=None)
    default_finance_type = models.ForeignKey(FinanceType, null=True, default=None)
    default_tied_status = models.ForeignKey(TiedStatus, null=True, default=None)
    xml_source_ref = models.CharField(max_length=200, default="")
    total_budget_currency = models.ForeignKey(Currency, null=True, default=None, related_name="total_budget_currency")
    total_budget = models.DecimalField(max_digits=15, decimal_places=2, null=True, default=None, db_index=True)

    capital_spend = models.DecimalField(max_digits=5, decimal_places=2, null=True, default=None)
    scope = models.ForeignKey(ActivityScope, null=True, default=None)
    iati_standard_version = models.ForeignKey(Version)
    has_conditions = models.BooleanField(default=True)

    objects = ActivityQuerySet.as_manager()

    def __unicode__(self):
        return self.id

    class Meta:
        verbose_name_plural = "activities"


class ActivitySearchData(models.Model):
    activity = models.OneToOneField(Activity)
    search_identifier = models.CharField(db_index=True, max_length=150)
    search_description = models.TextField(max_length=80000)
    search_title = models.TextField(max_length=80000)
    search_country_name = models.TextField(max_length=80000)
    search_region_name = models.TextField(max_length=80000)
    search_sector_name = models.TextField(max_length=80000)
    search_participating_organisation_name = models.TextField(max_length=80000)
    search_reporting_organisation_name = models.TextField(max_length=80000)
    search_documentlink_title = models.TextField(max_length=80000)


class ActivityParticipatingOrganisation(models.Model):
    activity = models.ForeignKey(
        Activity,
        related_name="participating_organisations")
    organisation = models.ForeignKey(Organisation, null=True, default=None)
    role = models.ForeignKey(OrganisationRole, null=True, default=None)
    type = models.ForeignKey(OrganisationType, null=True, default=None)
    name = models.TextField(default="")
    narratives = GenericRelation(Narrative)

    def __unicode__(self,):
        return "%s: %s - %s" % (self.activity.id, self.organisation, self.name)


class ActivityPolicyMarker(models.Model):
    policy_marker = models.ForeignKey(PolicyMarker, null=True, default=None,related_name='policy_marker_related')
    alt_policy_marker = models.CharField(max_length=200, default="")
    activity = models.ForeignKey(Activity)
    vocabulary = models.ForeignKey(Vocabulary, null=True, default=None)
    policy_significance = models.ForeignKey(
        PolicySignificance,
        null=True,
        default=None)

    def __unicode__(self,):
        return "%s - %s - %s" % (self.activity.id, self.policy_marker,self.policy_significance)


class ActivitySector(models.Model):
    activity = models.ForeignKey(Activity)
    sector = models.ForeignKey(Sector, null=True, default=None)
    alt_sector_name = models.CharField(max_length=200, default="")
    vocabulary = models.ForeignKey(Vocabulary, null=True, default=None)
    percentage = models.DecimalField(
        max_digits=5,
        decimal_places=2,
        null=True,
        default=None)

    def __unicode__(self,):
        return "%s - %s" % (self.activity.id, self.sector)


class ActivityRecipientCountry(models.Model):
    activity = models.ForeignKey(Activity)
    country = models.ForeignKey(Country)
    percentage = models.DecimalField(
        max_digits=5,
        decimal_places=2,
        null=True,
        default=None)

    def __unicode__(self,):
        return "%s - %s" % (self.activity.id, self.country)


class CountryBudgetItem(models.Model):
    activity = models.ForeignKey(Activity)
    vocabulary = models.ForeignKey(BudgetIdentifierVocabulary, null=True)
    vocabulary_text = models.CharField(max_length=255, default="")
    code = models.CharField(max_length=50, default="")
    percentage = models.DecimalField(max_digits=5, decimal_places=2, null=True, default=None)
    description = models.TextField(default="")

class BudgetItem(models.Model):
    country_budget_item = models.ForeignKey(CountryBudgetItem)
    code = models.CharField(max_length=50, default="")
    percentage = models.DecimalField(max_digits=5, decimal_places=2, null=True, default=None)

#class for narrative
class BudgetItemDescription(models.Model):
    budget_item = models.ForeignKey(BudgetItem)




class ActivityRecipientRegion(models.Model):
    activity = models.ForeignKey(Activity)
    region = models.ForeignKey(Region)
    region_vocabulary = models.ForeignKey(RegionVocabulary, default=1)
    percentage = models.DecimalField(
        max_digits=5,
        decimal_places=2,
        null=True,
        default=None)

    def __unicode__(self,):
        return "%s - %s" % (self.activity.id, self.region)


class OtherIdentifierType(models.Model):
    code = models.CharField(primary_key=True, max_length=3, default="")
    name = models.CharField(max_length=100, default="")
    description = models.TextField(default="")
    codelist_iati_version = models.CharField(max_length=4)
    codelist_successor = models.CharField(max_length=100, null=True)

    def __unicode__(self,):
        return self.name


class OtherIdentifier(models.Model):
    activity = models.ForeignKey(Activity)
    owner_ref = models.CharField(max_length=100, default="")
    owner_name = models.CharField(max_length=100, default="")
    identifier = models.CharField(max_length=100)
    narratives = GenericRelation(Narrative)
    type = models.ForeignKey(OtherIdentifierType,null=True)

    def __unicode__(self,):
        return "%s - %s" % (self.activity.id, self.identifier)


class ActivityWebsite(models.Model):
    activity = models.ForeignKey(Activity)
    url = models.URLField()

    def __unicode__(self,):
        return "%s - %s" % (self.activity.id, self.url)


#   Class not truly correct, attributes fully open
class ContactInfo(models.Model):
    activity = models.ForeignKey(Activity)
    person_name = models.CharField(max_length=100, default="",null=True,blank=True)
    organisation = models.CharField(max_length=100, default="",null=True,blank=True)
    telephone = models.CharField(max_length=100, default="",null=True,blank=True)
    email = models.TextField(default="",null=True,blank=True)
    mailing_address = models.TextField(default="",null=True,blank=True)
    website = models.CharField(max_length=255, default="",null=True,blank=True)
    contact_type = models.ForeignKey(ContactType, null=True, default=None,blank=True)
    job_title = models.CharField(max_length=150, default="",null=True,blank=True)

    def __unicode__(self,):
        return "%s - %s" % (self.activity.id, self.person_name)


class ContactInfoOrganisation(models.Model):
    ContactInfo = models.ForeignKey(ContactInfo)

class ContactInfoDepartment(models.Model):
    ContactInfo = models.ForeignKey(ContactInfo)

class ContactInfoPersonName(models.Model):
    ContactInfo = models.ForeignKey(ContactInfo)

class ContactInfoJobTitle(models.Model):
    ContactInfo = models.ForeignKey(ContactInfo)

class ContactInfoMailingAddress(models.Model):
    ContactInfo = models.ForeignKey(ContactInfo)





# class transaction_description(models.Model):
#     transaction = models.ForeignKey(transaction)
#     type = models.ForeignKey(description_type, null=True, default=None)
#     language = models.ForeignKey(language, null=True, default=None)
#     description = models.TextField(default="")
#
#     def __unicode__(self,):
#         return "%s - %s" % (self.code, self.name)


class PlannedDisbursement(models.Model):
    budget_type  = models.ForeignKey(BudgetType,null=True, default=None)
    activity = models.ForeignKey(Activity)
    period_start = models.CharField(max_length=100, default="")
    period_end = models.CharField(max_length=100, default="")
    value_date = models.DateField(null=True)
    value = models.DecimalField(max_digits=15, decimal_places=2)
    currency = models.ForeignKey(Currency, null=True, default=None)
    updated = models.DateField(null=True, default=None)

    def __unicode__(self,):
        return "%s - %s" % (self.activity.id, self.period_start)


class RelatedActivity(models.Model):
    current_activity = models.ForeignKey(
        Activity,
        related_name="current_activity")
    type = models.ForeignKey(
        RelatedActivityType,
        max_length=200,
        null=True,
        default=None)
    ref = models.CharField(max_length=200, default="")
    text = models.TextField(default="")

    def __unicode__(self,):
        return "%s - %s" % (self.current_activity, self.type)


class DocumentLink(models.Model):
    activity = models.ForeignKey(Activity)
    url = models.TextField(max_length=500)
    file_format = models.ForeignKey(FileFormat, null=True, default=None)
    document_category = models.ForeignKey(
        DocumentCategory,
        null=True,
        default=None)
    title = models.CharField(max_length=255, default="")
    language = models.ForeignKey(Language, null=True, default=None)
    def __unicode__(self,):
        return "%s - %s" % (self.activity.id, self.url)

class DocumentLinkTitle(models.Model):
    document_link = models.ForeignKey(DocumentLink)


class Result(models.Model):
    activity = models.ForeignKey(Activity, related_name="results")
    result_type = models.ForeignKey(ResultType, null=True, default=None)
    title = models.CharField(max_length=255, default="")
    description = models.TextField(default="")
    aggregation_status = models.BooleanField(default=False)

    def __unicode__(self,):
        return "%s - %s" % (self.activity.id, self.title)

class ResultTitle(models.Model):
    result = models.ForeignKey(Result)

class ResultDescription(models.Model):
    result = models.ForeignKey(Result)


class IndicatorMeasure(models.Model):
    code = models.SmallIntegerField(primary_key=True)
    name = models.CharField(max_length=40)
    description = models.TextField(default="")
    codelist_iati_version = models.CharField(max_length=4)
    codelist_successor = models.CharField(max_length=100, null=True)

    def __unicode__(self,):
        return "%s - %s" % (self.code, self.name)


class ResultIndicator(models.Model):
    result = models.ForeignKey(Result)
    title = models.CharField(max_length=200, default="")
    description = models.TextField(default="")
    baseline_year = models.IntegerField(max_length=4)
    baseline_value = models.CharField(max_length=100)
    comment = models.TextField(default="")
    measure = models.ForeignKey(
        IndicatorMeasure,
        null=True,
        default=None)

    def __unicode__(self,):
        return "%s - %s" % (self.result, self.year)

class ResultIndicatorMeasure(models.Model):
    result_indicator = models.ForeignKey(ResultIndicator)

class ResultIndicatorTitle(models.Model):
    result_indicator = models.ForeignKey(ResultIndicator)

class ResultIndicatorDescription(models.Model):
    result_indicator = models.ForeignKey(ResultIndicator)

class ResultIndicatorBaseLineComment(models.Model):
    result_indicator = models.ForeignKey(ResultIndicator)








class ResultIndicatorPeriod(models.Model):
    result_indicator = models.ForeignKey(ResultIndicator)
    period_start = models.CharField(max_length=50, default="")
    period_end = models.CharField(max_length=50, default="")
    planned_disbursement_period_start = models.CharField(
        max_length=50, default="")
    planned_disbursement_period_end = models.CharField(
        max_length=50, default="")
    target = models.CharField(max_length=50, default="")
    actual = models.CharField(max_length=50, default="")

    def __unicode__(self,):
        return "%s" % (self.result_indicator)

class ResultIndicatorPeriodTargetComment(models.Model):
    result_indicator_period = models.ForeignKey(ResultIndicatorPeriod)

class ResultIndicatorPeriodActualComment(models.Model):
    result_indicator_period = models.ForeignKey(ResultIndicatorPeriod)


class Title(models.Model):
    activity = models.ForeignKey(Activity)
    title = models.CharField(max_length=255, db_index=True)
    language = models.ForeignKey(Language, null=True, default=None)
    narratives = GenericRelation(Narrative)

    def __unicode__(self,):
        return "%s - %s" % (self.activity.id, self.title)


class Description(models.Model):
    activity = models.ForeignKey(Activity)
    description = models.TextField(default="")
    type = models.ForeignKey(
        DescriptionType,
        related_name="description_type",
        null=True,
        default=None)

    def __unicode__(self,):
        return "%s - %s" % (self.activity.id, self.type)


class Budget(models.Model):
    activity = models.ForeignKey(Activity)
    type = models.ForeignKey(BudgetType, null=True, default=None)
    period_start = models.CharField(max_length=50, default="")
    period_end = models.CharField(max_length=50, default="")
    value = models.DecimalField(max_digits=15, decimal_places=2)
    value_date = models.DateField(null=True, default=None)
    currency = models.ForeignKey(Currency, null=True, default=None)

    def __unicode__(self,):
        return "%s - %s" % (self.activity.id, self.period_start)


class Condition(models.Model):
    activity = models.ForeignKey(Activity)
    text = models.TextField(default="")
    type = models.ForeignKey(ConditionType, null=True, default=None)

    def __unicode__(self,):
        return "%s - %s" % (self.activity.id, self.type)


class OrganisationRegistrationAgency(models.Model):
    code = models.CharField(primary_key=True, max_length=20)
    name = models.CharField(max_length=160)
    description = models.TextField(default="")
    category = models.CharField(max_length=2)
    url = models.URLField(default="")
    public_database = models.BooleanField(default=False)
    codelist_iati_version = models.CharField(max_length=4)
    codelist_successor = models.CharField(max_length=100, null=True)

    def __unicode__(self,):
        return "%s - %s" % (self.activity.id, self.type)







class Location(models.Model):
    activity = models.ForeignKey(Activity)
    # new in v1.04
    ref = models.CharField(max_length=200, default="")
    #narrative in 2.05
    name = models.TextField(max_length=1000, default="")
    # deprecated as of v1.04
    type = models.ForeignKey(
        LocationType,
        null=True,
        default=None,
        related_name="deprecated_location_type")
    type_description = models.CharField(
        max_length=200,
        default="")
    #narrative in  2.05
    description = models.TextField(default="")
    activity_description = models.TextField(default="")
    description_type = models.ForeignKey(
        DescriptionType,
        null=True,
        default=None)
    # deprecated as of v1.04
    adm_country_iso = models.ForeignKey(Country, null=True, default=None)
    # deprecated as of v1.04
    adm_country_adm1 = models.CharField(
        max_length=100,
        default="")
    # deprecated as of v1.04
    adm_country_adm2 = models.CharField(
        max_length=100,
        default="")
    # deprecated as of v1.04
    adm_country_name = models.CharField(
        max_length=200,
        default="")
    # new in v1.04
    adm_code = models.CharField(max_length=255, default="",null=True)
    # new in v1.04
    adm_vocabulary = models.ForeignKey(
        GeographicVocabulary,
        null=True,
        default=None,
        related_name="administrative_vocabulary")
    # new in v1.04
    adm_level = models.IntegerField(null=True, default=None)
    percentage = models.DecimalField(
        max_digits=5,
        decimal_places=2,
        null=True,
        default=None)
    # deprecated as of v1.04
    point_pos = models.CharField(max_length=70, default="")
    # deprecated as of v1.04
    longitude = models.CharField(max_length=70, default="")
    precision = models.ForeignKey(
        GeographicalPrecision,
        null=True,
        default=None)
    # deprecated as of v1.04
    gazetteer_entry = models.CharField(max_length=70, default="")
    # deprecated as of v1.04
    gazetteer_ref = models.ForeignKey(GazetteerAgency, null=True, default=None)
    # new in v1.04
    location_reach = models.ForeignKey(
        GeographicLocationReach,
        null=True,
        default=None)
    # new in v1.04
    location_id_vocabulary = models.ForeignKey(
        GeographicVocabulary,
        null=True,
        default=None,
        related_name="location_id_vocabulary")
    # new in v1.04
    location_id_code = models.CharField(max_length=255, default="")
    # new in v1.04
    point_srs_name = models.CharField(max_length=255, default="")
    # new in v1.04
    point_pos = models.CharField(max_length=255, default="")
    # new in v1.04
    exactness = models.ForeignKey(GeographicExactness, null=True, default=None)
    # new in v1.04
    feature_designation = models.ForeignKey(
        LocationType,
        null=True,
        default=None,
        related_name="feature_designation")
    # new in v1.04
    location_class = models.ForeignKey(
        GeographicLocationClass,
        null=True,
        default=None)

    @property
    def point(self):
        if self.point_pos:
            coo = self.point_pos.split(' ')
            return Point(float(coo[0]), float(coo[1]))
        else:
            return Point(float(self.latitude), float(self.longitude))

    def __unicode__(self,):
        return "%s - %s" % (self.activity.id, self.name)

class LocationName(models.Model):
    location = models.ForeignKey(Location)

class LocationDescription(models.Model):
    location = models.ForeignKey(Location)

class LocationActivityDescription(models.Model):
    location = models.ForeignKey(Location)

class Ffs(models.Model):
    activity = models.ForeignKey(Activity)
    extraction_date = models.DateField(null=True, default=None)
    priority = models.BooleanField(default=False)
    phaseout_year = models.IntegerField(max_length=4, null=True)

    def __unicode__(self,):
        return "%s" % (self.extraction_date)


class FfsForecast(models.Model):
    ffs = models.ForeignKey(Ffs)
    year = models.IntegerField(max_length=4, null=True)
    currency = models.ForeignKey(Currency)
    value_date = models.DateField(null=True, default=None)
    value = models.DecimalField(max_digits=15, decimal_places=2)

    def __unicode__(self,):
        return "%s" % (self.year)


# Deliberately not named like the codelist CrsAddOtherFlags
# since this would conflict with the M2M rel CrsAddOtherFlags
class OtherFlags(models.Model):
    code = models.IntegerField(primary_key=True, max_length=4)
    name = models.CharField(max_length=100)
    description = models.TextField(default="")
    codelist_iati_version = models.CharField(max_length=4)
    codelist_successor = models.CharField(max_length=100, null=True)

    def __unicode__(self,):
        return "%s - %s" % (self.code, self.name)


class CrsAdd(models.Model):
    activity = models.ForeignKey(Activity)

    def __unicode__(self,):
        return "%s" % (self.id)


class CrsAddOtherFlags(models.Model):
    crs_add = models.ForeignKey(CrsAdd)
    other_flags = models.ForeignKey(OtherFlags)
    other_flags_significance = models.IntegerField(null=True, default=None)

    def __unicode__(self,):
        return "%s" % self.id


class CrsAddLoanTerms(models.Model):
    crs_add = models.ForeignKey(CrsAdd)
    rate_1 = models.IntegerField(null=True, default=None)
    rate_2 = models.IntegerField(null=True, default=None)
    repayment_type = models.ForeignKey(
        LoanRepaymentType,
        null=True,
        default=None)
    repayment_plan = models.ForeignKey(
        LoanRepaymentPeriod,
        null=True,
        default=None)
    repayment_plan_text = models.TextField(null=True, default="")
    commitment_date = models.DateField(null=True, default=None)
    repayment_first_date = models.DateField(null=True, default=None)
    repayment_final_date = models.DateField(null=True, default=None)

    def __unicode__(self,):
        return "%s" % (self.crs_add_id)


class CrsAddLoanStatus(models.Model):
    crs_add = models.ForeignKey(CrsAdd)
    year = models.IntegerField(null=True, default=None)
    value_date = models.DateField(null=True, default=None)
    currency = models.ForeignKey(Currency, null=True, default=None)
    interest_received = models.DecimalField(
        null=True,
        default=None,
        max_digits=15,
        decimal_places=2)
    principal_outstanding = models.DecimalField(
        null=True,
        default=None,
        max_digits=15,
        decimal_places=2)
    principal_arrears = models.DecimalField(
        null=True,
        default=None,
        max_digits=15,
        decimal_places=2)
    interest_arrears = models.DecimalField(
        null=True,
        default=None,
        max_digits=15,
        decimal_places=2)

    def __unicode__(self):
        return "%s" % (self.year)


class ActivityDate(models.Model):
    activity = models.ForeignKey(Activity)
    iso_date = models.DateField(null=True)
    type = models.ForeignKey(ActivityDateType)

    def __unicode__(self):
        return "%s" % (self.type.name)

class LegacyData(models.Model):
    activity = models.ForeignKey(Activity)
    name = models.CharField(max_length=20, null=True)
    value = models.CharField(max_length=200, null=True)
    iati_equivalent =  models.CharField(max_length=20, null=True)
<|MERGE_RESOLUTION|>--- conflicted
+++ resolved
@@ -35,11 +35,7 @@
     parent_object = GenericForeignKey('content_type', 'object_id')
     language = models.ForeignKey(Language, null=True, default=None)
     iati_identifier = models.CharField(max_length=50,verbose_name='iati_identifier',null=True)
-<<<<<<< HEAD
-    content = models.TextField()
-=======
     content = models.TextField(null=True,blank=True)
->>>>>>> 8054a619
 
 class ActivityDateType(models.Model):
     code = models.CharField(primary_key=True, max_length=20)
