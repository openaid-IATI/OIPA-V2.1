--- conflicted
+++ resolved
@@ -33,11 +33,8 @@
     # TODO: no email confirmation? - 2016-10-18
     url(r'^auth/', include('rest_auth.urls')),
     url(r'^auth/registration/', include('rest_auth.registration.urls')),
-<<<<<<< HEAD
 
     # UNESCO specific endpoint
     url(r'^unesco/', include('api.unesco.urls', namespace='unesco')),
-=======
     url(r'^branch/', include('api.branch.urls', namespace='branch')),
->>>>>>> 31375997
 ]