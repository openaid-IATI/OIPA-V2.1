--- conflicted
+++ resolved
@@ -21,18 +21,15 @@
     ActivityDateReference, ActivityScopeReference, ActivityStatusReference,
     BudgetReference, CapitalSpendReference, CollaborationTypeReference,
     ConditionsReference, ContactInfoReference, CountryBudgetItemsReference,
-<<<<<<< HEAD
+    CrsAddReference, DefaultFinanceTypeReference, DefaultFlowTypeReference,
+    DefaultTiedStatusReference, DescriptionReference, DocumentLinkReference,
+    FssReference, HumanitarianScopeReference, LegacyDataReference,
+    LocationReference, OtherIdentifierReference, ParticipatingOrgReference,
     CrsAddReference, DefaultCurrencyOrgReference, DefaultFinanceTypeReference,
     DefaultFlowTypeReference, DefaultTiedStatusReference, DescriptionReference,
     DocumentLinkReference, FssReference, HumanitarianScopeReference,
     LastUpdatedDatetimeOrgReference, LegacyDataReference, LocationReference,
     NameOrgReference, OtherIdentifierReference, ParticipatingOrgReference,
-=======
-    CrsAddReference, DefaultFinanceTypeReference, DefaultFlowTypeReference,
-    DefaultTiedStatusReference, DescriptionReference, DocumentLinkReference,
-    FssReference, HumanitarianScopeReference, LegacyDataReference,
-    LocationReference, OtherIdentifierReference, ParticipatingOrgReference,
->>>>>>> 6cab61b3
     PlannedDisbursementReference, PolicyMarkerReference,
     RecipientCountryReference, RecipientRegionReference,
     RelatedActivityReference, ReportingOrgReference, ResultReference,
@@ -946,13 +943,10 @@
     default_references = {
         'organisation_identifier': None,
     }
-<<<<<<< HEAD
+    element_references = {}
     element_references = {
         'default_currency': DefaultCurrencyOrgReference,
         'last_updated_datetime': LastUpdatedDatetimeOrgReference,
         'xml_lang': XmlLangReference,
         'name': NameOrgReference
-    }
-=======
-    element_references = {}
->>>>>>> 6cab61b3
+    }