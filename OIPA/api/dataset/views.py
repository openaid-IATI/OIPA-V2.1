--- conflicted
+++ resolved
@@ -97,11 +97,8 @@
         'iati_version',
         'note_count',
         'added_manually',
-<<<<<<< HEAD
+        'internal_url'
         'sha1'
-=======
-        'internal_url'
->>>>>>> 064e3af9
     )
 
 
