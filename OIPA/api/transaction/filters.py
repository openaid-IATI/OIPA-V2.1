--- conflicted
+++ resolved
@@ -113,11 +113,7 @@
     #
 
     activity_id = CommaSeparatedCharFilter(
-<<<<<<< HEAD
-        name='activity__iati_identifier',
-=======
         field_name='activity__id',
->>>>>>> 2ad0a787
         lookup_expr='in')
 
     iati_identifier = CommaSeparatedCharFilter(
