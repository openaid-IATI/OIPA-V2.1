

# TODO: no need to test codelist fields separately; instead test the whole serializer in once along with the code and vocabulary fields. Or is testing the fields separately preferable?

from django.test import TestCase # Runs each test in a transaction and flushes database
from unittest import skip
import datetime

from django.test import RequestFactory, Client
from rest_framework.test import APIClient
from iati.factory import iati_factory
from iati.transaction import factories as transaction_factory
from iati_codelists.factory import codelist_factory
from iati_vocabulary.factory import vocabulary_factory
from api.activity import serializers
from iati import models as iati_models
from iati.transaction import models as transaction_models
from django.core.exceptions import ObjectDoesNotExist

from decimal import Decimal

from iati.models import Activity
from iati.factory.utils import _create_test_activity
from api.activity.serializers import ActivitySerializer

class ActivitySaveTestCase(TestCase):
    request_dummy = RequestFactory().get('/')
    c = APIClient()

    def setUp(self):
        self.activity1 = _create_test_activity(id="0001", iati_identifier="0001")
        self.activity2 = _create_test_activity(id="0002", iati_identifier="0002")
        self.activity3 = _create_test_activity(id="0003", iati_identifier="0003")

    def test_prefetch_reporting_organisations(self):
        """
        Test if the prefetches are applied correctly
        Here we expect 3 queries:
        1. Fetch Activity objects
        2. Fetch ReportingOrganisation objects
        3. Fetch corresponding narratives
        """


        with self.assertNumQueries(3):
            queryset = Activity.objects.all().prefetch_reporting_organisations()
            serializer = ActivitySerializer(
                    queryset, 
                    many=True,
                    context={'request': self.request_dummy},
                    fields=('reporting_organisations',))

            list(serializer.data)

    def test_prefetch_title(self):
        """
        Test if the prefetches are applied correctly
        Here we expect 3 queries:
        1. Fetch Activity objects
        2. Fetch title narratives
        """


        with self.assertNumQueries(2):
            queryset = Activity.objects.all().prefetch_title()
            serializer = ActivitySerializer(
                    queryset, 
                    many=True,
                    context={'request': self.request_dummy},
                    fields=('title',))

            list(serializer.data)

    def test_prefetch_descriptions(self):
        """
        Test if the prefetches are applied correctly
        Here we expect 3 queries:
        1. Fetch Activity objects
        2. Fetch Description objects
        3. Fetch corresponding narratives
        """


        with self.assertNumQueries(3):
            queryset = Activity.objects.all().prefetch_descriptions()
            serializer = ActivitySerializer(
                    queryset, 
                    many=True,
                    context={'request': self.request_dummy},
                    fields=('descriptions',))

            list(serializer.data)

    def test_prefetch_participating_organisations(self):
        """
        Test if the prefetches are applied correctly
        Here we expect 3 queries:
        1. Fetch Activity objects
        2. Fetch ParticipatingOrganisation objects
        3. Fetch corresponding narratives objects
        """


        with self.assertNumQueries(3):
            queryset = Activity.objects.all().prefetch_participating_organisations()
            serializer = ActivitySerializer(
                    queryset, 
                    many=True,
                    context={'request': self.request_dummy},
                    fields=('participating_organisations',))

            list(serializer.data)

<<<<<<< HEAD
=======
    def test_prefetch_other_identifiers(self):

        """
        Test if the prefetches are applied correctly
        Here we expect 2 queries:
        1. Fetch Activity objects
        2. Fetch otheridentifier objects
        3. Fetch Narrative objects
        """

        with self.assertNumQueries(3):
            queryset = Activity.objects.all().prefetch_other_identifiers()
            serializer = ActivitySerializer(
                    queryset, 
                    many=True,
                    context={'request': self.request_dummy},
                    fields=('other_identifiers',))

            list(serializer.data)

    def test_prefetch_activity_dates(self):

        """
        Test if the prefetches are applied correctly
        Here we expect 2 queries:
        1. Fetch Activity objects
        2. Fetch ActivityDate objects
        """

        with self.assertNumQueries(2):
            queryset = Activity.objects.all().prefetch_activity_dates()
            serializer = ActivitySerializer(
                    queryset, 
                    many=True,
                    context={'request': self.request_dummy},
                    fields=('activity_dates',))

            list(serializer.data)

    def test_prefetch_contact_info(self):

        """
        Test if the prefetches are applied correctly
        Here we expect 2 queries:
        1. Fetch Activity objects
        2. Fetch ContactInfo objects
        """

        with self.assertNumQueries(2):
            queryset = Activity.objects.all().prefetch_contact_info()
            serializer = ActivitySerializer(
                    queryset, 
                    many=True,
                    context={'request': self.request_dummy},
                    fields=('contact_info',))

            list(serializer.data)
>>>>>>> bc216754

    def test_prefetch_recipient_countries(self):
        """
        Test if the prefetches are applied correctly
        Here we expect 3 queries:
        1. Fetch Activity objects
        2. Fetch ActivityRecipientCountry objects
        """

        with self.assertNumQueries(2):
            queryset = Activity.objects.all().prefetch_recipient_countries()
            serializer = ActivitySerializer(
                    queryset, 
                    many=True,
                    context={'request': self.request_dummy},
                    fields=('recipient_countries',))

            list(serializer.data)

    def test_prefetch_recipient_regions(self):

        """
        Test if the prefetches are applied correctly
        Here we expect 8 queries:
        1. Fetch Activity objects
        2. Fetch ActivityRecipientRegion objects
        """

        with self.assertNumQueries(2):
            queryset = Activity.objects.all().prefetch_recipient_regions()
            serializer = ActivitySerializer(
                    queryset, 
                    many=True,
                    context={'request': self.request_dummy},
                    fields=('recipient_regions',))

            list(serializer.data)

<<<<<<< HEAD
=======
    def test_prefetch_locations(self):

        """
        Test if the prefetches are applied correctly
        Here we expect 2 queries:
        1. Fetch Activity objects
        2. Fetch Location objects
        TODO: Reduce queries number 09-01-2017
        """

        with self.assertNumQueries(7):
            queryset = Activity.objects.all().prefetch_locations()
            serializer = ActivitySerializer(
                    queryset, 
                    many=True,
                    context={'request': self.request_dummy},
                    fields=('locations',))

            list(serializer.data)

>>>>>>> bc216754
    def test_prefetch_sectors(self):

        """
        Test if the prefetches are applied correctly
        Here we expect 2 queries:
        1. Fetch Activity objects
        2. Fetch ActivitySector objects
        """

        with self.assertNumQueries(2):
            queryset = Activity.objects.all().prefetch_sectors()
            serializer = ActivitySerializer(
                    queryset, 
                    many=True,
                    context={'request': self.request_dummy},
                    fields=('sectors',))

            list(serializer.data)

<<<<<<< HEAD
    def test_prefetch_activity_dates(self):
=======
    def test_prefetch_country_budget_items(self):
>>>>>>> bc216754

        """
        Test if the prefetches are applied correctly
        Here we expect 2 queries:
        1. Fetch Activity objects
<<<<<<< HEAD
        2. Fetch ActivityDate objects
        """

        with self.assertNumQueries(2):
            queryset = Activity.objects.all().prefetch_activity_dates()
=======
        2. Fetch CountryBudgetItem objects
        """

        with self.assertNumQueries(2):
            queryset = Activity.objects.all().prefetch_country_budget_items()
>>>>>>> bc216754
            serializer = ActivitySerializer(
                    queryset, 
                    many=True,
                    context={'request': self.request_dummy},
<<<<<<< HEAD
                    fields=('activity_dates',))
=======
                    fields=('country_budget_items',))

            list(serializer.data)

    def test_prefetch_humanitarian_scope(self):

        """
        Test if the prefetches are applied correctly
        Here we expect 2 queries:
        1. Fetch Activity objects
        2. Fetch HumanitarianScope objects
        """

        with self.assertNumQueries(2):
            queryset = Activity.objects.all().prefetch_humanitarian_scope()
            serializer = ActivitySerializer(
                    queryset, 
                    many=True,
                    context={'request': self.request_dummy},
                    fields=('humanitarian_scope',))
>>>>>>> bc216754

            list(serializer.data)

    def test_prefetch_policy_markers(self):

        """
        Test if the prefetches are applied correctly
        Here we expect 2 queries:
        1. Fetch Activity objects
        2. Fetch ActivityPolicyMarker objects
        """

        with self.assertNumQueries(2):
            queryset = Activity.objects.all().prefetch_policy_markers()
            serializer = ActivitySerializer(
                    queryset, 
                    many=True,
                    context={'request': self.request_dummy},
                    fields=('policy_markers',))

            list(serializer.data)

    def test_prefetch_budgets(self):

        """
        Test if the prefetches are applied correctly
        Here we expect 2 queries:
        1. Fetch Activity objects
        2. Fetch Budget objects
        """

        with self.assertNumQueries(2):
            queryset = Activity.objects.all().prefetch_budgets()
            serializer = ActivitySerializer(
                    queryset, 
                    many=True,
                    context={'request': self.request_dummy},
                    fields=('budgets',))

            list(serializer.data)

<<<<<<< HEAD
    def test_prefetch_document_links(self):
=======
    def test_prefetch_planned_disbursement(self):
>>>>>>> bc216754

        """
        Test if the prefetches are applied correctly
        Here we expect 2 queries:
        1. Fetch Activity objects
<<<<<<< HEAD
        2. Fetch DocumentLink objects
        3. Fetch DocumentLinkCategory objects
        4. Fetch DocumentLinkCategory objects
        5. Fetch DocumentLinkLanguage objects
        6. Fetch Language objects
        7. Fetch DocumentLinkTitle objects
        8. Fetch Narrative objects
        9. Fetch Language objects
        10. Fetch Language objects
        11. Fetch DocumentLinkLanguage objects
        12. Fetch Language objects
        13. Fetch DocumentLinkTitle objects
        14. Fetch Narrative objects
        15. Fetch Language objects
        16. Fetch Language objects
        17. Fetch DocumentLinkLanguage objects
        18. Fetch Language objects
        19. Fetch DocumentLinkTitle objects
        20. Fetch Narrative objects
        21. Fetch Language objects
        22. Fetch Language objects
        """

        with self.assertNumQueries(22):
=======
        2. Fetch PlannedDisbursement objects
        """

        with self.assertNumQueries(2):
            queryset = Activity.objects.all().prefetch_planned_disbursement()
            serializer = ActivitySerializer(
                    queryset, 
                    many=True,
                    context={'request': self.request_dummy},
                    fields=('planned_disbursement',))

            list(serializer.data)

    def test_prefetch_document_links(self):

        """
        Test if the prefetches are applied correctly
        Here we expect 7 queries:
        1. Fetch Activity objects.
        2. Fetch DocumentLink objects.
        3. Fetch DocumentLinkLanguage objects.
        4. Fetch DocumentLinkCategory objects.
        5. Fetch Narrative objects.
        6. Fetch DocumentLinkCategory objects.
        7. Fetch DocumentLinkLanguage objects.
        TODO: Verify if the queries 6 and 7 can be deleted.
        """

        with self.assertNumQueries(7):
>>>>>>> bc216754
            queryset = Activity.objects.all().prefetch_document_links()
            serializer = ActivitySerializer(
                    queryset, 
                    many=True,
                    context={'request': self.request_dummy},
                    fields=('document_links',))

<<<<<<< HEAD
            list(serializer.data)
=======
            list(serializer.data)

    def test_prefetch_related_activities(self):

        """
        Test if the prefetches are applied correctly
        Here we expect 2 queries:
        1. Fetch Activity objects
        2. Fetch RelatedActivity objects
        """

        with self.assertNumQueries(2):
            queryset = Activity.objects.all().prefetch_related_activities()
            serializer = ActivitySerializer(
                    queryset, 
                    many=True,
                    context={'request': self.request_dummy},
                    fields=('related_activities',))

            list(serializer.data)

    def test_prefetch_legacy_data(self):

        """
        Test if the prefetches are applied correctly
        Here we expect 2 queries:
        1. Fetch Activity objects
        2. Fetch LegacyData objects
        """

        with self.assertNumQueries(2):
            queryset = Activity.objects.all().prefetch_legacy_data()
            serializer = ActivitySerializer(
                    queryset, 
                    many=True,
                    context={'request': self.request_dummy},
                    fields=('legacy_data',))

            list(serializer.data)

    def test_prefetch_conditions(self):

        """
        Test if the prefetches are applied correctly
        Here we expect 2 queries:
        1. Fetch Activity objects
        2. Fetch conditions objects
        """

        with self.assertNumQueries(2):
            queryset = Activity.objects.all().prefetch_conditions()
            serializer = ActivitySerializer(
                    queryset, 
                    many=True,
                    context={'request': self.request_dummy},
                    fields=('conditions',))

            list(serializer.data)

    def test_prefetch_results(self):

        """
        Test if the prefetches are applied correctly
        Here we expect 2 queries:
        1. Fetch Activity objects
        2. Fetch Result objects
        """

        with self.assertNumQueries(2):
            queryset = Activity.objects.all().prefetch_results()
            serializer = ActivitySerializer(
                    queryset, 
                    many=True,
                    context={'request': self.request_dummy},
                    fields=('results',))

            list(serializer.data)

    def test_prefetch_crs_add(self):

        """
        Test if the prefetches are applied correctly
        Here we expect 2 queries:
        1. Fetch Activity objects
        2. Fetch CrsAdd objects
        """

        with self.assertNumQueries(2):
            queryset = Activity.objects.all().prefetch_crs_add()
            serializer = ActivitySerializer(
                    queryset, 
                    many=True,
                    context={'request': self.request_dummy},
                    fields=('crs_add',))

            list(serializer.data)

    def test_prefetch_fss(self):

        """
        Test if the prefetches are applied correctly
        Here we expect 2 queries:
        1. Fetch Activity objects
        2. Fetch Fss objects
        """

        with self.assertNumQueries(2):
            queryset = Activity.objects.all().prefetch_fss()
            serializer = ActivitySerializer(
                    queryset, 
                    many=True,
                    context={'request': self.request_dummy},
                    fields=('fss',))

            list(serializer.data)

    def test_prefetch_default_aid_type(self):

        """
        Test if the prefetches are applied correctly
        Here we expect 2 queries:
        1. Fetch Activity objects
        """

        with self.assertNumQueries(1):
            queryset = Activity.objects.all().prefetch_default_aid_type()
            serializer = ActivitySerializer(
                    queryset, 
                    many=True,
                    context={'request': self.request_dummy},
                    fields=('default_aid_type',))

            list(serializer.data)

    def test_prefetch_default_finance_type(self):

        """
        Test if the prefetches are applied correctly
        Here we expect 2 queries:
        1. Fetch Activity objects
        """

        with self.assertNumQueries(1):
            queryset = Activity.objects.all().prefetch_default_finance_type()
            serializer = ActivitySerializer(
                    queryset, 
                    many=True,
                    context={'request': self.request_dummy},
                    fields=('default_finance_type',))

            list(serializer.data)

    def test_prefetch_aggregations(self):

        """
        Test if the prefetches are applied correctly
        Here we expect 2 queries:
        1. Fetch Activity objects
        2. Fetch ActivityAggregation objects
        3. Fetch ChildAggregation objects
        4. Fetch  ActivityPlusChildAggregationobjects 
        """

        with self.assertNumQueries(4):
            queryset = Activity.objects.all().prefetch_aggregations()
            serializer = ActivitySerializer(
                    queryset, 
                    many=True,
                    context={'request': self.request_dummy},
                    fields=('related_aggregations',))

            list(serializer.data)



















>>>>>>> bc216754
<|MERGE_RESOLUTION|>--- conflicted
+++ resolved
@@ -111,8 +111,6 @@
 
             list(serializer.data)
 
-<<<<<<< HEAD
-=======
     def test_prefetch_other_identifiers(self):
 
         """
@@ -170,7 +168,6 @@
                     fields=('contact_info',))
 
             list(serializer.data)
->>>>>>> bc216754
 
     def test_prefetch_recipient_countries(self):
         """
@@ -209,8 +206,6 @@
 
             list(serializer.data)
 
-<<<<<<< HEAD
-=======
     def test_prefetch_locations(self):
 
         """
@@ -231,7 +226,6 @@
 
             list(serializer.data)
 
->>>>>>> bc216754
     def test_prefetch_sectors(self):
 
         """
@@ -251,57 +245,388 @@
 
             list(serializer.data)
 
-<<<<<<< HEAD
+    def test_prefetch_country_budget_items(self):
+
+        """
+        Test if the prefetches are applied correctly
+        Here we expect 2 queries:
+        1. Fetch Activity objects
+        2. Fetch CountryBudgetItem objects
+        """
+
+        with self.assertNumQueries(2):
+            queryset = Activity.objects.all().prefetch_country_budget_items()
+            serializer = ActivitySerializer(
+                    queryset, 
+                    many=True,
+                    context={'request': self.request_dummy},
+                    fields=('country_budget_items',))
+
+            list(serializer.data)
+
+    def test_prefetch_humanitarian_scope(self):
+
+        """
+        Test if the prefetches are applied correctly
+        Here we expect 2 queries:
+        1. Fetch Activity objects
+        2. Fetch HumanitarianScope objects
+        """
+
+        with self.assertNumQueries(2):
+            queryset = Activity.objects.all().prefetch_humanitarian_scope()
+            serializer = ActivitySerializer(
+                    queryset, 
+                    many=True,
+                    context={'request': self.request_dummy},
+                    fields=('humanitarian_scope',))
+
+            list(serializer.data)
+
+    def test_prefetch_policy_markers(self):
+
+        """
+        Test if the prefetches are applied correctly
+        Here we expect 2 queries:
+        1. Fetch Activity objects
+        2. Fetch ActivityPolicyMarker objects
+        """
+
+        with self.assertNumQueries(2):
+            queryset = Activity.objects.all().prefetch_policy_markers()
+            serializer = ActivitySerializer(
+                    queryset, 
+                    many=True,
+                    context={'request': self.request_dummy},
+                    fields=('policy_markers',))
+
+            list(serializer.data)
+
+    def test_prefetch_budgets(self):
+
+        """
+        Test if the prefetches are applied correctly
+        Here we expect 2 queries:
+        1. Fetch Activity objects
+        2. Fetch Budget objects
+        """
+
+        with self.assertNumQueries(2):
+            queryset = Activity.objects.all().prefetch_budgets()
+            serializer = ActivitySerializer(
+                    queryset, 
+                    many=True,
+                    context={'request': self.request_dummy},
+                    fields=('budgets',))
+
+            list(serializer.data)
+
+    def test_prefetch_planned_disbursement(self):
+
+        """
+        Test if the prefetches are applied correctly
+        Here we expect 2 queries:
+        1. Fetch Activity objects
+        2. Fetch PlannedDisbursement objects
+        """
+
+        with self.assertNumQueries(2):
+            queryset = Activity.objects.all().prefetch_planned_disbursement()
+            serializer = ActivitySerializer(
+                    queryset, 
+                    many=True,
+                    context={'request': self.request_dummy},
+                    fields=('planned_disbursement',))
+
+            list(serializer.data)
+
+    def test_prefetch_document_links(self):
+
+        """
+        Test if the prefetches are applied correctly
+        Here we expect 7 queries:
+        1. Fetch Activity objects.
+        2. Fetch DocumentLink objects.
+        3. Fetch DocumentLinkLanguage objects.
+        4. Fetch DocumentLinkCategory objects.
+        5. Fetch Narrative objects.
+        6. Fetch DocumentLinkCategory objects.
+        7. Fetch DocumentLinkLanguage objects.
+        TODO: Verify if the queries 6 and 7 can be deleted.
+        """
+
+        with self.assertNumQueries(7):
+            queryset = Activity.objects.all().prefetch_document_links()
+            serializer = ActivitySerializer(
+                    queryset, 
+                    many=True,
+                    context={'request': self.request_dummy},
+                    fields=('document_links',))
+
+            list(serializer.data)
+
+    def test_prefetch_related_activities(self):
+
+        """
+        Test if the prefetches are applied correctly
+        Here we expect 2 queries:
+        1. Fetch Activity objects
+        2. Fetch RelatedActivity objects
+        """
+
+        with self.assertNumQueries(2):
+            queryset = Activity.objects.all().prefetch_related_activities()
+            serializer = ActivitySerializer(
+                    queryset, 
+                    many=True,
+                    context={'request': self.request_dummy},
+                    fields=('related_activities',))
+
+            list(serializer.data)
+
+    def test_prefetch_legacy_data(self):
+
+        """
+        Test if the prefetches are applied correctly
+        Here we expect 2 queries:
+        1. Fetch Activity objects
+        2. Fetch LegacyData objects
+        """
+
+        with self.assertNumQueries(2):
+            queryset = Activity.objects.all().prefetch_legacy_data()
+            serializer = ActivitySerializer(
+                    queryset, 
+                    many=True,
+                    context={'request': self.request_dummy},
+                    fields=('legacy_data',))
+
+            list(serializer.data)
+
+    def test_prefetch_conditions(self):
+
+        """
+        Test if the prefetches are applied correctly
+        Here we expect 2 queries:
+        1. Fetch Activity objects
+        2. Fetch conditions objects
+        """
+
+        with self.assertNumQueries(2):
+            queryset = Activity.objects.all().prefetch_conditions()
+            serializer = ActivitySerializer(
+                    queryset, 
+                    many=True,
+                    context={'request': self.request_dummy},
+                    fields=('conditions',))
+
+            list(serializer.data)
+
+    def test_prefetch_results(self):
+
+        """
+        Test if the prefetches are applied correctly
+        Here we expect 2 queries:
+        1. Fetch Activity objects
+        2. Fetch Result objects
+        """
+
+        with self.assertNumQueries(2):
+            queryset = Activity.objects.all().prefetch_results()
+            serializer = ActivitySerializer(
+                    queryset, 
+                    many=True,
+                    context={'request': self.request_dummy},
+                    fields=('results',))
+
+            list(serializer.data)
+
+    def test_prefetch_crs_add(self):
+
+        """
+        Test if the prefetches are applied correctly
+        Here we expect 2 queries:
+        1. Fetch Activity objects
+        2. Fetch CrsAdd objects
+        """
+
+        with self.assertNumQueries(2):
+            queryset = Activity.objects.all().prefetch_crs_add()
+            serializer = ActivitySerializer(
+                    queryset, 
+                    many=True,
+                    context={'request': self.request_dummy},
+                    fields=('crs_add',))
+
+            list(serializer.data)
+
+    def test_prefetch_fss(self):
+
+        """
+        Test if the prefetches are applied correctly
+        Here we expect 2 queries:
+        1. Fetch Activity objects
+        2. Fetch Fss objects
+        """
+
+        with self.assertNumQueries(2):
+            queryset = Activity.objects.all().prefetch_fss()
+            serializer = ActivitySerializer(
+                    queryset, 
+                    many=True,
+                    context={'request': self.request_dummy},
+                    fields=('fss',))
+
+            list(serializer.data)
+
+    def test_prefetch_default_aid_type(self):
+
+        """
+        Test if the prefetches are applied correctly
+        Here we expect 2 queries:
+        1. Fetch Activity objects
+        """
+
+        with self.assertNumQueries(1):
+            queryset = Activity.objects.all().prefetch_default_aid_type()
+            serializer = ActivitySerializer(
+                    queryset, 
+                    many=True,
+                    context={'request': self.request_dummy},
+                    fields=('default_aid_type',))
+
+            list(serializer.data)
+
+    def test_prefetch_default_finance_type(self):
+
+        """
+        Test if the prefetches are applied correctly
+        Here we expect 2 queries:
+        1. Fetch Activity objects
+        """
+
+        with self.assertNumQueries(1):
+            queryset = Activity.objects.all().prefetch_default_finance_type()
+            serializer = ActivitySerializer(
+                    queryset, 
+                    many=True,
+                    context={'request': self.request_dummy},
+                    fields=('default_finance_type',))
+
+            list(serializer.data)
+
+    def test_prefetch_aggregations(self):
+
+        """
+        Test if the prefetches are applied correctly
+        Here we expect 2 queries:
+        1. Fetch Activity objects
+        2. Fetch ActivityAggregation objects
+        3. Fetch ChildAggregation objects
+        4. Fetch  ActivityPlusChildAggregationobjects 
+        """
+
+        with self.assertNumQueries(4):
+            queryset = Activity.objects.all().prefetch_aggregations()
+            serializer = ActivitySerializer(
+                    queryset, 
+                    many=True,
+                    context={'request': self.request_dummy},
+                    fields=('related_aggregations',))
+
+            list(serializer.data)
+
+
+
+
+
+
+
+
+
+
+
+
+
+
+
+
+
+
+
+
+    def test_prefetch_recipient_countries(self):
+        """
+        Test if the prefetches are applied correctly
+        Here we expect 3 queries:
+        1. Fetch Activity objects
+        2. Fetch ActivityRecipientCountry objects
+        """
+
+        with self.assertNumQueries(2):
+            queryset = Activity.objects.all().prefetch_recipient_countries()
+            serializer = ActivitySerializer(
+                    queryset, 
+                    many=True,
+                    context={'request': self.request_dummy},
+                    fields=('recipient_countries',))
+
+            list(serializer.data)
+
+    def test_prefetch_recipient_regions(self):
+
+        """
+        Test if the prefetches are applied correctly
+        Here we expect 8 queries:
+        1. Fetch Activity objects
+        2. Fetch ActivityRecipientRegion objects
+        """
+
+        with self.assertNumQueries(2):
+            queryset = Activity.objects.all().prefetch_recipient_regions()
+            serializer = ActivitySerializer(
+                    queryset, 
+                    many=True,
+                    context={'request': self.request_dummy},
+                    fields=('recipient_regions',))
+
+            list(serializer.data)
+
+    def test_prefetch_sectors(self):
+
+        """
+        Test if the prefetches are applied correctly
+        Here we expect 2 queries:
+        1. Fetch Activity objects
+        2. Fetch ActivitySector objects
+        """
+
+        with self.assertNumQueries(2):
+            queryset = Activity.objects.all().prefetch_sectors()
+            serializer = ActivitySerializer(
+                    queryset, 
+                    many=True,
+                    context={'request': self.request_dummy},
+                    fields=('sectors',))
+
+            list(serializer.data)
+
     def test_prefetch_activity_dates(self):
-=======
-    def test_prefetch_country_budget_items(self):
->>>>>>> bc216754
-
-        """
-        Test if the prefetches are applied correctly
-        Here we expect 2 queries:
-        1. Fetch Activity objects
-<<<<<<< HEAD
+
+        """
+        Test if the prefetches are applied correctly
+        Here we expect 2 queries:
+        1. Fetch Activity objects
         2. Fetch ActivityDate objects
         """
 
         with self.assertNumQueries(2):
             queryset = Activity.objects.all().prefetch_activity_dates()
-=======
-        2. Fetch CountryBudgetItem objects
-        """
-
-        with self.assertNumQueries(2):
-            queryset = Activity.objects.all().prefetch_country_budget_items()
->>>>>>> bc216754
-            serializer = ActivitySerializer(
-                    queryset, 
-                    many=True,
-                    context={'request': self.request_dummy},
-<<<<<<< HEAD
+            serializer = ActivitySerializer(
+                    queryset, 
+                    many=True,
+                    context={'request': self.request_dummy},
                     fields=('activity_dates',))
-=======
-                    fields=('country_budget_items',))
-
-            list(serializer.data)
-
-    def test_prefetch_humanitarian_scope(self):
-
-        """
-        Test if the prefetches are applied correctly
-        Here we expect 2 queries:
-        1. Fetch Activity objects
-        2. Fetch HumanitarianScope objects
-        """
-
-        with self.assertNumQueries(2):
-            queryset = Activity.objects.all().prefetch_humanitarian_scope()
-            serializer = ActivitySerializer(
-                    queryset, 
-                    many=True,
-                    context={'request': self.request_dummy},
-                    fields=('humanitarian_scope',))
->>>>>>> bc216754
 
             list(serializer.data)
 
@@ -343,17 +668,12 @@
 
             list(serializer.data)
 
-<<<<<<< HEAD
     def test_prefetch_document_links(self):
-=======
-    def test_prefetch_planned_disbursement(self):
->>>>>>> bc216754
-
-        """
-        Test if the prefetches are applied correctly
-        Here we expect 2 queries:
-        1. Fetch Activity objects
-<<<<<<< HEAD
+
+        """
+        Test if the prefetches are applied correctly
+        Here we expect 2 queries:
+        1. Fetch Activity objects
         2. Fetch DocumentLink objects
         3. Fetch DocumentLinkCategory objects
         4. Fetch DocumentLinkCategory objects
@@ -378,37 +698,6 @@
         """
 
         with self.assertNumQueries(22):
-=======
-        2. Fetch PlannedDisbursement objects
-        """
-
-        with self.assertNumQueries(2):
-            queryset = Activity.objects.all().prefetch_planned_disbursement()
-            serializer = ActivitySerializer(
-                    queryset, 
-                    many=True,
-                    context={'request': self.request_dummy},
-                    fields=('planned_disbursement',))
-
-            list(serializer.data)
-
-    def test_prefetch_document_links(self):
-
-        """
-        Test if the prefetches are applied correctly
-        Here we expect 7 queries:
-        1. Fetch Activity objects.
-        2. Fetch DocumentLink objects.
-        3. Fetch DocumentLinkLanguage objects.
-        4. Fetch DocumentLinkCategory objects.
-        5. Fetch Narrative objects.
-        6. Fetch DocumentLinkCategory objects.
-        7. Fetch DocumentLinkLanguage objects.
-        TODO: Verify if the queries 6 and 7 can be deleted.
-        """
-
-        with self.assertNumQueries(7):
->>>>>>> bc216754
             queryset = Activity.objects.all().prefetch_document_links()
             serializer = ActivitySerializer(
                     queryset, 
@@ -416,198 +705,4 @@
                     context={'request': self.request_dummy},
                     fields=('document_links',))
 
-<<<<<<< HEAD
-            list(serializer.data)
-=======
-            list(serializer.data)
-
-    def test_prefetch_related_activities(self):
-
-        """
-        Test if the prefetches are applied correctly
-        Here we expect 2 queries:
-        1. Fetch Activity objects
-        2. Fetch RelatedActivity objects
-        """
-
-        with self.assertNumQueries(2):
-            queryset = Activity.objects.all().prefetch_related_activities()
-            serializer = ActivitySerializer(
-                    queryset, 
-                    many=True,
-                    context={'request': self.request_dummy},
-                    fields=('related_activities',))
-
-            list(serializer.data)
-
-    def test_prefetch_legacy_data(self):
-
-        """
-        Test if the prefetches are applied correctly
-        Here we expect 2 queries:
-        1. Fetch Activity objects
-        2. Fetch LegacyData objects
-        """
-
-        with self.assertNumQueries(2):
-            queryset = Activity.objects.all().prefetch_legacy_data()
-            serializer = ActivitySerializer(
-                    queryset, 
-                    many=True,
-                    context={'request': self.request_dummy},
-                    fields=('legacy_data',))
-
-            list(serializer.data)
-
-    def test_prefetch_conditions(self):
-
-        """
-        Test if the prefetches are applied correctly
-        Here we expect 2 queries:
-        1. Fetch Activity objects
-        2. Fetch conditions objects
-        """
-
-        with self.assertNumQueries(2):
-            queryset = Activity.objects.all().prefetch_conditions()
-            serializer = ActivitySerializer(
-                    queryset, 
-                    many=True,
-                    context={'request': self.request_dummy},
-                    fields=('conditions',))
-
-            list(serializer.data)
-
-    def test_prefetch_results(self):
-
-        """
-        Test if the prefetches are applied correctly
-        Here we expect 2 queries:
-        1. Fetch Activity objects
-        2. Fetch Result objects
-        """
-
-        with self.assertNumQueries(2):
-            queryset = Activity.objects.all().prefetch_results()
-            serializer = ActivitySerializer(
-                    queryset, 
-                    many=True,
-                    context={'request': self.request_dummy},
-                    fields=('results',))
-
-            list(serializer.data)
-
-    def test_prefetch_crs_add(self):
-
-        """
-        Test if the prefetches are applied correctly
-        Here we expect 2 queries:
-        1. Fetch Activity objects
-        2. Fetch CrsAdd objects
-        """
-
-        with self.assertNumQueries(2):
-            queryset = Activity.objects.all().prefetch_crs_add()
-            serializer = ActivitySerializer(
-                    queryset, 
-                    many=True,
-                    context={'request': self.request_dummy},
-                    fields=('crs_add',))
-
-            list(serializer.data)
-
-    def test_prefetch_fss(self):
-
-        """
-        Test if the prefetches are applied correctly
-        Here we expect 2 queries:
-        1. Fetch Activity objects
-        2. Fetch Fss objects
-        """
-
-        with self.assertNumQueries(2):
-            queryset = Activity.objects.all().prefetch_fss()
-            serializer = ActivitySerializer(
-                    queryset, 
-                    many=True,
-                    context={'request': self.request_dummy},
-                    fields=('fss',))
-
-            list(serializer.data)
-
-    def test_prefetch_default_aid_type(self):
-
-        """
-        Test if the prefetches are applied correctly
-        Here we expect 2 queries:
-        1. Fetch Activity objects
-        """
-
-        with self.assertNumQueries(1):
-            queryset = Activity.objects.all().prefetch_default_aid_type()
-            serializer = ActivitySerializer(
-                    queryset, 
-                    many=True,
-                    context={'request': self.request_dummy},
-                    fields=('default_aid_type',))
-
-            list(serializer.data)
-
-    def test_prefetch_default_finance_type(self):
-
-        """
-        Test if the prefetches are applied correctly
-        Here we expect 2 queries:
-        1. Fetch Activity objects
-        """
-
-        with self.assertNumQueries(1):
-            queryset = Activity.objects.all().prefetch_default_finance_type()
-            serializer = ActivitySerializer(
-                    queryset, 
-                    many=True,
-                    context={'request': self.request_dummy},
-                    fields=('default_finance_type',))
-
-            list(serializer.data)
-
-    def test_prefetch_aggregations(self):
-
-        """
-        Test if the prefetches are applied correctly
-        Here we expect 2 queries:
-        1. Fetch Activity objects
-        2. Fetch ActivityAggregation objects
-        3. Fetch ChildAggregation objects
-        4. Fetch  ActivityPlusChildAggregationobjects 
-        """
-
-        with self.assertNumQueries(4):
-            queryset = Activity.objects.all().prefetch_aggregations()
-            serializer = ActivitySerializer(
-                    queryset, 
-                    many=True,
-                    context={'request': self.request_dummy},
-                    fields=('related_aggregations',))
-
-            list(serializer.data)
-
-
-
-
-
-
-
-
-
-
-
-
-
-
-
-
-
-
-
->>>>>>> bc216754
+            list(serializer.data)