<<<<<<< HEAD
import json

from django.core.urlresolvers import reverse

from django.test import RequestFactory, Client
from rest_framework.test import APIClient
from rest_framework import status
from rest_framework.test import APITestCase
from iati.factory import iati_factory
from iati.models import ActivityReportingOrganisation
from iati_synchroniser.factory.synchroniser_factory import PublisherFactory
=======
from django.test import RequestFactory
from django.urls import reverse
from rest_framework import status
from rest_framework.test import APIClient, APITestCase
>>>>>>> 2ad0a787

from iati.factory.iati_factory import ActivityFactory
from iati.permissions.factories import OrganisationUserFactory


class TestActivityEndpoints(APITestCase):
    rf = RequestFactory()
    c = APIClient()

    def setUp(self):
        user = OrganisationUserFactory.create(user__username='test1')

        self.c.force_authenticate(user.user)

        self.activity = \
            iati_factory.ActivityFactory.create(iati_identifier='activity_id')

    def test_activities_endpoint(self):
        url = reverse('activities:activity-list')
        expect_url = '/api/activities/'
        msg = 'activities endpoint should be located at {0}'
        assert url == expect_url, msg.format(expect_url)
        response = self.c.get(url)
        self.assertTrue(status.is_success(response.status_code))

    def test_activities_endpoint_by_reporting_organisation(self):
        '''Tests if Activities endpoint works properly when having
        organisation identifier as a query parameter
        '''
        publisher = PublisherFactory()
        organisation = publisher.organisation
        reporting_organisation = iati_factory.ActivityReportingOrganisationFactory(  # NOQA: E501
            organisation=organisation,
            # This is the query param:
            ref=organisation.organisation_identifier
        )

        url = reverse('activities:activity-list')
        endpoint_url = "%s?format=json&reporting_organisation_identifier=%s" % (  # NOQA: E501
            url, reporting_organisation.ref
        )

        response = self.c.get(endpoint_url)
        self.assertEquals(response.status_code, 200)

        resp_data = json.loads(response.content)
        self.assertEquals(resp_data['count'], 1)
        self.assertEquals(
            resp_data['results'][0]['iati_identifier'],
            reporting_organisation.activity.iati_identifier
        )

    def test_activities_endpoint_by_multiple_reporting_organisations(self):
        '''Tests if Activities endpoint works properly when having multiple
        organisation identifiers as a query parameter
        '''
        first_publisher = PublisherFactory()

        first_organisation = first_publisher.organisation
        second_organisation = iati_factory.OrganisationFactory(
            organisation_identifier='different_organisation_ID'
        )

        first_reporting_organisation = iati_factory.ActivityReportingOrganisationFactory(  # NOQA: E501
            organisation=first_organisation,
            # This is the query param:
            ref=first_organisation.organisation_identifier,
            activity=iati_factory.ActivityFactory(
                iati_identifier='A'
            )
        )
        second_reporting_organisation = iati_factory.ActivityReportingOrganisationFactory(  # NOQA: E501
            organisation=second_organisation,
            ref=second_organisation.organisation_identifier,
            activity=iati_factory.ActivityFactory(iati_identifier='B')
        )

        url = reverse('activities:activity-list')
        endpoint_url = "%s?format=json&reporting_organisation_identifier=%s,%s" % (  # NOQA: E501
            url,
            first_reporting_organisation.ref,
            second_reporting_organisation.ref
        )

        response = self.c.get(endpoint_url)
        self.assertEquals(response.status_code, 200)

        resp_data = json.loads(response.content)
        self.assertEquals(resp_data['count'], 2)

        self.assertEquals(
            resp_data['results'][0]['iati_identifier'],
            first_reporting_organisation.activity.iati_identifier
        )

        self.assertEquals(
            resp_data['results'][1]['iati_identifier'],
            second_reporting_organisation.activity.iati_identifier
        )

    def test_activity_detail_endpoint(self):
<<<<<<< HEAD
        url = reverse('activities:activity-detail', args={self.activity.pk})
        msg = 'activity detail endpoint should be located at {0}'
        expect_url = '/api/activities/{}/'.format(self.activity.pk)
        assert url == expect_url, msg.format(expect_url)
        response = self.c.get(url)
        self.assertTrue(status.is_success(response.status_code))

    def test_activity_detail_by_iati_identifier_endpoint(self):
        iati_factory.ActivityFactory.create(iati_identifier='activity_id')
        url = reverse('activities:activity-detail-by-iati-identifier',
                      args={'activity_id'})
=======
        ActivityFactory.create(iati_identifier='activity_id')
        url = reverse('activities:activity-detail', args={'activity_id'})
>>>>>>> 2ad0a787
        msg = 'activity detail endpoint should be located at {0}'
        expect_url = '/api/activities/activity_id/'
        assert url == expect_url, msg.format(expect_url)
        response = self.c.get(url)
        self.assertTrue(status.is_success(response.status_code))

    def test_activity_aggregations_endpoint(self):
        url = reverse('activities:activity-aggregations')
        msg = 'activity aggregations endpoint should be located at {0}'
        expect_url = '/api/activities/aggregations/'
        assert url == expect_url, msg.format(expect_url)
        response = self.c.get(
            expect_url, {
                'group_by': 'recipient_country',
                'aggregations': 'count'
            }, format='json')
        self.assertTrue(status.is_success(response.status_code))

    def test_transactions_endpoint(self):
        url = reverse('activities:activity-transactions',
                      args={self.activity.pk})
        msg = 'activity transactions endpoint should be located at {0}'
        expect_url = \
            '/api/activities/{}/transactions/'.format(self.activity.pk)
        assert url == expect_url, msg.format(expect_url)
        response = self.c.get(url)
        self.assertTrue(status.is_success(response.status_code))<|MERGE_RESOLUTION|>--- conflicted
+++ resolved
@@ -1,24 +1,14 @@
-<<<<<<< HEAD
 import json
 
 from django.core.urlresolvers import reverse
-
-from django.test import RequestFactory, Client
-from rest_framework.test import APIClient
-from rest_framework import status
-from rest_framework.test import APITestCase
-from iati.factory import iati_factory
-from iati.models import ActivityReportingOrganisation
-from iati_synchroniser.factory.synchroniser_factory import PublisherFactory
-=======
 from django.test import RequestFactory
-from django.urls import reverse
 from rest_framework import status
 from rest_framework.test import APIClient, APITestCase
->>>>>>> 2ad0a787
 
+from iati.factory import iati_factory
 from iati.factory.iati_factory import ActivityFactory
 from iati.permissions.factories import OrganisationUserFactory
+from iati_synchroniser.factory.synchroniser_factory import PublisherFactory
 
 
 class TestActivityEndpoints(APITestCase):
@@ -117,7 +107,6 @@
         )
 
     def test_activity_detail_endpoint(self):
-<<<<<<< HEAD
         url = reverse('activities:activity-detail', args={self.activity.pk})
         msg = 'activity detail endpoint should be located at {0}'
         expect_url = '/api/activities/{}/'.format(self.activity.pk)
@@ -129,10 +118,10 @@
         iati_factory.ActivityFactory.create(iati_identifier='activity_id')
         url = reverse('activities:activity-detail-by-iati-identifier',
                       args={'activity_id'})
-=======
+        iati_factory.ActivityFactory.create(iati_identifier='activity_id')
+        url = reverse('activities:activity-detail', args={'activity_id'})
         ActivityFactory.create(iati_identifier='activity_id')
         url = reverse('activities:activity-detail', args={'activity_id'})
->>>>>>> 2ad0a787
         msg = 'activity detail endpoint should be located at {0}'
         expect_url = '/api/activities/activity_id/'
         assert url == expect_url, msg.format(expect_url)
