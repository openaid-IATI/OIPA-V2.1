--- conflicted
+++ resolved
@@ -42,14 +42,10 @@
 )
 from iati.parser import validators
 from iati.transaction.models import (
-<<<<<<< HEAD
-    Transaction, TransactionAidType, TransactionProvider, TransactionReceiver,
-    TransactionRecipientCountry, TransactionRecipientRegion, TransactionSector
-=======
     Transaction, TransactionDescription, TransactionProvider,
     TransactionReceiver, TransactionRecipientCountry,
-    TransactionRecipientRegion, TransactionSector
->>>>>>> f212144d
+    TransactionRecipientRegion, TransactionSector,
+    TransactionAidType
 )
 from iati_organisation import models as organisation_models
 
@@ -2951,7 +2947,16 @@
         )
 
 
-<<<<<<< HEAD
+class TransactionDescriptionSerializer(serializers.ModelSerializer):
+    narratives = NarrativeSerializer(many=True)
+
+    class Meta:
+        model = TransactionDescription
+        fields = (
+            'narratives',
+        )
+
+
 class TransactionAidTypeSerializer(serializers.ModelSerializer):
     aid_type = CodelistSerializer()
 
@@ -2959,15 +2964,6 @@
         model = TransactionAidType
         fields = (
             'aid_type',
-=======
-class TransactionDescriptionSerializer(serializers.ModelSerializer):
-    narratives = NarrativeSerializer(many=True)
-
-    class Meta:
-        model = TransactionDescription
-        fields = (
-            'narratives',
->>>>>>> f212144d
         )
 
 
