from django.db.models import Sum
from rest_framework import serializers
from rest_framework.exceptions import ValidationError
from rest_framework.reverse import reverse

from api.activity.filters import RelatedActivityFilter
from api.codelist.serializers import (
    AidTypeSerializer, CodelistSerializer, NarrativeContainerSerializer,
    NarrativeSerializer, OrganisationNarrativeSerializer, VocabularySerializer
)
from api.country.serializers import CountrySerializer
from api.dataset.serializers import SimpleDatasetSerializer
from api.generics.fields import PointField
from api.generics.serializers import (
    DynamicFieldsModelSerializer, DynamicFieldsSerializer,
    ModelSerializerNoValidation, SerializerNoValidation
)
from api.generics.utils import get_or_none, get_or_raise, handle_errors
from api.publisher.serializers import PublisherSerializer
from api.region.serializers import BasicRegionSerializer
from api.sector.serializers import SectorSerializer
from iati.models import (
    Activity, ActivityDate, ActivityParticipatingOrganisation,
    ActivityPolicyMarker, ActivityRecipientCountry, ActivityRecipientRegion,
    ActivityReportingOrganisation, ActivitySector, ActivityTag, Budget,
    BudgetItem, BudgetItemDescription, Condition, Conditions, ContactInfo,
    ContactInfoDepartment, ContactInfoJobTitle, ContactInfoMailingAddress,
    ContactInfoOrganisation, ContactInfoPersonName, CountryBudgetItem, CrsAdd,
    CrsAddLoanStatus, CrsAddLoanTerms, CrsAddOtherFlags, Description,
    DocumentLink, DocumentLinkCategory, DocumentLinkLanguage,
    DocumentLinkTitle, Fss, FssForecast, HumanitarianScope, LegacyData,
    Location, LocationActivityDescription, LocationAdministrative,
    LocationDescription, LocationName, Narrative, Organisation,
    OtherIdentifier, PlannedDisbursement, PlannedDisbursementProvider,
    PlannedDisbursementReceiver, RelatedActivity, Result, ResultDescription,
    ResultIndicator, ResultIndicatorBaseline, ResultIndicatorBaselineDimension,
    ResultIndicatorDescription, ResultIndicatorPeriod,
    ResultIndicatorPeriodActualDimension, ResultIndicatorPeriodActualLocation,
    ResultIndicatorPeriodTarget, ResultIndicatorPeriodTargetDimension,
    ResultIndicatorPeriodTargetLocation, ResultIndicatorReference,
    ResultIndicatorTitle, ResultTitle, ResultType, Title
)
from iati.parser import validators
from iati.transaction.models import (
    Transaction, TransactionAidType, TransactionDescription,
    TransactionProvider, TransactionReceiver, TransactionRecipientCountry,
    TransactionRecipientRegion, TransactionSector
)
from iati_organisation import models as organisation_models


def save_narratives(instance, data, activity_instance):
    current_narratives = instance.narratives.all()

    current_ids = set([i.id for i in current_narratives])
    old_ids = set(filter(lambda x: x is not None, [i.get('id') for i in data]))
    new_data = filter(lambda x: x.get('id') is None, data)

    to_remove = list(current_ids.difference(old_ids))
    to_add = new_data
    to_update = list(current_ids.intersection(old_ids))

    for fk_id in to_update:
        narrative = Narrative.objects.get(pk=fk_id)
        narrative_data = filter(lambda x: x['id'] is fk_id, data)[0]

        for field, data in narrative_data.items():
            setattr(narrative, field, data)
        narrative.save()

    for fk_id in to_remove:
        narrative = Narrative.objects.get(pk=fk_id)
        narrative.delete()

    for narrative_data in to_add:

        Narrative.objects.create(
            related_object=instance,
            activity=activity_instance,
            **narrative_data)


class ValueSerializer(SerializerNoValidation):
    currency = CodelistSerializer()
    date = serializers.CharField(source='value_date')
    value = serializers.DecimalField(
        max_digits=15,
        decimal_places=2,
        coerce_to_string=False,
    )

    class Meta:
        fields = (
            'value',
            'date',
            'currency',
        )


class DocumentLinkCategorySerializer(ModelSerializerNoValidation):
    category = CodelistSerializer()

    document_link = serializers.CharField(write_only=True)

    class Meta:
        model = DocumentLinkCategory
        fields = (
            'document_link',
            'id',
            'category',
        )

    def validate(self, data):
        document_link = get_or_raise(
            DocumentLink,
            data,
            'document_link'
        )

        validated = validators.document_link_category(
            document_link,
            data.get('category', {}).get('code'),
        )

        return handle_errors(validated)

    def create(self, validated_data):
        document_link = validated_data.get('document_link')

        instance = DocumentLinkCategory.objects.create(
            **validated_data
        )

        document_link.activity.modified = True
        document_link.activity.save()

        return instance

    def update(self, instance, validated_data):
        document_link = validated_data.get('document_link')

        update_instance = DocumentLinkCategory(**validated_data)
        update_instance.id = instance.id
        update_instance.save()

        document_link.activity.modified = True
        document_link.activity.save()

        return update_instance


class DocumentLinkLanguageSerializer(ModelSerializerNoValidation):
    language = CodelistSerializer()

    document_link = serializers.CharField(write_only=True)

    class Meta:
        model = DocumentLinkLanguage
        fields = (
            'document_link',
            'id',
            'language',
        )

    def validate(self, data):
        document_link = get_or_raise(
            DocumentLink,
            data, 'document_link'
        )

        validated = validators.document_link_language(
            document_link,
            data.get('language', {}).get('code'),
        )

        return handle_errors(validated)

    def create(self, validated_data):
        document_link = validated_data.get('document_link')

        instance = DocumentLinkLanguage.objects.create(
            **validated_data
        )

        document_link.activity.modified = True
        document_link.activity.save()

        return instance

    def update(self, instance, validated_data):
        document_link = validated_data.get('document_link')

        update_instance = DocumentLinkLanguage(**validated_data)
        update_instance.id = instance.id
        update_instance.save()

        document_link.activity.modified = True
        document_link.activity.save()

        return update_instance


class DocumentLinkSerializer(ModelSerializerNoValidation):

    class DocumentDateSerializer(SerializerNoValidation):
        # CharField because we want to let the validators do the parsing
        iso_date = serializers.CharField()

    format = CodelistSerializer(source='file_format')
    categories = DocumentLinkCategorySerializer(
        many=True, required=False, source="documentlinkcategory_set")
    languages = DocumentLinkLanguageSerializer(
        many=True, required=False, source="documentlinklanguage_set")
    title = NarrativeContainerSerializer(source="documentlinktitle")
    document_date = DocumentDateSerializer(source="*")

    activity = serializers.CharField(write_only=True)

    description = NarrativeContainerSerializer(
        source='documentlinkdescription'
    )

    class Meta:
        model = DocumentLink
        fields = (
            'activity',
            'id',
            'url',
            'format',
            'categories',
            'languages',
            'title',
            'document_date',
            'description'
        )

    def validate(self, data):
        activity = get_or_raise(Activity, data, 'activity')

        validated = validators.activity_document_link(
            activity,
            data.get('url'),
            data.get('file_format', {}).get('code'),
            data.get('iso_date'),
            data.get('documentlinktitle', {}).get('narratives'),
        )

        return handle_errors(validated)

    def create(self, validated_data):
        activity = validated_data.get('activity')
        title_narratives_data = validated_data.pop('title_narratives', [])

        instance = DocumentLink.objects.create(**validated_data)

        document_link_title = DocumentLinkTitle.objects.create(
            document_link=instance
        )

        save_narratives(document_link_title, title_narratives_data, activity)

        activity.modified = True
        activity.save()

        return instance

    def update(self, instance, validated_data):
        activity = validated_data.get('activity')
        title_narratives_data = validated_data.pop('title_narratives', [])

        update_instance = DocumentLink(**validated_data)
        update_instance.id = instance.id
        update_instance.save()

        save_narratives(
            update_instance.documentlinktitle,
            title_narratives_data,
            activity
        )

        activity.modified = True
        activity.save()

        return update_instance


class CapitalSpendSerializer(ModelSerializerNoValidation):
    percentage = serializers.DecimalField(
        max_digits=5,
        decimal_places=2,
        coerce_to_string=False,
        source="*"
    )

    class Meta:
        model = Activity
        fields = ('percentage',)


class BudgetSerializer(ModelSerializerNoValidation):

    value = ValueSerializer(source='*')
    type = CodelistSerializer()
    status = CodelistSerializer()

    activity = serializers.CharField(write_only=True)

    # because we want to validate in the validator instead
    period_start = serializers.CharField()
    period_end = serializers.CharField()

    activity_id = serializers.CharField(
        source='activity.iati_identifier',
        read_only=True
    )

    class Meta:
        model = Budget
        # filter_class = BudgetFilter
        fields = (
            'activity',
            'id',
            'type',
            'status',
            'period_start',
            'period_end',
            'value',
            # TODO: update test (if it exists):
            'xdr_value',
            'usd_value',
            'eur_value',
            'gbp_value',
            'jpy_value',
            'cad_value',
            'activity_id'
        )

    def validate(self, data):
        activity = get_or_raise(Activity, data, 'activity')

        validated = validators.activity_budget(
            activity,
            data.get('type', {}).get('code'),
            data.get('status', {}).get('code'),
            data.get('period_start'),
            data.get('period_end'),
            data.get('value'),
            data.get('currency').get('code'),
            data.get('value_date'),

        )

        return handle_errors(validated)

    def create(self, validated_data):
        activity = validated_data.get('activity')

        instance = Budget.objects.create(**validated_data)

        activity.modified = True
        activity.save()

        return instance

    def update(self, instance, validated_data):
        activity = validated_data.get('activity')

        update_instance = Budget(**validated_data)
        update_instance.id = instance.id
        update_instance.save()

        activity.modified = True
        activity.save()

        return update_instance


class PlannedDisbursementProviderSerializer(ModelSerializerNoValidation):
    ref = serializers.CharField(source="normalized_ref")
    organisation = serializers.PrimaryKeyRelatedField(
        queryset=Organisation.objects.all(), required=False)
    type = CodelistSerializer()
    provider_activity = serializers.PrimaryKeyRelatedField(
        queryset=Activity.objects.all(), required=False)
    narratives = NarrativeSerializer(many=True, required=False)

    class Meta:
        model = PlannedDisbursementProvider

        fields = (
            'ref',
            'organisation',
            'type',
            'provider_activity',
            'narratives',
        )

        validators = []


class PlannedDisbursementReceiverSerializer(ModelSerializerNoValidation):
    ref = serializers.CharField(source="normalized_ref")
    organisation = serializers.PrimaryKeyRelatedField(
        queryset=Organisation.objects.all(), required=False)
    type = CodelistSerializer()
    receiver_activity = serializers.PrimaryKeyRelatedField(
        queryset=Activity.objects.all(), required=False)
    narratives = NarrativeSerializer(many=True, required=False)

    class Meta:
        model = PlannedDisbursementReceiver

        fields = (
            'ref',
            'organisation',
            'type',
            'receiver_activity',
            'narratives',
        )

        validators = []


class PlannedDisbursementSerializer(ModelSerializerNoValidation):
    value = ValueSerializer(source='*')
    type = CodelistSerializer()

    activity = serializers.CharField(write_only=True)

    period_start = serializers.CharField()
    period_end = serializers.CharField()

    provider_organisation = PlannedDisbursementProviderSerializer(
        required=False
    )
    receiver_organisation = PlannedDisbursementReceiverSerializer(
        required=False
    )

    class Meta:
        model = PlannedDisbursement

        fields = (
            'activity',
            'id',
            'type',
            'period_start',
            'period_end',
            'value',
            'provider_organisation',
            'receiver_organisation',
        )

        validators = []

    def validate(self, data):
        activity = get_or_raise(Activity, data, 'activity')

        validated = validators.activity_planned_disbursement(
            activity,
            data.get('type', {}).get('code'),
            data.get('period_start'),
            data.get('period_end'),
            data.get('currency', {}).get('code'),
            data.get('value_date'),
            data.get('value'),
            data.get('provider_organisation', {}).get('normalized_ref'),
            data.get('provider_organisation', {}).get('provider_activity'),
            data.get('provider_organisation', {}).get('type', {}).get('code'),
            data.get('provider_organisation', {}).get('narratives'),
            data.get('receiver_organisation', {}).get('normalized_ref'),
            data.get('receiver_organisation', {}).get('receiver_activity'),
            data.get('receiver_organisation', {}).get('type', {}).get('code'),
            data.get('receiver_organisation', {}).get('narratives'),
        )

        return handle_errors(validated)

    def create(self, validated_data):
        activity = validated_data.get('activity')
        provider_data = validated_data.pop('provider_org')
        provider_narratives_data = validated_data.pop(
            'provider_org_narratives',
            []
        )
        receiver_data = validated_data.pop('receiver_org')
        receiver_narratives_data = validated_data.pop(
            'receiver_org_narratives',
            []
        )

        instance = PlannedDisbursement.objects.create(
            **validated_data
        )

        if provider_data['ref']:
            provider_org = PlannedDisbursementProvider.objects.create(
                planned_disbursement=instance,
                **provider_data
            )
            save_narratives(provider_org, provider_narratives_data, activity)
            validated_data['provider_organisation'] = provider_org
        if receiver_data['ref']:
            receiver_org = PlannedDisbursementReceiver.objects.create(
                planned_disbursement=instance,
                **receiver_data
            )
            save_narratives(receiver_org, receiver_narratives_data, activity)
            validated_data['receiver_organisation'] = receiver_org

        activity.modified = True
        activity.save()

        return instance

    def update(self, instance, validated_data):
        activity = validated_data.get('activity')
        provider_data = validated_data.pop('provider_org')
        provider_narratives_data = validated_data.pop(
            'provider_org_narratives',
            []
        )
        receiver_data = validated_data.pop('receiver_org')
        receiver_narratives_data = validated_data.pop(
            'receiver_org_narratives',
            []
        )

        update_instance = PlannedDisbursement(**validated_data)
        update_instance.id = instance.id
        update_instance.save()

        # TODO: don't create here, but update? - 2016-12-12
        if provider_data['ref']:
            provider_org, created = PlannedDisbursementProvider.objects.update_or_create(  # NOQA: E501
                planned_disbursement=instance, defaults=provider_data)
            save_narratives(provider_org, provider_narratives_data, activity)
            validated_data['provider_organisation'] = provider_org
        if receiver_data['ref']:
            receiver_org, created = PlannedDisbursementReceiver.objects.update_or_create(  # NOQA: E501
                planned_disbursement=instance, defaults=receiver_data)
            save_narratives(receiver_org, receiver_narratives_data, activity)
            validated_data['receiver_organisation'] = receiver_org

        activity.modified = True
        activity.save()

        return update_instance


class ActivityDateSerializer(ModelSerializerNoValidation):
    type = CodelistSerializer()
    iso_date = serializers.DateField()
    narratives = NarrativeSerializer(many=True)
    activity = serializers.CharField(write_only=True)

    def validate(self, data):
        activity = get_or_raise(Activity, data, 'activity')

        validated = validators.activity_activity_date(
            activity,
            data.get('type', {}).get('code'),
            data.get('iso_date'),
        )

        return handle_errors(validated)

    def create(self, validated_data):
        activity = validated_data.get('activity')

        instance = ActivityDate.objects.create(**validated_data)

        activity.modified = True
        activity.save()

        return instance

    def update(self, instance, validated_data):
        activity = validated_data.get('activity')

        update_instance = ActivityDate(**validated_data)
        update_instance.id = instance.id
        update_instance.save()

        activity.modified = True
        activity.save()

        return update_instance

    class Meta:
        model = ActivityDate
        fields = ('id', 'activity', 'iso_date', 'type', 'narratives')


class ActivityAggregationSerializer(DynamicFieldsSerializer):
    budget_value = serializers.DecimalField(
        max_digits=15,
        decimal_places=2,
        coerce_to_string=False)
    budget_currency = serializers.CharField()
    disbursement_value = serializers.DecimalField(
        max_digits=15,
        decimal_places=2,
        coerce_to_string=False)
    disbursement_currency = serializers.CharField()
    incoming_funds_value = serializers.DecimalField(
        max_digits=15,
        decimal_places=2,
        coerce_to_string=False)
    incoming_funds_currency = serializers.CharField()
    commitment_value = serializers.DecimalField(
        max_digits=15,
        decimal_places=2,
        coerce_to_string=False)
    commitment_currency = serializers.CharField()
    expenditure_value = serializers.DecimalField(
        max_digits=15,
        decimal_places=2,
        coerce_to_string=False)
    expenditure_currency = serializers.CharField()

    interest_payment_value = serializers.DecimalField(
        max_digits=15,
        decimal_places=2,
        coerce_to_string=False)
    interest_payment_currency = serializers.CharField()

    loan_repayment_value = serializers.DecimalField(
        max_digits=15,
        decimal_places=2,
        coerce_to_string=False)
    loan_repayment_currency = serializers.CharField()

    reimbursement_value = serializers.DecimalField(
        max_digits=15,
        decimal_places=2,
        coerce_to_string=False)
    reimbursement_currency = serializers.CharField()

    purchase_of_equity_value = serializers.DecimalField(
        max_digits=15,
        decimal_places=2,
        coerce_to_string=False)
    purchase_of_equity_currency = serializers.CharField()

    sale_of_equity_value = serializers.DecimalField(
        max_digits=15,
        decimal_places=2,
        coerce_to_string=False)
    sale_of_equity_currency = serializers.CharField()

    credit_guarantee_value = serializers.DecimalField(
        max_digits=15,
        decimal_places=2,
        coerce_to_string=False)
    credit_guarantee_currency = serializers.CharField()

    incoming_commitment_value = serializers.DecimalField(
        max_digits=15,
        decimal_places=2,
        coerce_to_string=False)
    incoming_commitment_currency = serializers.CharField()


class CustomReportingOrganisationURLSerializer(
        serializers.HyperlinkedIdentityField):
    """A custom serializer to allow to use different argument for
       HyperlinkedIdentityField for ReportingOrganisation serializer
    """

    def get_url(self, obj, view_name, request, format):
        url_kwargs = {
            'pk': obj.publisher.organisation.organisation_identifier
        }
        return reverse(
            view_name, kwargs=url_kwargs, request=request, format=format)


class ReportingOrganisationSerializer(DynamicFieldsModelSerializer):
    # TODO: Link to organisation standard (hyperlinked)
    ref = serializers.CharField(
        source="publisher.organisation.organisation_identifier"
    )
    url = CustomReportingOrganisationURLSerializer(
        view_name='organisations:organisation-detail',
    )
    type = CodelistSerializer(source="publisher.organisation.type")
    secondary_reporter = serializers.BooleanField(required=False)

    activity = serializers.CharField(write_only=True)

    narratives = OrganisationNarrativeSerializer(
        source="publisher.organisation.name.narratives",
        many=True,
        required=False
    )

    class Meta:
        model = organisation_models.Organisation
        fields = (
            'id',
            'ref',
            'url',
            'type',
            'secondary_reporter',
            'narratives',
            'activity',
        )


class CustomReportingOrganisationDataURLSerializer(
        serializers.HyperlinkedIdentityField):
    """A custom serializer to allow to use different argument for
       HyperlinkedIdentityField for ReportingOrganisation serializer
    """

    def get_url(self, obj, view_name, request, format):
        url_kwargs = {
            'pk': obj.organisation.organisation_identifier
        }
        return reverse(
            view_name, kwargs=url_kwargs, request=request, format=format)


class ReportingOrganisationDataSerializer(DynamicFieldsModelSerializer):  # NOQA: E501
    """
    Why the is ReportingOrganisationDataSerializer
    Because this class is directly to data of Reporting Organisation data
    Otherwise ReportingOrganisationSerializer is using a publisher data
    """
    ref = serializers.CharField()
    url = CustomReportingOrganisationDataURLSerializer(
        view_name='organisations:organisation-detail',
    )
    type = CodelistSerializer()
    secondary_reporter = serializers.BooleanField(required=False)

    activity = serializers.CharField(write_only=True)

    # TODO: please check this why in narrative in Reporting org is empty
    # So to get narratives should be from organisation
    narratives = OrganisationNarrativeSerializer(
        source="organisation.name.narratives",
        many=True,
        required=False
    )

    class Meta:
        model = ActivityReportingOrganisation
        fields = (
            'id',
            'ref',
            'url',
            'type',
            'secondary_reporter',
            'narratives',
            'activity',
        )


class ParticipatingOrganisationSerializer(ModelSerializerNoValidation):
    # TODO: Link to organisation standard (hyperlinked)
    ref = serializers.CharField(source='normalized_ref')
    type = CodelistSerializer()
    role = CodelistSerializer()
    activity_id = serializers.CharField(
        source='org_activity_id',
        required=False
    )
    narratives = NarrativeSerializer(many=True, required=False)

    activity = serializers.CharField(write_only=True)

    def validate(self, data):
        activity = get_or_raise(Activity, data, 'activity')

        validated = validators.activity_participating_org(
            activity,
            data.get('normalized_ref'),
            data.get('type', {}).get('code'),
            data.get('role', {}).get('code'),
            data.get('activity_id'),
            data.get('narratives')
        )

        return handle_errors(validated)

    def create(self, validated_data):
        activity = validated_data.get('activity')
        narratives = validated_data.pop('narratives', [])

        instance = ActivityParticipatingOrganisation.objects.create(
            **validated_data
        )

        save_narratives(instance, narratives, activity)

        activity.modified = True
        activity.save()

        return instance

    def update(self, instance, validated_data):
        activity = validated_data.get('activity')
        narratives = validated_data.pop('narratives', [])

        update_instance = ActivityParticipatingOrganisation(
            **validated_data
        )
        update_instance.id = instance.id
        update_instance.save()

        save_narratives(instance, narratives, activity)

        activity.modified = True
        activity.save()

        return update_instance

    class Meta:
        model = ActivityParticipatingOrganisation
        fields = (
            'id',
            'ref',
            'type',
            'role',
            'activity_id',
            'activity',
            'narratives',
        )


class OtherIdentifierSerializer(ModelSerializerNoValidation):
    class OwnerOrgSerializer(SerializerNoValidation):
        ref = serializers.CharField(source='owner_ref')
        narratives = NarrativeSerializer(many=True, required=False)

    ref = serializers.CharField(source="identifier")
    type = CodelistSerializer()

    owner_org = OwnerOrgSerializer(source="*")

    activity = serializers.CharField(write_only=True)

    class Meta:
        model = OtherIdentifier
        fields = (
            'id',
            'activity',
            'ref',
            'type',
            'owner_org'
        )

    def validate(self, data):
        activity = get_or_raise(Activity, data, 'activity')

        validated = validators.other_identifier(
            activity,
            data.get('identifier'),
            data.get('type', {}).get('code'),
            data.get('owner_ref'),
            data.get('narratives'),
        )

        return handle_errors(validated)

    def create(self, validated_data):
        activity = validated_data.get('activity')
        narratives = validated_data.pop('narratives', [])

        instance = OtherIdentifier.objects.create(**validated_data)

        save_narratives(instance, narratives, activity)

        activity.modified = True
        activity.save()

        return instance

    def update(self, instance, validated_data):
        activity = validated_data.get('activity')
        narratives = validated_data.pop('narratives', [])

        update_instance = OtherIdentifier(**validated_data)
        update_instance.id = instance.id
        update_instance.save()

        save_narratives(instance, narratives, activity)

        activity.modified = True
        activity.save()

        return update_instance


class ActivityPolicyMarkerSerializer(ModelSerializerNoValidation):
    vocabulary = VocabularySerializer()
    vocabulary_uri = serializers.URLField()
    policy_marker = CodelistSerializer(source="code")
    significance = CodelistSerializer()
    narratives = NarrativeSerializer(many=True)

    activity = serializers.CharField(write_only=True)

    def validate(self, data):
        activity = get_or_raise(Activity, data, 'activity')

        validated = validators.activity_policy_marker(
            activity,
            data.get('vocabulary', {}).get('code'),
            data.get('vocabulary_uri'),
            data.get('code', {}).get('code'),
            data.get('significance', {}).get('code'),
            data.get('narratives')
        )

        return handle_errors(validated)

    def create(self, validated_data):
        activity = validated_data.get('activity')
        narratives = validated_data.pop('narratives', [])

        instance = ActivityPolicyMarker.objects.create(
            **validated_data
        )

        save_narratives(instance, narratives, activity)

        activity.modified = True
        activity.save()

        return instance

    def update(self, instance, validated_data):
        activity = validated_data.get('activity')
        narratives = validated_data.pop('narratives', [])

        update_instance = ActivityPolicyMarker(**validated_data)
        update_instance.id = instance.id
        update_instance.save()

        save_narratives(update_instance, narratives, activity)

        activity.modified = True
        activity.save()

        return update_instance

    class Meta:
        model = ActivityPolicyMarker
        fields = (
            'activity',
            'id',
            'vocabulary',
            'vocabulary_uri',
            'policy_marker',
            'significance',
            'narratives',
        )


# TODO: change to NarrativeContainer
class TitleSerializer(ModelSerializerNoValidation):
    narratives = NarrativeSerializer(many=True)

    class Meta:
        model = Title
        fields = ('id', 'narratives',)


class DescriptionSerializer(ModelSerializerNoValidation):
    type = CodelistSerializer()
    narratives = NarrativeSerializer(many=True)

    activity = serializers.CharField(write_only=True)

    def validate(self, data):
        activity = get_or_raise(Activity, data, 'activity')

        validated = validators.activity_description(
            activity,
            data.get('type', {}).get('code'),
            data.get('narratives')
        )

        return handle_errors(validated)

    def create(self, validated_data):
        activity = validated_data.get('activity')
        narratives = validated_data.pop('narratives', [])

        instance = Description.objects.create(**validated_data)

        save_narratives(instance, narratives, activity)

        activity.modified = True
        activity.save()

        return instance

    def update(self, instance, validated_data):
        activity = validated_data.get('activity')
        narratives = validated_data.pop('narratives', [])

        update_instance = Description(**validated_data)
        update_instance.id = instance.id
        update_instance.save()

        save_narratives(update_instance, narratives, activity)

        activity.modified = True
        activity.save()

        return update_instance

    class Meta:
        model = Description
        fields = (
            'id',
            'type',
            'narratives',
            'activity',
        )


class RelatedActivitySerializer(ModelSerializerNoValidation):
    ref_activity = serializers.HyperlinkedRelatedField(
        view_name='activities:activity-detail', read_only=True)
    type = CodelistSerializer()
    ref_activity_id = serializers.CharField(
        read_only=True,
        source="ref_activity.id"
    )
    activity = serializers.CharField(
        write_only=True,
        source="current_activity"
    )

    class Meta:
        model = RelatedActivity
        filter_class = RelatedActivityFilter
        fields = (
            'activity',
            'id',
            'ref_activity',
            'ref_activity_id',
            'ref',
            'type',
        )

    def validate(self, data):
        activity = get_or_raise(Activity, data, 'current_activity')

        validated = validators.related_activity(
            activity,
            data.get('ref'),
            data.get('type', {}).get('code'),
        )

        return handle_errors(validated)

    def create(self, validated_data):
        activity = validated_data.get('current_activity')

        instance = RelatedActivity.objects.create(**validated_data)

        activity.modified = True
        activity.save()

        return instance

    def update(self, instance, validated_data):
        activity = validated_data.get('current_activity')

        update_instance = RelatedActivity(**validated_data)
        update_instance.id = instance.id
        update_instance.save()

        activity.modified = True
        activity.save()

        return update_instance


class LegacyDataSerializer(ModelSerializerNoValidation):
    activity = serializers.CharField(write_only=True)

    class Meta:
        model = LegacyData
        fields = (
            'id',
            'activity',
            'name',
            'value',
            'iati_equivalent',
        )

    def validate(self, data):
        activity = get_or_raise(Activity, data, 'activity')

        validated = validators.legacy_data(
            activity,
            data.get('name'),
            data.get('value'),
            data.get('iati_equivalent'),
        )

        return handle_errors(validated)

    def create(self, validated_data):
        activity = validated_data.get('activity')

        instance = LegacyData.objects.create(**validated_data)

        activity.modified = True
        activity.save()

        return instance

    def update(self, instance, validated_data):
        activity = validated_data.get('activity')

        update_instance = LegacyData(**validated_data)
        update_instance.id = instance.id
        update_instance.save()

        activity.modified = True
        activity.save()

        return update_instance


class ActivitySectorSerializer(ModelSerializerNoValidation):
    sector = SectorSerializer(fields=('url', 'code', 'name'))
    percentage = serializers.DecimalField(
        max_digits=5,
        decimal_places=2,
        coerce_to_string=False
    )
    vocabulary = VocabularySerializer()
    vocabulary_uri = serializers.URLField()

    activity = serializers.CharField(write_only=True)
    narratives = NarrativeSerializer(many=True)

    class Meta:
        model = ActivitySector
        fields = (
            'activity',
            'id',
            'sector',
            'percentage',
            'vocabulary',
            'vocabulary_uri',
            'narratives',
        )

    def validate(self, data):
        activity = get_or_raise(Activity, data, 'activity')

        validated = validators.activity__sector(
            activity,
            data.get('sector', {}).get('code'),
            data.get('vocabulary', {}).get('code'),
            data.get('vocabulary_uri'),
            data.get('percentage'),
            getattr(self, 'instance', None),  # only on update
        )

        return handle_errors(validated)

    def create(self, validated_data):
        activity = validated_data.get('activity')

        instance = ActivitySector.objects.create(**validated_data)

        activity.modified = True
        activity.save()

        return instance

    def update(self, instance, validated_data):
        activity = validated_data.get('activity')

        update_instance = ActivitySector(**validated_data)
        update_instance.id = instance.id
        update_instance.save()

        activity.modified = True
        activity.save()

        return update_instance


class BudgetItemSerializer(ModelSerializerNoValidation):

    class BudgetItemDescriptionSerializer(SerializerNoValidation):
        narratives = NarrativeSerializer(many=True, required=False)

    budget_identifier = CodelistSerializer(source="code")
    description = BudgetItemDescriptionSerializer(required=False)

    country_budget_item = serializers.CharField(write_only=True)

    class Meta:
        model = BudgetItem
        fields = (
            'id',
            'country_budget_item',
            'budget_identifier',
            'description',
        )

    def validate(self, data):
        country_budget_item = get_or_raise(
            CountryBudgetItem, data, 'country_budget_item')

        validated = validators.budget_item(
            country_budget_item,
            data.get('code', {}).get('code'),
            data.get('description', {}).get('narratives', [])
        )

        return handle_errors(validated)

    def create(self, validated_data):
        country_budget_item = validated_data.get('country_budget_item')
        narratives = validated_data.pop('narratives', [])

        instance = BudgetItem.objects.create(**validated_data)

        description = BudgetItemDescription.objects.create(
            budget_item=instance
        )

        save_narratives(description, narratives, country_budget_item.activity)

        country_budget_item.activity.modified = True
        country_budget_item.activity.save()

        return instance

    def update(self, instance, validated_data):
        country_budget_item = validated_data.get('country_budget_item', [])
        narratives = validated_data.pop('narratives', [])

        update_instance = BudgetItem(**validated_data)
        update_instance.id = instance.id
        update_instance.save()

        save_narratives(
            instance.description,
            narratives,
            country_budget_item.activity
        )

        country_budget_item.activity.modified = True
        country_budget_item.activity.save()

        return update_instance


class CountryBudgetItemsSerializer(ModelSerializerNoValidation):

    vocabulary = VocabularySerializer()

    activity = serializers.CharField(write_only=True)

    budget_items = BudgetItemSerializer(
        many=True,
        source='budgetitem_set',
        read_only=True,
    )

    class Meta:
        model = CountryBudgetItem
        fields = (
            'id',
            'activity',
            'vocabulary',
            'budget_items'
        )

    def validate(self, data):
        activity = get_or_raise(Activity, data, 'activity')

        validated = validators.country_budget_items(
            activity,
            data.get('vocabulary', {}).get('code'),
        )

        return handle_errors(validated)

    def create(self, validated_data):
        activity = validated_data.get('activity')

        instance = CountryBudgetItem.objects.create(
            **validated_data
        )

        activity.modified = True
        activity.save()

        return instance

    def update(self, instance, validated_data):
        activity = validated_data.get('activity')

        update_instance = CountryBudgetItem(**validated_data)
        update_instance.id = instance.id
        update_instance.save()

        activity.modified = True
        activity.save()

        return update_instance

    def destroy(self, *args, **kwargs):
        activity = Activity.objects.get(pk=kwargs.get('pk'))
        activity.country_budget_items.delete()

        activity.modified = True
        activity.save()


class ConditionSerializer(ModelSerializerNoValidation):

    type = CodelistSerializer()
    narratives = NarrativeSerializer(many=True, required=False)

    conditions = serializers.CharField(write_only=True)

    class Meta:
        model = Condition
        fields = (
            'id',
            'conditions',
            'type',
            'narratives',
        )

    def validate(self, data):
        conditions = get_or_raise(Conditions, data, 'conditions')

        validated = validators.condition(
            conditions,
            data.get('type', {}).get('code'),
            data.get('narratives', [])
        )

        return handle_errors(validated)

    def create(self, validated_data):
        conditions = validated_data.get('conditions')
        narratives = validated_data.pop('narratives', [])

        instance = Condition.objects.create(**validated_data)

        save_narratives(instance, narratives, conditions.activity)

        conditions.activity.modified = True
        conditions.activity.save()

        return instance

    def update(self, instance, validated_data):
        conditions = validated_data.get('conditions', [])
        narratives = validated_data.pop('narratives', [])

        update_instance = Condition(**validated_data)
        update_instance.id = instance.id
        update_instance.save()

        save_narratives(instance, narratives, conditions.activity)

        conditions.activity.modified = True
        conditions.activity.save()

        return update_instance


class ConditionsSerializer(ModelSerializerNoValidation):
    condition = ConditionSerializer(
        many=True,
        read_only=True,
        source='condition_set',
        required=False
    )
    attached = serializers.CharField()
    activity = serializers.CharField(write_only=True)

    class Meta:
        model = Conditions
        fields = (
            'id',
            'activity',
            'attached',
            'condition',
        )

    def validate(self, data):
        activity = get_or_raise(Activity, data, 'activity')

        validated = validators.conditions(
            activity,
            data.get('attached')
        )

        return handle_errors(validated)

    def create(self, validated_data):
        activity = validated_data.get('activity')

        instance = Conditions.objects.create(**validated_data)

        activity.modified = True
        activity.save()

        return instance

    def update(self, instance, validated_data):
        activity = validated_data.get('activity')

        update_instance = Conditions(**validated_data)
        update_instance.id = instance.id
        update_instance.save()

        activity.modified = True
        activity.save()

        return update_instance

    def destroy(self, *args, **kwargs):
        activity = Activity.objects.get(pk=kwargs.get('pk'))
        activity.condition.delete()

        activity.modified = True
        activity.save()


class ActivityRecipientRegionSerializer(DynamicFieldsModelSerializer):
    region = BasicRegionSerializer(
        fields=('url', 'code', 'name'),
    )
    percentage = serializers.DecimalField(
        max_digits=5,
        decimal_places=2,
        coerce_to_string=False
    )
    vocabulary = VocabularySerializer()
    vocabulary_uri = serializers.URLField(required=False)

    activity = serializers.CharField(write_only=True)

    class Meta:
        model = ActivityRecipientRegion
        fields = (
            'id',
            'activity',
            'region',
            'percentage',
            'vocabulary',
            'vocabulary_uri',
        )

    def validate(self, data):
        activity = get_or_raise(Activity, data, 'activity')

        validated = validators.activity_recipient_region(
            activity,
            data.get('region', {}).get('code'),
            data.get('vocabulary', {}).get('code'),
            data.get('vocabulary_uri'),
            data.get('percentage'),
            getattr(self, 'instance', None),  # only on update
        )

        return handle_errors(validated)

    def create(self, validated_data):
        activity = validated_data.get('activity')

        instance = ActivityRecipientRegion.objects.create(
            **validated_data
        )

        activity.modified = True
        activity.save()

        return instance

    def update(self, instance, validated_data):
        activity = validated_data.get('activity')

        update_instance = ActivityRecipientRegion(**validated_data)
        update_instance.id = instance.id
        update_instance.save()

        activity.modified = True
        activity.save()

        return update_instance


class HumanitarianScopeSerializer(DynamicFieldsModelSerializer):
    type = CodelistSerializer()
    vocabulary = VocabularySerializer()
    vocabulary_uri = serializers.URLField()
    code = serializers.CharField()
    activity = serializers.CharField(write_only=True)
    narratives = NarrativeSerializer(many=True, required=False)

    class Meta:
        model = HumanitarianScope
        fields = (
            'activity',
            'id',
            'type',
            'vocabulary',
            'vocabulary_uri',
            'code',
            'narratives'
        )

    def validate(self, data):
        activity = get_or_raise(Activity, data, 'activity')

        validated = validators.activity_humanitarian_scope(
            activity,
            data.get('type', {}).get('code'),
            data.get('vocabulary', {}).get('code'),
            data.get('vocabulary_uri'),
            data.get('code'),
        )

        return handle_errors(validated)

    def create(self, validated_data):
        activity = validated_data.get('activity')

        instance = HumanitarianScope.objects.create(
            **validated_data
        )

        activity.modified = True
        activity.save()

        return instance

    def update(self, instance, validated_data):
        activity = validated_data.get('activity')

        update_instance = HumanitarianScope(**validated_data)
        update_instance.id = instance.id
        update_instance.save()

        activity.modified = True
        activity.save()

        return update_instance


class RecipientCountrySerializer(DynamicFieldsModelSerializer):
    country = CountrySerializer(fields=('url', 'code', 'name'))
    percentage = serializers.DecimalField(
        max_digits=5,
        decimal_places=2,
        coerce_to_string=False
    )
    activity = serializers.CharField(write_only=True)

    def validate(self, data):
        activity = get_or_raise(Activity, data, 'activity')

        validated = validators.activity_recipient_country(
            activity,
            data.get('country', {}).get('code'),
            data.get('percentage'),
            getattr(self, 'instance', None),  # only on update
        )

        return handle_errors(validated)

    def create(self, validated_data):
        activity = validated_data.get('activity')

        instance = ActivityRecipientCountry.objects.create(
            **validated_data
        )

        activity.modified = True
        activity.save()

        return instance

    def update(self, instance, validated_data):
        activity = validated_data.get('activity')

        update_instance = ActivityRecipientCountry(
            **validated_data
        )
        update_instance.id = instance.id
        update_instance.save()

        activity.modified = True
        activity.save()

        return update_instance

    class Meta:
        model = ActivityRecipientCountry
        fields = (
            'id',
            'activity',
            'country',
            'percentage',
        )


class ResultTypeSerializer(ModelSerializerNoValidation):
    class Meta:
        model = ResultType
        fields = (
            'id',
            'code',
            'name',
        )

        extra_kwargs = {"id": {"read_only": False}}


class ResultDescriptionSerializer(ModelSerializerNoValidation):
    narratives = NarrativeSerializer(source="*")

    class Meta:
        model = ResultDescription
        fields = (
            'id',
            'narratives',
        )

        extra_kwargs = {"id": {"read_only": False}}


class ResultTitleSerializer(ModelSerializerNoValidation):
    narratives = NarrativeSerializer(source="*")

    class Meta:
        model = ResultTitle
        fields = (
            'id',
            'narratives',
        )

        extra_kwargs = {"id": {"read_only": False}}


class ResultIndicatorPeriodActualLocationSerializer(ModelSerializerNoValidation):  # NOQA: E501
    ref = serializers.CharField()
    result_indicator_period = serializers.CharField(write_only=True)

    class Meta:
        model = ResultIndicatorPeriodActualLocation
        fields = (
            'id',
            'result_indicator_period',
            'ref',
        )

    def validate(self, data):

        # See: #747
        raise NotImplementedError("This action is not implemented")

    def create(self, validated_data):

        # See: #747
        raise NotImplementedError("This action is not implemented")

    def update(self, instance, validated_data):

        # See: #747
        raise NotImplementedError("This action is not implemented")


class ResultIndicatorPeriodTargetLocationSerializer(ModelSerializerNoValidation):  # NOQA: E501
    ref = serializers.CharField()
    result_indicator_period_target = serializers.CharField(write_only=True)
    result_indicator_period = serializers.CharField(
        write_only=True,
        source='result_indicator_period_target__result_indicator_period'
    )

    class Meta:
        model = ResultIndicatorPeriodTargetLocation
        fields = (
            'id',
            'result_indicator_period_target',
            'result_indicator_period',
            'ref',
        )

    def validate(self, data):
        result_indicator_period_target = get_or_raise(
            ResultIndicatorPeriodTarget,
            data,
            'result_indicator_period_target'
        )

        validated = validators.activity_result_indicator_period_location(
            result_indicator_period_target,
            data.get('ref'),
        )

        return handle_errors(validated)

    def create(self, validated_data):
        result_indicator_period_target_id = validated_data.get(
            'result_indicator_period_target'
        )
        result_indicator_period = validated_data.get(
            'result_indicator_period'
        )

        instance = ResultIndicatorPeriodTargetLocation.objects.create(
            result_indicator_period_target_id=result_indicator_period_target_id,  # NOQA: E501
            ref=validated_data['ref'],
            location=validated_data['location']
        )

        result_indicator_period.result_indicator.result.activity.modified = True  # NOQA: E501
        result_indicator_period.result_indicator.result.activity.save()

        return instance

    def update(self, instance, validated_data):
        result_indicator_period_target_id = validated_data.get(
            'result_indicator_period_target'
        )
        result_indicator_period = validated_data.get(
            'result_indicator_period'
        )

        update_instance = ResultIndicatorPeriodTargetLocation(
            result_indicator_period_target_id=result_indicator_period_target_id,  # NOQA: E501
            ref=validated_data['ref'],
            location=validated_data['location']
        )
        update_instance.id = instance.id
        update_instance.save()

        result_indicator_period.result_indicator.result.activity.modified = True  # NOQA: E501
        result_indicator_period.result_indicator.result.activity.save()

        return update_instance


class ResultIndicatorPeriodActualDimensionSerializer(ModelSerializerNoValidation):  # NOQA: E501
    name = serializers.CharField()
    value = serializers.CharField()
    result_indicator_period = serializers.CharField(write_only=True)

    class Meta:
        model = ResultIndicatorPeriodActualDimension
        fields = (
            'result_indicator_period',
            'id',
            'name',
            'value',
        )

    def validate(self, data):
        result_indicator_period = get_or_raise(
            ResultIndicatorPeriod, data, 'result_indicator_period')

        validated = validators.activity_result_indicator_period_dimension(
            result_indicator_period,
            data.get('name'),
            data.get('value'),
        )

        return handle_errors(validated)

    def create(self, validated_data):
        result_indicator_period = validated_data.get('result_indicator_period')

        instance = ResultIndicatorPeriodActualDimension.objects.create(
            **validated_data)

        result_indicator_period.result_indicator.result.activity.modified = True  # NOQA: E501
        result_indicator_period.result_indicator.result.activity.save()

        return instance

    def update(self, instance, validated_data):
        result_indicator_period = validated_data.get('result_indicator_period')

        update_instance = ResultIndicatorPeriodActualDimension(
            **validated_data
        )
        update_instance.id = instance.id
        update_instance.save()

        result_indicator_period.result_indicator.result.activity.modified = True  # NOQA: E501
        result_indicator_period.result_indicator.result.activity.save()

        return update_instance


class ResultIndicatorPeriodTargetDimensionSerializer(ModelSerializerNoValidation):  # NOQA: E501
    name = serializers.CharField()
    value = serializers.CharField()
    result_indicator_period = serializers.CharField(write_only=True)

    class Meta:
        model = ResultIndicatorPeriodTargetDimension
        fields = (
            'result_indicator_period',
            'id',
            'name',
            'value',
        )

    def validate(self, data):
        result_indicator_period = get_or_raise(
            ResultIndicatorPeriod, data, 'result_indicator_period')

        validated = validators.activity_result_indicator_period_dimension(
            result_indicator_period,
            data.get('name'),
            data.get('value'),
        )

        return handle_errors(validated)

    def create(self, validated_data):
        result_indicator_period = validated_data.get('result_indicator_period')

        instance = ResultIndicatorPeriodTargetDimension.objects.create(
            **validated_data)

        result_indicator_period.result_indicator.result.activity.modified = True  # NOQA: E501
        result_indicator_period.result_indicator.result.activity.save()

        return instance

    def update(self, instance, validated_data):
        result_indicator_period = validated_data.get('result_indicator_period')

        update_instance = ResultIndicatorPeriodTargetDimension(
            **validated_data
        )
        update_instance.id = instance.id
        update_instance.save()

        result_indicator_period.result_indicator.result.activity.modified = True  # NOQA: E501
        result_indicator_period.result_indicator.result.activity.save()

        return update_instance


class ResultIndicatorPeriodTargetSerializer(SerializerNoValidation):
    value = serializers.DecimalField(
        max_digits=25,
        decimal_places=10
    )
    comment = NarrativeContainerSerializer(
        many=True,
        source="resultindicatorperiodtargetcomment_set",
        read_only=True
    )
    locations = ResultIndicatorPeriodTargetLocationSerializer(
        many=True,
        source="resultindicatorperiodtargetlocation_set",
        read_only=True
    )
    dimensions = ResultIndicatorPeriodTargetDimensionSerializer(
        many=True,
        source="resultindicatorperiodtargetdimension_set",
        read_only=True
    )
    document_links = DocumentLinkSerializer(
        many=True,
        read_only=True,
        source='period_target_document_links'
    )


class ResultIndicatorPeriodActualSerializer(SerializerNoValidation):
    value = serializers.DecimalField(
        max_digits=25,
        decimal_places=10)

    comment = NarrativeContainerSerializer(
        source="resultindicatorperiodactualcomment")
    locations = ResultIndicatorPeriodActualLocationSerializer(
        many=True, source="resultindicatorperiodactuallocation_set",
        read_only=True
    )
    dimensions = ResultIndicatorPeriodActualDimensionSerializer(
        many=True,
        source="resultindicatorperiodactualdimension_set",
        read_only=True
    )
    document_links = DocumentLinkSerializer(
        many=True,
        read_only=True,
        source='period_actual_document_links'
    )


class ResultIndicatorPeriodSerializer(ModelSerializerNoValidation):
    targets = ResultIndicatorPeriodTargetSerializer(many=True)
    actuals = ResultIndicatorPeriodActualSerializer(many=True)

    period_start = serializers.CharField(required=False)
    period_end = serializers.CharField(required=False)

    result_indicator = serializers.CharField(write_only=True)

    class Meta:
        model = ResultIndicatorPeriod
        fields = (
            'result_indicator',
            'id',
            'period_start',
            'period_end',
            'targets',
            'actuals',
        )

    def validate(self, data):

        # See: #747
        raise NotImplementedError("This action is not implemented")

    def create(self, validated_data):

        # See: #747
        raise NotImplementedError("This action is not implemented")

    def update(self, instance, validated_data):

        # See: #747
        raise NotImplementedError("This action is not implemented")


class ResultIndicatorBaselineDimensionSerializer(ModelSerializerNoValidation):  # NOQA: E501
    name = serializers.CharField()
    value = serializers.CharField()

    class Meta:
        model = ResultIndicatorBaselineDimension
        fields = (

            'id',
            'name',
            'value',
        )


class ResultIndicatorBaselineSerializer(ModelSerializerNoValidation):

    class LocationSerializer(ModelSerializerNoValidation):
        class Meta:
            model = Location
            fields = (
                'ref',
            )

    # year = serializers.CharField(
        # source='baseline_year', required=False, allow_null=True)
    # value = serializers.CharField(
        # source='baseline_value', required=False, allow_null=True)

    # XXX: not sure if this fixes tests:
    year = serializers.CharField(
        required=False, allow_null=True)
    value = serializers.CharField(
        required=False, allow_null=True)
    comment = NarrativeContainerSerializer(
        source='resultindicatorbaselinecomment'
    )

    dimensions = ResultIndicatorBaselineDimensionSerializer(
        many=True,
        source='resultindicatorbaselinedimension_set',
        read_only=True
    )

    document_links = DocumentLinkSerializer(
        many=True,
        read_only=True,
        source='baseline_document_links'
    )

    iso_date = serializers.DateField()

    locations = LocationSerializer(
        many=True,
        read_only=True,
        source='location_set'
    )

    class Meta:
        model = ResultIndicatorBaseline
        fields = (
            'year',
            'value',
            'comment',
            'dimensions',
            'document_links',
            'iso_date',
            'locations'
        )


class ResultIndicatorReferenceSerializer(ModelSerializerNoValidation):
    vocabulary = VocabularySerializer()
    code = serializers.CharField(required=False)

    result_indicator = serializers.CharField(write_only=True)

    class Meta:
        model = ResultIndicatorReference
        fields = (
            'result_indicator',
            'id',
            'vocabulary',
            'code',
            'indicator_uri',
        )

    def validate(self, data):
        result_indicator = get_or_raise(
            ResultIndicator, data, 'result_indicator')

        validated = validators.activity_result_indicator_reference(
            result_indicator,
            data.get('vocabulary', {}).get('code'),
            data.get('code'),
            data.get('indicator_uri'),
        )

        return handle_errors(validated)

    def create(self, validated_data):
        result_indicator = validated_data.get('result_indicator')

        instance = ResultIndicatorReference.objects.create(
            **validated_data)

        result_indicator.result.activity.modified = True
        result_indicator.result.activity.save()

        return instance

    def update(self, instance, validated_data):
        result_indicator = validated_data.get('result_indicator')

        update_instance = ResultIndicatorReference(
            **validated_data)
        update_instance.id = instance.id
        update_instance.save()

        result_indicator.result.activity.modified = True
        result_indicator.result.activity.save()

        return update_instance


class ResultIndicatorSerializer(ModelSerializerNoValidation):
    title = NarrativeContainerSerializer(source="resultindicatortitle")
    description = NarrativeContainerSerializer(
        source="resultindicatordescription")
    #  TODO 2.02 reference = ?
    references = ResultIndicatorReferenceSerializer(
        source='resultindicatorreference_set', many=True, read_only=True)
    baseline = ResultIndicatorBaselineSerializer(
        source='resultindicatorbaseline_set',
        many=True,
        read_only=True
    )
    periods = ResultIndicatorPeriodSerializer(
        source='resultindicatorperiod_set', many=True, read_only=True)
    measure = CodelistSerializer()

    result = serializers.CharField(write_only=True)

    document_links = DocumentLinkSerializer(
        many=True,
        read_only=True,
        source='result_indicator_document_links'
    )

    class Meta:
        model = ResultIndicator
        fields = (
            'result',
            'id',
            'title',
            'description',
            'references',
            'baseline',
            'periods',
            'measure',
            'ascending',
            'aggregation_status',
            'document_links'
        )

    def validate(self, data):
        result = get_or_raise(Result, data, 'result')

        validated = validators.activity_result_indicator(
            result,
            data.get('measure', {}).get('code'),
            data.get('ascending'),
            data.get('resultindicatortitle', {}).get('narratives'),
            data.get('resultindicatordescription', {}).get('narratives'),
            # data.get('baseline_year'),
            # data.get('baseline_value'),
            data.get('resultindicatorbaselinecomment', {}).get('narratives'),
        )

        return handle_errors(validated)

    def create(self, validated_data):
        result = validated_data.get('result')
        title_narratives_data = validated_data.pop('title_narratives', [])
        description_narratives_data = validated_data.pop(
            'description_narratives', [])

        instance = ResultIndicator.objects.create(**validated_data)

        result_indicator_title = ResultIndicatorTitle.objects.create(
            result_indicator=instance)
        result_indicator_description = ResultIndicatorDescription.objects.create(  # NOQA: E501
            result_indicator=instance)

        save_narratives(result_indicator_title,
                        title_narratives_data, result.activity)
        save_narratives(result_indicator_description,
                        description_narratives_data, result.activity)

        result.activity.modified = True
        result.activity.save()

        return instance

    def update(self, instance, validated_data):
        result = validated_data.get('result')
        title_narratives_data = validated_data.pop('title_narratives', [])
        description_narratives_data = validated_data.pop(
            'description_narratives', [])

        update_instance = ResultIndicator(**validated_data)
        update_instance.id = instance.id
        update_instance.save()

        save_narratives(instance.resultindicatortitle,
                        title_narratives_data, result.activity)
        save_narratives(
            instance.resultindicatordescription,
            description_narratives_data,
            result.activity)

        result.activity.modified = True
        result.activity.save()

        return update_instance


class ContactInfoSerializer(ModelSerializerNoValidation):
    type = CodelistSerializer()
    organisation = NarrativeContainerSerializer()
    department = NarrativeContainerSerializer()
    person_name = NarrativeContainerSerializer()
    job_title = NarrativeContainerSerializer()
    mailing_address = NarrativeContainerSerializer()

    activity = serializers.CharField(write_only=True)

    def validate(self, data):
        activity = get_or_raise(Activity, data, 'activity')

        validated = validators.activity_contact_info(
            activity,
            data.get('type', {}).get('code'),
            data.get('organisation'),
            data.get('department'),
            data.get('person_name'),
            data.get('job_title'),
            data.get('telephone'),  # text
            data.get('email'),  # text
            data.get('website'),  # text
            data.get('mailing_address'),
        )

        return handle_errors(validated)

    def create(self, validated_data):
        activity = validated_data.get('activity')

        organisation_data = validated_data.pop('organisation', None)
        organisation_narratives_data = validated_data.pop(
            'organisation_narratives', None)
        department_data = validated_data.pop('department', None)
        department_narratives_data = validated_data.pop(
            'department_narratives', None)
        person_name_data = validated_data.pop('person_name', None)
        person_name_narratives_data = validated_data.pop(
            'person_name_narratives', None)
        job_title_data = validated_data.pop('job_title', None)
        job_title_narratives_data = validated_data.pop(
            'job_title_narratives', None)
        mailing_address_data = validated_data.pop('mailing_address', None)
        mailing_address_narratives_data = validated_data.pop(
            'mailing_address_narratives', None)

        instance = ContactInfo.objects.create(**validated_data)

        if organisation_data is not None:
            organisation = ContactInfoOrganisation.objects.create(
                contact_info=instance,
                **organisation_data)
            instance.organisation = organisation

            if organisation_narratives_data:
                save_narratives(
                    organisation, organisation_narratives_data, activity)

        if department_data is not None:
            department = ContactInfoDepartment.objects.create(
                contact_info=instance,
                **department_data)
            instance.department = department

            if department_narratives_data:
                save_narratives(
                    department, department_narratives_data, activity)

        if person_name_data is not None:
            person_name = ContactInfoPersonName.objects.create(
                contact_info=instance,
                **person_name_data)
            instance.person_name = person_name

            if person_name_narratives_data:
                save_narratives(
                    person_name, person_name_narratives_data, activity)

        if job_title_data is not None:
            job_title = ContactInfoJobTitle.objects.create(
                contact_info=instance,
                **job_title_data)
            instance.job_title = job_title

            if job_title_narratives_data:
                save_narratives(job_title, job_title_narratives_data, activity)

        if mailing_address_data is not None:
            mailing_address = ContactInfoMailingAddress.objects.create(
                contact_info=instance,
                **mailing_address_data)
            instance.mailing_address = mailing_address

            if mailing_address_narratives_data:
                save_narratives(mailing_address,
                                mailing_address_narratives_data, activity)

        activity.modified = True
        activity.save()

        return instance

    def update(self, instance, validated_data):
        activity = validated_data.get('activity')
        organisation_data = validated_data.pop('organisation', None)
        organisation_narratives_data = validated_data.pop(
            'organisation_narratives', None)
        department_data = validated_data.pop('department', None)
        department_narratives_data = validated_data.pop(
            'department_narratives', None)
        person_name_data = validated_data.pop('person_name', None)
        person_name_narratives_data = validated_data.pop(
            'person_name_narratives', None)
        job_title_data = validated_data.pop('job_title', None)
        job_title_narratives_data = validated_data.pop(
            'job_title_narratives', None)
        mailing_address_data = validated_data.pop('mailing_address', None)
        mailing_address_narratives_data = validated_data.pop(
            'mailing_address_narratives', None)

        update_instance = ContactInfo(**validated_data)
        update_instance.id = instance.id
        update_instance.save()

        if organisation_data is not None:
            organisation, created = ContactInfoOrganisation.objects.update_or_create(  # NOQA: E501
                contact_info=instance,
                defaults=organisation_data)
            update_instance.organisation = organisation

            if organisation_narratives_data:
                save_narratives(
                    organisation, organisation_narratives_data, activity)

        if department_data is not None:
            department, created = ContactInfoDepartment.objects.update_or_create(  # NOQA: E501
                contact_info=instance,
                defaults=department_data)
            update_instance.department = department

            if department_narratives_data:
                save_narratives(
                    department, department_narratives_data, activity)

        if person_name_data is not None:
            person_name, created = ContactInfoPersonName.objects.update_or_create(  # NOQA: E501
                contact_info=instance,
                defaults=person_name_data)
            update_instance.person_name = person_name

            if person_name_narratives_data:
                save_narratives(
                    person_name, person_name_narratives_data, activity)

        if job_title_data is not None:
            job_title, created = ContactInfoJobTitle.objects.update_or_create(
                contact_info=instance,
                defaults=job_title_data)
            update_instance.job_title = job_title

            if job_title_narratives_data:
                save_narratives(job_title, job_title_narratives_data, activity)

        if mailing_address_data is not None:
            mailing_address, created = ContactInfoMailingAddress.objects.update_or_create(  # NOQA: E501
                contact_info=instance, defaults=mailing_address_data)
            update_instance.mailing_address = mailing_address

            if mailing_address_narratives_data:
                save_narratives(mailing_address,
                                mailing_address_narratives_data, activity)

        activity.modified = True
        activity.save()

        return update_instance

    class Meta:
        model = ContactInfo
        fields = (
            'id',
            'activity',
            'type',
            'organisation',
            'department',
            'person_name',
            'job_title',
            'telephone',
            'email',
            'website',
            'mailing_address',
        )


class ResultSerializer(ModelSerializerNoValidation):
    type = CodelistSerializer()
    title = NarrativeContainerSerializer(source="resulttitle")
    description = NarrativeContainerSerializer(source="resultdescription")
    indicators = ResultIndicatorSerializer(
        source='resultindicator_set', many=True, read_only=True)

    activity = serializers.CharField(write_only=True)

    document_links = DocumentLinkSerializer(
        many=True,
        read_only=True,
        source='documentlink_set'
    )

    sectors = ActivitySectorSerializer(
        many=True,
        source='activity.activitysector_set',
        read_only=True,
        required=False,
    )

    recipient_countries = RecipientCountrySerializer(
        many=True,
        source='activity.activityrecipientcountry_set',
        read_only=True,
        required=False,
    )
    recipient_regions = ActivityRecipientRegionSerializer(
        many=True,
        source='activity.activityrecipientregion_set',
        read_only=True,
        required=False,
    )

    iati_identifier = serializers.CharField(source='activity.iati_identifier', required=False)  # NOQA: E501

    class Meta:
        model = Result
        fields = (
            'id',
            'activity',
            'title',
            'description',
            'indicators',
            'type',
            'aggregation_status',
            'document_links',
            'sectors',
            'recipient_countries',
            'recipient_regions',
            'iati_identifier'
        )

    def validate(self, data):
        activity = get_or_raise(Activity, data, 'activity')

        validated = validators.activity_result(
            activity,
            data.get('type', {}).get('code'),
            data.get('aggregation_status'),
            data.get('resulttitle', {}).get('narratives'),
            data.get('resultdescription', {}).get('narratives'),
        )

        return handle_errors(validated)

    def create(self, validated_data):
        activity = validated_data.get('activity')
        title_narratives_data = validated_data.pop('title_narratives', [])
        description_narratives_data = validated_data.pop(
            'description_narratives', [])

        instance = Result.objects.create(**validated_data)

        result_title = ResultTitle.objects.create(result=instance)
        result_description = ResultDescription.objects.create(
            result=instance)

        save_narratives(result_title, title_narratives_data, activity)
        save_narratives(result_description,
                        description_narratives_data, activity)

        activity.modified = True
        activity.save()

        return instance

    def update(self, instance, validated_data):
        activity = validated_data.get('activity')
        title_narratives_data = validated_data.pop('title_narratives', [])
        description_narratives_data = validated_data.pop(
            'description_narratives', [])

        update_instance = Result(**validated_data)
        update_instance.id = instance.id
        update_instance.save()

        save_narratives(update_instance.resulttitle,
                        title_narratives_data, activity)
        save_narratives(update_instance.resultdescription,
                        description_narratives_data, activity)

        activity.modified = True
        activity.save()

        return update_instance


class CrsAddLoanTermsSerializer(ModelSerializerNoValidation):
    repayment_type = CodelistSerializer()
    repayment_plan = CodelistSerializer()
    commitment_date = serializers.CharField()
    repayment_first_date = serializers.CharField()
    repayment_final_date = serializers.CharField()

    class Meta:
        model = CrsAddLoanTerms
        fields = (
            'rate_1',
            'rate_2',
            'repayment_type',
            'repayment_plan',
            'commitment_date',
            'repayment_first_date',
            'repayment_final_date',
        )


class CrsAddLoanStatusSerializer(ModelSerializerNoValidation):
    value_date = serializers.CharField()
    currency = CodelistSerializer()

    class Meta:
        model = CrsAddLoanStatus
        fields = (
            'year',
            'currency',
            'value_date',
            'interest_received',
            'principal_outstanding',
            'principal_arrears',
            'interest_arrears',
        )


class CrsAddOtherFlagsSerializer(ModelSerializerNoValidation):
    other_flags = CodelistSerializer()
    significance = serializers.CharField()

    crs_add = serializers.CharField(write_only=True)

    class Meta:
        model = CrsAddOtherFlags
        fields = (
            'crs_add',
            'id',
            'other_flags',
            'significance',
        )

    def validate(self, data):
        crs_add = get_or_raise(CrsAdd, data, 'crs_add')

        validated = validators.crs_add_other_flags(
            crs_add,
            data.get('other_flags', {}).get('code'),
            data.get('significance'),
        )

        return handle_errors(validated)

    def create(self, validated_data):
        crs_add = validated_data.get('crs_add')

        instance = CrsAddOtherFlags.objects.create(
            **validated_data)

        crs_add.activity.modified = True
        crs_add.activity.save()

        return instance

    def update(self, instance, validated_data):
        crs_add = validated_data.get('crs_add')

        update_instance = CrsAddOtherFlags(**validated_data)
        update_instance.id = instance.id
        update_instance.save()

        crs_add.activity.modified = True
        crs_add.activity.save()

        return update_instance


class CrsAddSerializer(ModelSerializerNoValidation):
    other_flags = CrsAddOtherFlagsSerializer(many=True, required=False)
    loan_terms = CrsAddLoanTermsSerializer(required=False)
    loan_status = CrsAddLoanStatusSerializer(required=False)

    activity = serializers.CharField(write_only=True)

    class Meta:
        model = CrsAdd
        fields = (
            'activity',
            'id',
            'other_flags',
            'loan_terms',
            'loan_status',
        )

    def validate(self, data):
        activity = get_or_raise(Activity, data, 'activity')

        crs_add = validators.crs_add(
            activity,
            data.get('channel_code')
        )

        loan_terms = validators.crs_add_loan_terms(
            activity,
            data.get('loan_terms', {}).get('rate_1'),
            data.get('loan_terms', {}).get('rate_2'),
            data.get('loan_terms', {}).get('repayment_type', {}).get('code'),
            data.get('loan_terms', {}).get('repayment_plan', {}).get('code'),
            data.get('loan_terms', {}).get('commitment_date'),
            data.get('loan_terms', {}).get('repayment_first_date'),
            data.get('loan_terms', {}).get('repayment_final_date'),
        )

        loan_status = validators.crs_add_loan_status(
            activity,
            data.get('loan_status', {}).get('year'),
            data.get('loan_status', {}).get('currency').get('code'),
            data.get('loan_status', {}).get('value_date'),
            data.get('loan_status', {}).get('interest_received'),
            data.get('loan_status', {}).get('principal_outstanding'),
            data.get('loan_status', {}).get('principal_arrears'),
            data.get('loan_status', {}).get('interest_arrears'),
        )

        return handle_errors(crs_add, loan_terms, loan_status)

    def create(self, validated_data):
        activity = validated_data.get('activity')
        loan_terms = validated_data.pop('loan_terms', {})
        loan_status = validated_data.pop('loan_status', {})

        instance = CrsAdd.objects.create(**validated_data)

        loan_terms = CrsAddLoanTerms.objects.create(
            crs_add=instance,
            **loan_terms)

        loan_status = CrsAddLoanStatus.objects.create(
            crs_add=instance,
            **loan_status)

        activity.modified = True
        activity.save()

        return instance

    def update(self, instance, validated_data):
        activity = validated_data.get('activity')
        loan_terms = validated_data.pop('loan_terms')
        loan_status = validated_data.pop('loan_status')

        update_instance = CrsAdd(**validated_data)
        update_instance.id = instance.id
        update_instance.save()

        updated_loan_terms = CrsAddLoanTerms(**loan_terms)
        updated_loan_terms.crs_add = update_instance
        updated_loan_terms.id = instance.loan_terms.id
        updated_loan_terms.save()

        updated_loan_status = CrsAddLoanStatus(**loan_status)
        updated_loan_status.crs_add = update_instance
        updated_loan_status.id = instance.loan_status.id
        updated_loan_status.save()

        activity.modified = True
        activity.save()

        return update_instance


class FssForecastSerializer(ModelSerializerNoValidation):
    value_date = serializers.CharField()
    currency = CodelistSerializer()

    fss = serializers.CharField(write_only=True)

    class Meta:
        model = FssForecast
        fields = (
            'id',
            'fss',
            'year',
            'value_date',
            'currency',
            'value',
        )

    def validate(self, data):
        fss = get_or_raise(Fss, data, 'fss')

        validated = validators.fss_forecast(
            fss,
            data.get('year'),
            data.get('value_date'),
            data.get('currency', {}).get('code'),
            data.get('value'),
        )

        return handle_errors(validated)

    def create(self, validated_data):
        fss = validated_data.get('fss')

        instance = FssForecast.objects.create(**validated_data)

        fss.activity.modified = True
        fss.activity.save()

        return instance

    def update(self, instance, validated_data):
        fss = validated_data.get('fss')

        update_instance = FssForecast(**validated_data)
        update_instance.id = instance.id
        update_instance.save()

        fss.activity.modified = True
        fss.activity.save()

        return update_instance


class FssSerializer(ModelSerializerNoValidation):
    extraction_date = serializers.CharField()
    forecasts = FssForecastSerializer(
        many=True,
        source='fssforecast_set',
        required=False
    )

    activity = serializers.CharField(write_only=True)

    class Meta:
        model = Fss
        fields = (
            'id',
            'activity',
            'extraction_date',
            'priority',
            'phaseout_year',
            'forecasts',
        )

    def validate(self, data):
        activity = get_or_raise(Activity, data, 'activity')

        validated = validators.fss(
            activity,
            data.get('extraction_date'),
            data.get('priority'),
            data.get('phaseout_year'),
        )

        return handle_errors(validated)

    def create(self, validated_data):
        activity = validated_data.get('activity')
        instance = Fss.objects.create(**validated_data)

        activity.modified = True
        activity.save()

        return instance

    def update(self, instance, validated_data):
        activity = validated_data.get('activity')

        update_instance = Fss(**validated_data)
        update_instance.id = instance.id
        update_instance.save()

        activity.modified = True
        activity.save()

        return update_instance


class LocationSerializer(DynamicFieldsModelSerializer):
    class LocationIdSerializer(SerializerNoValidation):
        vocabulary = VocabularySerializer(
            source='location_id_vocabulary')
        code = serializers.CharField(source='location_id_code')

    class PointSerializer(SerializerNoValidation):
        pos = PointField(source='point_pos')
        srsName = serializers.CharField(source="point_srs_name")

    class AdministrativeSerializer(ModelSerializerNoValidation):
        code = serializers.CharField()
        vocabulary = VocabularySerializer()

        class Meta:
            model = LocationAdministrative
            fields = (
                'id',
                'code',
                'vocabulary',
                'level',
            )

    location_reach = CodelistSerializer()
    location_id = LocationIdSerializer(source='*')
    name = NarrativeContainerSerializer()
    description = NarrativeContainerSerializer()
    activity_description = NarrativeContainerSerializer()

    # administrative has its own view
    administrative = AdministrativeSerializer(
        many=True,
        source="locationadministrative_set",
        read_only=True
    )

    point = PointSerializer(source="*")
    exactness = CodelistSerializer()
    location_class = CodelistSerializer()
    feature_designation = CodelistSerializer()

    activity = serializers.CharField(write_only=True)

    sectors = ActivitySectorSerializer(
        many=True,
        source='activity.activitysector_set',
        read_only=True,
        required=False,
    )

    recipient_countries = RecipientCountrySerializer(
        many=True,
        source='activity.activityrecipientcountry_set',
        read_only=True,
        required=False,
    )
    recipient_regions = ActivityRecipientRegionSerializer(
        many=True,
        source='activity.activityrecipientregion_set',
        read_only=True,
        required=False,
    )

    iati_identifier = serializers.CharField(source='activity.iati_identifier', required=False)  # NOQA: E501

    def validate(self, data):
        activity = get_or_raise(Activity, data, 'activity')

        validated = validators.activity_location(
            activity,
            data.get('ref'),
            data.get('location_reach', {}).get('code'),
            data.get('location_id_code', {}),
            data.get('location_id_vocabulary', {}).get('code'),
            data.get('name', {}).get('narratives'),
            data.get('description', {}).get('narratives'),
            data.get('activity_description', {}).get('narratives'),
            data.get('point_srs_name', {}),
            data.get('point_pos', {}),
            data.get('exactness', {}).get('code'),
            data.get('location_class', {}).get('code'),
            data.get('feature_designation', {}).get('code'),
        )

        return handle_errors(validated)

    def create(self, validated_data):
        activity = validated_data.get('activity')
        name_narratives = validated_data.pop('name_narratives', [])
        description_narratives = validated_data.pop(
            'description_narratives', [])
        activity_description_narratives = validated_data.pop(
            'activity_description_narratives', [])

        instance = Location.objects.create(**validated_data)

        location_name = LocationName.objects.create(
            location=instance)
        location_description = LocationDescription.objects.create(
            location=instance)
        location_activity_description = LocationActivityDescription.objects.create(  # NOQA: E501
            location=instance)

        save_narratives(location_name, name_narratives, activity)
        save_narratives(location_description, description_narratives, activity)
        save_narratives(location_activity_description,
                        activity_description_narratives, activity)

        activity.modified = True
        activity.save()

        return instance

    def update(self, instance, validated_data):
        activity = validated_data.get('activity')
        name_narratives = validated_data.pop('name_narratives', [])
        description_narratives = validated_data.pop(
            'description_narratives', [])
        activity_description_narratives = validated_data.pop(
            'activity_description_narratives', [])

        update_instance = Location(**validated_data)
        update_instance.id = instance.id
        update_instance.save()

        location_name = LocationName.objects.get(location=instance)
        location_description = LocationDescription.objects.get(
            location=instance)
        location_activity_description = LocationActivityDescription.objects.get(  # NOQA: E501
            location=instance)

        save_narratives(location_name, name_narratives, activity)
        save_narratives(location_description, description_narratives, activity)
        save_narratives(location_activity_description,
                        activity_description_narratives, activity)

        activity.modified = True
        activity.save()

        return update_instance

    class Meta:
        model = Location
        fields = (
            'id',
            'activity',
            'iati_identifier',
            'ref',
            'location_reach',
            'location_id',
            'name',
            'description',
            'activity_description',
            'administrative',
            'point',
            'exactness',
            'location_class',
            'feature_designation',
            'sectors',
            'recipient_countries',
            'recipient_regions'
        )


class PublishedStateSerializer(DynamicFieldsSerializer):
    published = serializers.BooleanField()
    ready_to_publish = serializers.BooleanField()
    modified = serializers.BooleanField()


class ActivityAggregationContainerSerializer(DynamicFieldsSerializer):
    activity = ActivityAggregationSerializer(source='activity_aggregation')
    children = ActivityAggregationSerializer(source='child_aggregation')
    activity_children = ActivityAggregationSerializer(
        source='activity_plus_child_aggregation')


class TransactionProviderSerializer(serializers.ModelSerializer):
    ref = serializers.CharField()
    type = CodelistSerializer()
    narratives = NarrativeSerializer(many=True)
    provider_activity = serializers.HyperlinkedRelatedField(
        read_only=True,
        view_name='activities:activity-detail')
    provider_activity_id = serializers.CharField(
        source="provider_activity_ref", required=False)

    class Meta:
        model = TransactionProvider
        fields = (
            'ref',
            'type',
            'provider_activity',
            'provider_activity_id',
            'narratives'
        )


class TransactionReceiverSerializer(serializers.ModelSerializer):
    ref = serializers.CharField()
    type = CodelistSerializer()
    narratives = NarrativeSerializer(many=True)
    receiver_activity = serializers.HyperlinkedRelatedField(
        read_only=True,
        view_name='activities:activity-detail')
    receiver_activity_id = serializers.CharField(
        source="receiver_activity_ref"
    )

    class Meta:
        model = TransactionReceiver
        fields = (
            'ref',
            'type',
            'receiver_activity',
            'receiver_activity_id',
            'narratives'
        )


class TransactionRecipientCountrySerializer(serializers.ModelSerializer):
    country = CountrySerializer(fields=('code', ))

    class Meta:
        model = TransactionRecipientCountry
        fields = (
            'country',
            'percentage'
        )


class TransactionRecipientRegionSerializer(serializers.ModelSerializer):
    region = BasicRegionSerializer(
        fields=('code', ),
    )
    vocabulary = VocabularySerializer()

    class Meta:
        model = TransactionRecipientRegion
        fields = (
            'region',
            'vocabulary',
        )


class TransactionSectorSerializer(serializers.ModelSerializer):
    sector = SectorSerializer(fields=('code', ))
    vocabulary = VocabularySerializer()

    class Meta:
        model = TransactionSector
        fields = (
            'sector',
            'vocabulary',
        )


class TransactionDescriptionSerializer(serializers.ModelSerializer):
    narratives = NarrativeSerializer(many=True)

    class Meta:
        model = TransactionDescription
        fields = (
            'narratives',
        )


class TransactionAidTypeSerializer(serializers.ModelSerializer):
    aid_type = AidTypeSerializer()

    class Meta:
        model = TransactionAidType
        fields = (
            'aid_type',
        )


class TransactionSerializer(serializers.ModelSerializer):
    """
    Transaction serializer class
    """
    transaction_date = serializers.CharField()
    value_date = serializers.CharField()
<<<<<<< HEAD
    aid_types = TransactionAidTypeSerializer(
=======
    # Aid type for version 2.03
    transaction_aid_types = TransactionAidTypeSerializer(
>>>>>>> 674e6563
        many=True,
        source='transactionaidtype_set',
        read_only=True
    )
    # Aid type for version 2.02 or below
    aid_type = CodelistSerializer()
    disbursement_channel = CodelistSerializer()
    finance_type = CodelistSerializer()
    flow_type = CodelistSerializer()
    tied_status = CodelistSerializer()
    transaction_type = CodelistSerializer()
    currency = CodelistSerializer()
    humanitarian = serializers.BooleanField()
    provider_organisation = TransactionProviderSerializer(required=False)
    receiver_organisation = TransactionReceiverSerializer(required=False)
    recipient_countries = TransactionRecipientCountrySerializer(
        many=True,
        source='transactionrecipientcountry_set',
        read_only=True
    )
    recipient_regions = TransactionRecipientRegionSerializer(
        many=True,
        source='transactionrecipientregion_set',
        read_only=True
    )
    sectors = TransactionSectorSerializer(
        many=True,
        source='transactionsector_set',
        read_only=True
    )
    description = TransactionDescriptionSerializer(
        read_only=True
    )

    class Meta:
        model = Transaction
        fields = (
            'ref',
            'humanitarian',
            'transaction_type',
            'transaction_date',
            'value',
            'value_date',
            'currency',
            'description',
            'provider_organisation',
            'receiver_organisation',
            'disbursement_channel',
            'sectors',
            'recipient_countries',
            'recipient_regions',
            'flow_type',
            'finance_type',
<<<<<<< HEAD
            'aid_types',
=======
            'aid_type',
            'transaction_aid_types',
>>>>>>> 674e6563
            'tied_status',
        )


class ActivityTagSerializer(ModelSerializerNoValidation):
    vocabulary = VocabularySerializer()
    narratives = NarrativeSerializer(many=True)

    class Meta:
        model = ActivityTag
        fields = (
            'id',
            'code',
            'vocabulary_uri',
            'activity',
            'vocabulary',
            'narratives'
        )


class ActivitySerializer(DynamicFieldsModelSerializer):
    url = serializers.HyperlinkedIdentityField(
        view_name='activities:activity-detail', read_only=True)

    id = serializers.CharField(required=False)
    iati_identifier = serializers.CharField()

    reporting_organisation = ReportingOrganisationDataSerializer(
        read_only=True,
        source="reporting_organisations.first"
    )

    title = TitleSerializer(required=False)

    descriptions = DescriptionSerializer(
        many=True,
        source='description_set',
        read_only=True,
    )
    participating_organisations = ParticipatingOrganisationSerializer(
        many=True,
        read_only=True,
    )

    # TODO ; add other-identifier serializer
    other_identifier = OtherIdentifierSerializer(
        many=True, source="otheridentifier_set", required=False)

    activity_status = CodelistSerializer(required=False)
    activity_dates = ActivityDateSerializer(
        many=True,
        source='activitydate_set',
        read_only=True,
    )

    # TODO ; add contact-info serializer
    # note; contact info has a sequence we should use in the
    # ContactInfoSerializer!
    contact_info = ContactInfoSerializer(
        many=True,
        source="contactinfo_set",
        read_only=True,
        required=False,
    )

    activity_scope = CodelistSerializer(source='scope', required=False)
    recipient_countries = RecipientCountrySerializer(
        many=True,
        source='activityrecipientcountry_set',
        read_only=True,
        required=False,
    )
    recipient_regions = ActivityRecipientRegionSerializer(
        many=True,
        source='activityrecipientregion_set',
        read_only=True,
        required=False,
    )
    locations = LocationSerializer(
        many=True,
        source='location_set',
        read_only=True,
        required=False,
    )
    sectors = ActivitySectorSerializer(
        many=True,
        source='activitysector_set',
        read_only=True,
        required=False,
    )

    tags = ActivityTagSerializer(
        many=True,
        source='activitytag_set',
        read_only=True,
        required=False,
    )

    # TODO ; add country-budget-items serializer
    country_budget_items = CountryBudgetItemsSerializer(required=False)

    humanitarian_scope = HumanitarianScopeSerializer(
        many=True,
        source='humanitarianscope_set',
        read_only=True,
        required=False,
    )

    policy_markers = ActivityPolicyMarkerSerializer(
        many=True,
        source='activitypolicymarker_set',
        read_only=True,
        required=False,
    )

    collaboration_type = CodelistSerializer(required=False)
    default_flow_type = CodelistSerializer(required=False)
    default_finance_type = CodelistSerializer(required=False)
    default_aid_type = CodelistSerializer(required=False)
    default_tied_status = CodelistSerializer(required=False)

    budgets = BudgetSerializer(
        many=True,
        source='budget_set',
        read_only=True,
    )

    # note; planned-disbursement has a sequence in
    # PlannedDisbursementSerializer
    planned_disbursements = PlannedDisbursementSerializer(
        many=True,
        source='planneddisbursement_set',
        read_only=True,
    )

    # capital_spend = CapitalSpendSerializer(required=False)
    capital_spend = serializers.DecimalField(
        max_digits=5,
        decimal_places=2,
        coerce_to_string=False,
        required=False,
    )

    transactions = serializers.HyperlinkedIdentityField(
        read_only=True,
        view_name='activities:activity-transactions',
    )

    related_transactions = TransactionSerializer(
        many=True,
        source='transaction_set',
        read_only=True
    )

    document_links = DocumentLinkSerializer(
        many=True,
        read_only=True,
        source='documentlink_set')
    related_activities = RelatedActivitySerializer(
        many=True,
        read_only=True,
        source='relatedactivity_set')

    legacy_data = LegacyDataSerializer(
        many=True, source="legacydata_set", required=False)

    conditions = ConditionsSerializer(required=False)

    results = ResultSerializer(
        many=True,
        read_only=True,
        source="result_set")

    # note; crs-add has a sequence in CrsAddSerializer
    crs_add = CrsAddSerializer(many=True, source="crsadd_set", required=False)

    fss = FssSerializer(many=True, source="fss_set", required=False)

    # activity attributes
    last_updated_datetime = serializers.DateTimeField(required=False)
    xml_lang = serializers.CharField(
        source='default_lang.code', required=False)
    default_currency = CodelistSerializer(required=False)

    humanitarian = serializers.BooleanField(required=False)

    # from reporting-org, can be saved directly on activity
    secondary_reporter = serializers.BooleanField(
        write_only=True, required=False)

    # other added data
    aggregations = ActivityAggregationContainerSerializer(
        source="*", read_only=True)

    dataset = SimpleDatasetSerializer(
        read_only=True,
        fields=(
            'id',
            'iati_id',
            'name',
            'title',
            'source_url'))

    publisher = PublisherSerializer(
        read_only=True,
        fields=(
            'id',
            'url',
            'publisher_iati_id',
            'display_name',
            'name'))

    published_state = PublishedStateSerializer(source="*", read_only=True)

    transaction_types = serializers.SerializerMethodField()

    @classmethod
    def get_transaction_types(cls, obj):
        return list(Transaction.objects.filter(activity=obj).values('transaction_type').annotate(dsum=Sum('value')))  # NOQA: E501
        # return Transaction.objects.filter(activity=obj).aggregate(Sum('value'))  # NOQA: E501

    def validate(self, data):
        validated = validators.activity(
            data.get('iati_identifier'),
            data.get('default_lang', {}).get('code'),
            data.get('hierarchy'),
            data.get('humanitarian'),
            data.get('last_updated_datetime'),
            data.get('linked_data_uri'),
            data.get('default_currency'),
            data.get('dataset'),
            data.get('activity_status', {}).get('code'),
            data.get('scope', {}).get('code'),
            data.get('collaboration_type', {}).get('code'),
            data.get('default_flow_type', {}).get('code'),
            data.get('default_finance_type', {}).get('code'),
            data.get('default_aid_type', {}).get('code'),
            data.get('default_tied_status', {}).get('code'),
            data.get('planned_start'),
            data.get('actual_start'),
            data.get('start_date'),
            data.get('planned_end'),
            data.get('actual_end'),
            data.get('end_date'),
            data.get('capital_spend'),
            data.get('secondary_reporter'),
            data.get('title', {}),
        )

        return handle_errors(validated)

    def create(self, validated_data):

        old_activity = get_or_none(
            Activity, validated_data, 'iati_identifier')

        if old_activity:
            raise ValidationError({
                "iati_identifier": "Activity with this IATI identifier already exists"  # NOQA: E501
            })

        title_data = validated_data.pop('title', None)  # NOQA: F841
        title_narratives_data = validated_data.pop('title_narratives', None)
        activity_status = validated_data.pop('activity_status', None)
        activity_scope = validated_data.pop('activity_scope', None)
        collaboration_type = validated_data.pop('collaboration_type', None)
        default_flow_type = validated_data.pop('default_flow_type', None)
        default_finance_type = validated_data.pop('default_finance_type', None)
        default_aid_type = validated_data.pop('default_aid_type', None)
        default_tied_status = validated_data.pop('default_tied_status', None)

        instance = Activity(**validated_data)

        instance.activity_status = activity_status
        instance.scope = activity_scope
        instance.collaboration_type = collaboration_type
        instance.default_flow_type = default_flow_type
        instance.default_finance_type = default_finance_type
        instance.default_aid_type = default_aid_type
        instance.default_tied_status = default_tied_status

        # this is set on the view
        instance.publisher_id = self.context['view'].kwargs.get('publisher_id')
        instance.published = False
        instance.ready_to_publish = False
        instance.modified = True

        instance.save()

        title = Title.objects.create(activity=instance)
        instance.title = title

        if title_narratives_data:
            save_narratives(title, title_narratives_data, instance)

        return instance

    def update(self, instance, validated_data):
        title_data = validated_data.pop('title', None)  # NOQA: F841
        title_narratives_data = validated_data.pop('title_narratives', None)
        activity_status = validated_data.pop('activity_status', None)
        activity_scope = validated_data.pop('activity_scope', None)
        collaboration_type = validated_data.pop('collaboration_type', None)
        default_flow_type = validated_data.pop('default_flow_type', None)
        default_finance_type = validated_data.pop('default_finance_type', None)
        default_aid_type = validated_data.pop('default_aid_type', None)
        default_tied_status = validated_data.pop('default_tied_status', None)

        # update_instance = Activity(**validated_data)
        update_instance = instance
        for (key, value) in validated_data.items():
            setattr(update_instance, key, value)
        # update_instance.id = instance.id

        update_instance.activity_status = activity_status
        update_instance.scope = activity_scope
        update_instance.collaboration_type = collaboration_type
        update_instance.default_flow_type = default_flow_type
        update_instance.default_finance_type = default_finance_type
        update_instance.default_aid_type = default_aid_type
        update_instance.default_tied_status = default_tied_status

        update_instance.modified = True

        update_instance.save()

        if title_narratives_data:
            save_narratives(update_instance.title,
                            title_narratives_data, instance)

        return update_instance

    class Meta:
        model = Activity
        fields = (
            'url',
            'id',
            'iati_identifier',
            'reporting_organisation',
            'title',
            'descriptions',
            'participating_organisations',
            'other_identifier',
            'activity_status',
            'activity_dates',
            'contact_info',
            'activity_scope',
            'recipient_countries',
            'recipient_regions',
            'locations',
            'sectors',
            'tags',
            'country_budget_items',
            'humanitarian',
            'humanitarian_scope',
            'policy_markers',
            'collaboration_type',
            'default_flow_type',
            'default_finance_type',
            'default_aid_type',
            'default_tied_status',
            'budgets',
            'planned_disbursements',
            'capital_spend',
            'transactions',
            'related_transactions',
            'document_links',
            'related_activities',
            'legacy_data',
            'conditions',
            'results',
            'crs_add',
            'fss',
            'last_updated_datetime',
            'xml_lang',
            'default_currency',
            'humanitarian',
            'hierarchy',
            'linked_data_uri',
            'secondary_reporter',
            'aggregations',
            'dataset',
            'publisher',
            'published_state',
            'transaction_types'
        )

        validators = []


class ActivitySerializerByIatiIdentifier(ActivitySerializer):
    url = serializers.HyperlinkedIdentityField(
        view_name='activities:activity-detail-by-iati-identifier',
        lookup_field='iati_identifier',
        read_only=True
    )<|MERGE_RESOLUTION|>--- conflicted
+++ resolved
@@ -3048,12 +3048,8 @@
     """
     transaction_date = serializers.CharField()
     value_date = serializers.CharField()
-<<<<<<< HEAD
+    # Aid type for version 2.03
     aid_types = TransactionAidTypeSerializer(
-=======
-    # Aid type for version 2.03
-    transaction_aid_types = TransactionAidTypeSerializer(
->>>>>>> 674e6563
         many=True,
         source='transactionaidtype_set',
         read_only=True
@@ -3107,12 +3103,8 @@
             'recipient_regions',
             'flow_type',
             'finance_type',
-<<<<<<< HEAD
             'aid_types',
-=======
             'aid_type',
-            'transaction_aid_types',
->>>>>>> 674e6563
             'tied_status',
         )
 
