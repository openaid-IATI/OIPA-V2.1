--- conflicted
+++ resolved
@@ -2809,8 +2809,6 @@
 
     activity = serializers.CharField(write_only=True)
 
-    # TODO: slow fields so ignored them, until we have a good solution
-    """
     sectors = ActivitySectorSerializer(
         many=True,
         source='activity.activitysector_set',
@@ -2824,30 +2822,13 @@
         read_only=True,
         required=False,
     )
-
-    reporting_organisations = ReportingOrganisationDataSerializer(
-        many=True,
-        source='activity.reporting_organisations',
+    recipient_regions = ActivityRecipientRegionSerializer(
+        many=True,
+        source='activity.activityrecipientregion_set',
+        read_only=True,
         required=False,
-        read_only=True,
-
-    )
-
-    recipient_regions = ActivityRecipientRegionSerializer(
-        many=True,
-        source='activity.activityrecipientregion_set',
-        read_only=True,
-        required=False,
-    )
-    """
-
-    reporting_organisations = ReportingOrganisationDataSerializer(
-        many=True,
-        source='activity.reporting_organisations',
-        required=False,
-        read_only=True,
-
-    )
+    )
+
     iati_identifier = serializers.CharField(source='activity.iati_identifier', required=False)  # NOQA: E501
 
     def validate(self, data):
@@ -2943,17 +2924,9 @@
             'exactness',
             'location_class',
             'feature_designation',
-<<<<<<< HEAD
-            # TODO: slow fields so ignored them, until we have a good solution
-            # 'sectors',
-            # 'recipient_countries',
-            # 'recipient_regions'
-=======
             'sectors',
             'recipient_countries',
-            'recipient_regions',
->>>>>>> 401b1c8d
-            'reporting_organisations',
+            'recipient_regions'
         )
 
 
