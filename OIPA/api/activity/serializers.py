from django.db.models import Sum
from rest_framework import serializers
from rest_framework.exceptions import ValidationError
from rest_framework.reverse import reverse

from api.activity.filters import RelatedActivityFilter
from api.codelist.serializers import (
    AidTypeSerializer, CodelistSerializer, NarrativeContainerSerializer,
    NarrativeSerializer, OrganisationNarrativeSerializer, VocabularySerializer
)
from api.country.serializers import CountrySerializer
from api.dataset.serializers import SimpleDatasetSerializer
from api.generics.fields import PointField
from api.generics.serializers import (
    DynamicFieldsModelSerializer, DynamicFieldsSerializer,
    ModelSerializerNoValidation, SerializerNoValidation
)
from api.generics.utils import get_or_none, get_or_raise, handle_errors
from api.publisher.serializers import PublisherSerializer
from api.region.serializers import BasicRegionSerializer
from api.sector.serializers import SectorSerializer
from iati.models import (
    Activity, ActivityDate, ActivityParticipatingOrganisation,
    ActivityPolicyMarker, ActivityRecipientCountry, ActivityRecipientRegion,
    ActivityReportingOrganisation, ActivitySector, ActivityTag, Budget,
    BudgetItem, BudgetItemDescription, Condition, Conditions, ContactInfo,
    ContactInfoDepartment, ContactInfoJobTitle, ContactInfoMailingAddress,
    ContactInfoOrganisation, ContactInfoPersonName, CountryBudgetItem, CrsAdd,
    CrsAddLoanStatus, CrsAddLoanTerms, CrsAddOtherFlags, Description,
    DocumentLink, DocumentLinkCategory, DocumentLinkLanguage,
    DocumentLinkTitle, Fss, FssForecast, HumanitarianScope, LegacyData,
    Location, LocationActivityDescription, LocationAdministrative,
    LocationDescription, LocationName, Narrative, Organisation,
    OtherIdentifier, PlannedDisbursement, PlannedDisbursementProvider,
    PlannedDisbursementReceiver, RelatedActivity, Result, ResultDescription,
    ResultIndicator, ResultIndicatorBaseline, ResultIndicatorBaselineDimension,
    ResultIndicatorDescription, ResultIndicatorPeriod,
    ResultIndicatorPeriodActualDimension, ResultIndicatorPeriodActualLocation,
    ResultIndicatorPeriodTarget, ResultIndicatorPeriodTargetDimension,
    ResultIndicatorPeriodTargetLocation, ResultIndicatorReference,
    ResultIndicatorTitle, ResultTitle, ResultType, Title
)
from iati.parser import validators
from iati.transaction.models import (
    Transaction, TransactionAidType, TransactionDescription,
    TransactionProvider, TransactionReceiver, TransactionRecipientCountry,
    TransactionRecipientRegion, TransactionSector
)
from iati_organisation import models as organisation_models


def save_narratives(instance, data, activity_instance):
    current_narratives = instance.narratives.all()

    current_ids = set([i.id for i in current_narratives])
    old_ids = set(filter(lambda x: x is not None, [i.get('id') for i in data]))
    new_data = filter(lambda x: x.get('id') is None, data)

    to_remove = list(current_ids.difference(old_ids))
    to_add = new_data
    to_update = list(current_ids.intersection(old_ids))

    for fk_id in to_update:
        narrative = Narrative.objects.get(pk=fk_id)
        narrative_data = filter(lambda x: x['id'] is fk_id, data)[0]

        for field, data in narrative_data.items():
            setattr(narrative, field, data)
        narrative.save()

    for fk_id in to_remove:
        narrative = Narrative.objects.get(pk=fk_id)
        narrative.delete()

    for narrative_data in to_add:

        Narrative.objects.create(
            related_object=instance,
            activity=activity_instance,
            **narrative_data)


class ValueSerializer(SerializerNoValidation):
    currency = CodelistSerializer()
    date = serializers.CharField(source='value_date')
    value = serializers.DecimalField(
        max_digits=15,
        decimal_places=2,
        coerce_to_string=False,
    )

    class Meta:
        fields = (
            'value',
            'date',
            'currency',
        )


class DocumentLinkCategorySerializer(ModelSerializerNoValidation):
    category = CodelistSerializer()

    document_link = serializers.CharField(write_only=True)

    class Meta:
        model = DocumentLinkCategory
        fields = (
            'document_link',
            'id',
            'category',
        )

    def validate(self, data):
        document_link = get_or_raise(
            DocumentLink,
            data,
            'document_link'
        )

        validated = validators.document_link_category(
            document_link,
            data.get('category', {}).get('code'),
        )

        return handle_errors(validated)

    def create(self, validated_data):
        document_link = validated_data.get('document_link')

        instance = DocumentLinkCategory.objects.create(
            **validated_data
        )

        document_link.activity.modified = True
        document_link.activity.save()

        return instance

    def update(self, instance, validated_data):
        document_link = validated_data.get('document_link')

        update_instance = DocumentLinkCategory(**validated_data)
        update_instance.id = instance.id
        update_instance.save()

        document_link.activity.modified = True
        document_link.activity.save()

        return update_instance


class DocumentLinkLanguageSerializer(ModelSerializerNoValidation):
    language = CodelistSerializer()

    document_link = serializers.CharField(write_only=True)

    class Meta:
        model = DocumentLinkLanguage
        fields = (
            'document_link',
            'id',
            'language',
        )

    def validate(self, data):
        document_link = get_or_raise(
            DocumentLink,
            data, 'document_link'
        )

        validated = validators.document_link_language(
            document_link,
            data.get('language', {}).get('code'),
        )

        return handle_errors(validated)

    def create(self, validated_data):
        document_link = validated_data.get('document_link')

        instance = DocumentLinkLanguage.objects.create(
            **validated_data
        )

        document_link.activity.modified = True
        document_link.activity.save()

        return instance

    def update(self, instance, validated_data):
        document_link = validated_data.get('document_link')

        update_instance = DocumentLinkLanguage(**validated_data)
        update_instance.id = instance.id
        update_instance.save()

        document_link.activity.modified = True
        document_link.activity.save()

        return update_instance


class DocumentLinkSerializer(ModelSerializerNoValidation):

    class DocumentDateSerializer(SerializerNoValidation):
        # CharField because we want to let the validators do the parsing
        iso_date = serializers.CharField()

    format = CodelistSerializer(source='file_format')
    categories = DocumentLinkCategorySerializer(
        many=True, required=False, source="documentlinkcategory_set")
    languages = DocumentLinkLanguageSerializer(
        many=True, required=False, source="documentlinklanguage_set")
    title = NarrativeContainerSerializer(source="documentlinktitle")
    document_date = DocumentDateSerializer(source="*")

    activity = serializers.CharField(write_only=True)

    description = NarrativeContainerSerializer(
        source='documentlinkdescription'
    )

    class Meta:
        model = DocumentLink
        fields = (
            'activity',
            'id',
            'url',
            'format',
            'categories',
            'languages',
            'title',
            'document_date',
            'description'
        )

    def validate(self, data):
        activity = get_or_raise(Activity, data, 'activity')

        validated = validators.activity_document_link(
            activity,
            data.get('url'),
            data.get('file_format', {}).get('code'),
            data.get('iso_date'),
            data.get('documentlinktitle', {}).get('narratives'),
        )

        return handle_errors(validated)

    def create(self, validated_data):
        activity = validated_data.get('activity')
        title_narratives_data = validated_data.pop('title_narratives', [])

        instance = DocumentLink.objects.create(**validated_data)

        document_link_title = DocumentLinkTitle.objects.create(
            document_link=instance
        )

        save_narratives(document_link_title, title_narratives_data, activity)

        activity.modified = True
        activity.save()

        return instance

    def update(self, instance, validated_data):
        activity = validated_data.get('activity')
        title_narratives_data = validated_data.pop('title_narratives', [])

        update_instance = DocumentLink(**validated_data)
        update_instance.id = instance.id
        update_instance.save()

        save_narratives(
            update_instance.documentlinktitle,
            title_narratives_data,
            activity
        )

        activity.modified = True
        activity.save()

        return update_instance


class CapitalSpendSerializer(ModelSerializerNoValidation):
    percentage = serializers.DecimalField(
        max_digits=5,
        decimal_places=2,
        coerce_to_string=False,
        source="*"
    )

    class Meta:
        model = Activity
        fields = ('percentage',)


class BudgetSerializer(ModelSerializerNoValidation):

    value = ValueSerializer(source='*')
    type = CodelistSerializer()
    status = CodelistSerializer()

    activity = serializers.CharField(write_only=True)

    # because we want to validate in the validator instead
    period_start = serializers.CharField()
    period_end = serializers.CharField()

    activity_id = serializers.CharField(
        source='activity.iati_identifier',
        read_only=True
    )

    class Meta:
        model = Budget
        # filter_class = BudgetFilter
        fields = (
            'activity',
            'id',
            'type',
            'status',
            'period_start',
            'period_end',
            'value',
            # TODO: update test (if it exists):
            'xdr_value',
            'usd_value',
            'eur_value',
            'gbp_value',
            'jpy_value',
            'cad_value',
            'activity_id'
        )

    def validate(self, data):
        activity = get_or_raise(Activity, data, 'activity')

        validated = validators.activity_budget(
            activity,
            data.get('type', {}).get('code'),
            data.get('status', {}).get('code'),
            data.get('period_start'),
            data.get('period_end'),
            data.get('value'),
            data.get('currency').get('code'),
            data.get('value_date'),

        )

        return handle_errors(validated)

    def create(self, validated_data):
        activity = validated_data.get('activity')

        instance = Budget.objects.create(**validated_data)

        activity.modified = True
        activity.save()

        return instance

    def update(self, instance, validated_data):
        activity = validated_data.get('activity')

        update_instance = Budget(**validated_data)
        update_instance.id = instance.id
        update_instance.save()

        activity.modified = True
        activity.save()

        return update_instance


class PlannedDisbursementProviderSerializer(ModelSerializerNoValidation):
    ref = serializers.CharField(source="normalized_ref")
    organisation = serializers.PrimaryKeyRelatedField(
        queryset=Organisation.objects.all(), required=False)
    type = CodelistSerializer()
    provider_activity = serializers.PrimaryKeyRelatedField(
        queryset=Activity.objects.all(), required=False)
    narratives = NarrativeSerializer(many=True, required=False)

    class Meta:
        model = PlannedDisbursementProvider

        fields = (
            'ref',
            'organisation',
            'type',
            'provider_activity',
            'narratives',
        )

        validators = []


class PlannedDisbursementReceiverSerializer(ModelSerializerNoValidation):
    ref = serializers.CharField(source="normalized_ref")
    organisation = serializers.PrimaryKeyRelatedField(
        queryset=Organisation.objects.all(), required=False)
    type = CodelistSerializer()
    receiver_activity = serializers.PrimaryKeyRelatedField(
        queryset=Activity.objects.all(), required=False)
    narratives = NarrativeSerializer(many=True, required=False)

    class Meta:
        model = PlannedDisbursementReceiver

        fields = (
            'ref',
            'organisation',
            'type',
            'receiver_activity',
            'narratives',
        )

        validators = []


class PlannedDisbursementSerializer(ModelSerializerNoValidation):
    value = ValueSerializer(source='*')
    type = CodelistSerializer()

    activity = serializers.CharField(write_only=True)

    period_start = serializers.CharField()
    period_end = serializers.CharField()

    provider_organisation = PlannedDisbursementProviderSerializer(
        required=False
    )
    receiver_organisation = PlannedDisbursementReceiverSerializer(
        required=False
    )

    class Meta:
        model = PlannedDisbursement

        fields = (
            'activity',
            'id',
            'type',
            'period_start',
            'period_end',
            'value',
            'provider_organisation',
            'receiver_organisation',
        )

        validators = []

    def validate(self, data):
        activity = get_or_raise(Activity, data, 'activity')

        validated = validators.activity_planned_disbursement(
            activity,
            data.get('type', {}).get('code'),
            data.get('period_start'),
            data.get('period_end'),
            data.get('currency', {}).get('code'),
            data.get('value_date'),
            data.get('value'),
            data.get('provider_organisation', {}).get('normalized_ref'),
            data.get('provider_organisation', {}).get('provider_activity'),
            data.get('provider_organisation', {}).get('type', {}).get('code'),
            data.get('provider_organisation', {}).get('narratives'),
            data.get('receiver_organisation', {}).get('normalized_ref'),
            data.get('receiver_organisation', {}).get('receiver_activity'),
            data.get('receiver_organisation', {}).get('type', {}).get('code'),
            data.get('receiver_organisation', {}).get('narratives'),
        )

        return handle_errors(validated)

    def create(self, validated_data):
        activity = validated_data.get('activity')
        provider_data = validated_data.pop('provider_org')
        provider_narratives_data = validated_data.pop(
            'provider_org_narratives',
            []
        )
        receiver_data = validated_data.pop('receiver_org')
        receiver_narratives_data = validated_data.pop(
            'receiver_org_narratives',
            []
        )

        instance = PlannedDisbursement.objects.create(
            **validated_data
        )

        if provider_data['ref']:
            provider_org = PlannedDisbursementProvider.objects.create(
                planned_disbursement=instance,
                **provider_data
            )
            save_narratives(provider_org, provider_narratives_data, activity)
            validated_data['provider_organisation'] = provider_org
        if receiver_data['ref']:
            receiver_org = PlannedDisbursementReceiver.objects.create(
                planned_disbursement=instance,
                **receiver_data
            )
            save_narratives(receiver_org, receiver_narratives_data, activity)
            validated_data['receiver_organisation'] = receiver_org

        activity.modified = True
        activity.save()

        return instance

    def update(self, instance, validated_data):
        activity = validated_data.get('activity')
        provider_data = validated_data.pop('provider_org')
        provider_narratives_data = validated_data.pop(
            'provider_org_narratives',
            []
        )
        receiver_data = validated_data.pop('receiver_org')
        receiver_narratives_data = validated_data.pop(
            'receiver_org_narratives',
            []
        )

        update_instance = PlannedDisbursement(**validated_data)
        update_instance.id = instance.id
        update_instance.save()

        # TODO: don't create here, but update? - 2016-12-12
        if provider_data['ref']:
            provider_org, created = PlannedDisbursementProvider.objects.update_or_create(  # NOQA: E501
                planned_disbursement=instance, defaults=provider_data)
            save_narratives(provider_org, provider_narratives_data, activity)
            validated_data['provider_organisation'] = provider_org
        if receiver_data['ref']:
            receiver_org, created = PlannedDisbursementReceiver.objects.update_or_create(  # NOQA: E501
                planned_disbursement=instance, defaults=receiver_data)
            save_narratives(receiver_org, receiver_narratives_data, activity)
            validated_data['receiver_organisation'] = receiver_org

        activity.modified = True
        activity.save()

        return update_instance


class ActivityDateSerializer(ModelSerializerNoValidation):
    type = CodelistSerializer()
    iso_date = serializers.DateField()
    narratives = NarrativeSerializer(many=True)
    activity = serializers.CharField(write_only=True)

    def validate(self, data):
        activity = get_or_raise(Activity, data, 'activity')

        validated = validators.activity_activity_date(
            activity,
            data.get('type', {}).get('code'),
            data.get('iso_date'),
        )

        return handle_errors(validated)

    def create(self, validated_data):
        activity = validated_data.get('activity')

        instance = ActivityDate.objects.create(**validated_data)

        activity.modified = True
        activity.save()

        return instance

    def update(self, instance, validated_data):
        activity = validated_data.get('activity')

        update_instance = ActivityDate(**validated_data)
        update_instance.id = instance.id
        update_instance.save()

        activity.modified = True
        activity.save()

        return update_instance

    class Meta:
        model = ActivityDate
        fields = ('id', 'activity', 'iso_date', 'type', 'narratives')


class ActivityAggregationSerializer(DynamicFieldsSerializer):
    budget_value = serializers.DecimalField(
        max_digits=15,
        decimal_places=2,
        coerce_to_string=False)
    budget_currency = serializers.CharField()
    disbursement_value = serializers.DecimalField(
        max_digits=15,
        decimal_places=2,
        coerce_to_string=False)
    disbursement_currency = serializers.CharField()
    incoming_funds_value = serializers.DecimalField(
        max_digits=15,
        decimal_places=2,
        coerce_to_string=False)
    incoming_funds_currency = serializers.CharField()
    commitment_value = serializers.DecimalField(
        max_digits=15,
        decimal_places=2,
        coerce_to_string=False)
    commitment_currency = serializers.CharField()
    expenditure_value = serializers.DecimalField(
        max_digits=15,
        decimal_places=2,
        coerce_to_string=False)
    expenditure_currency = serializers.CharField()

    interest_payment_value = serializers.DecimalField(
        max_digits=15,
        decimal_places=2,
        coerce_to_string=False)
    interest_payment_currency = serializers.CharField()

    loan_repayment_value = serializers.DecimalField(
        max_digits=15,
        decimal_places=2,
        coerce_to_string=False)
    loan_repayment_currency = serializers.CharField()

    reimbursement_value = serializers.DecimalField(
        max_digits=15,
        decimal_places=2,
        coerce_to_string=False)
    reimbursement_currency = serializers.CharField()

    purchase_of_equity_value = serializers.DecimalField(
        max_digits=15,
        decimal_places=2,
        coerce_to_string=False)
    purchase_of_equity_currency = serializers.CharField()

    sale_of_equity_value = serializers.DecimalField(
        max_digits=15,
        decimal_places=2,
        coerce_to_string=False)
    sale_of_equity_currency = serializers.CharField()

    credit_guarantee_value = serializers.DecimalField(
        max_digits=15,
        decimal_places=2,
        coerce_to_string=False)
    credit_guarantee_currency = serializers.CharField()

    incoming_commitment_value = serializers.DecimalField(
        max_digits=15,
        decimal_places=2,
        coerce_to_string=False)
    incoming_commitment_currency = serializers.CharField()


class CustomReportingOrganisationURLSerializer(
        serializers.HyperlinkedIdentityField):
    """A custom serializer to allow to use different argument for
       HyperlinkedIdentityField for ReportingOrganisation serializer
    """

    def get_url(self, obj, view_name, request, format):
        url_kwargs = {
            'pk': obj.publisher.organisation.organisation_identifier
        }
        return reverse(
            view_name, kwargs=url_kwargs, request=request, format=format)


class ReportingOrganisationSerializer(DynamicFieldsModelSerializer):
    # TODO: Link to organisation standard (hyperlinked)
    ref = serializers.CharField(
        source="publisher.organisation.organisation_identifier"
    )
    url = CustomReportingOrganisationURLSerializer(
        view_name='organisations:organisation-detail',
    )
    type = CodelistSerializer(source="publisher.organisation.type")
    secondary_reporter = serializers.BooleanField(required=False)

    activity = serializers.CharField(write_only=True)

    narratives = OrganisationNarrativeSerializer(
        source="publisher.organisation.name.narratives",
        many=True,
        required=False
    )

    class Meta:
        model = organisation_models.Organisation
        fields = (
            'id',
            'ref',
            'url',
            'type',
            'secondary_reporter',
            'narratives',
            'activity',
        )


class CustomReportingOrganisationDataURLSerializer(
        serializers.HyperlinkedIdentityField):
    """A custom serializer to allow to use different argument for
       HyperlinkedIdentityField for ReportingOrganisation serializer
    """

    def get_url(self, obj, view_name, request, format):
        url_kwargs = {
            'pk': obj.organisation.organisation_identifier
        }
        return reverse(
            view_name, kwargs=url_kwargs, request=request, format=format)


class ReportingOrganisationDataSerializer(DynamicFieldsModelSerializer):  # NOQA: E501
    """
    Why the is ReportingOrganisationDataSerializer
    Because this class is directly to data of Reporting Organisation data
    Otherwise ReportingOrganisationSerializer is using a publisher data
    """
    ref = serializers.CharField()
    url = CustomReportingOrganisationDataURLSerializer(
        view_name='organisations:organisation-detail',
    )
    type = CodelistSerializer()
    secondary_reporter = serializers.BooleanField(required=False)

    activity = serializers.CharField(write_only=True)

    # TODO: please check this why in narrative in Reporting org is empty
    # So to get narratives should be from organisation
    narratives = OrganisationNarrativeSerializer(
        source="organisation.name.narratives",
        many=True,
        required=False
    )

    class Meta:
        model = ActivityReportingOrganisation
        fields = (
            'id',
            'ref',
            'url',
            'type',
            'secondary_reporter',
            'narratives',
            'activity',
        )


class ParticipatingOrganisationSerializer(ModelSerializerNoValidation):
    # TODO: Link to organisation standard (hyperlinked)
    ref = serializers.CharField(source='normalized_ref')
    type = CodelistSerializer()
    role = CodelistSerializer()
    activity_id = serializers.CharField(
        source='org_activity_id',
        required=False
    )
    narratives = NarrativeSerializer(many=True, required=False)

    activity = serializers.CharField(write_only=True)

    def validate(self, data):
        activity = get_or_raise(Activity, data, 'activity')

        validated = validators.activity_participating_org(
            activity,
            data.get('normalized_ref'),
            data.get('type', {}).get('code'),
            data.get('role', {}).get('code'),
            data.get('activity_id'),
            data.get('narratives')
        )

        return handle_errors(validated)

    def create(self, validated_data):
        activity = validated_data.get('activity')
        narratives = validated_data.pop('narratives', [])

        instance = ActivityParticipatingOrganisation.objects.create(
            **validated_data
        )

        save_narratives(instance, narratives, activity)

        activity.modified = True
        activity.save()

        return instance

    def update(self, instance, validated_data):
        activity = validated_data.get('activity')
        narratives = validated_data.pop('narratives', [])

        update_instance = ActivityParticipatingOrganisation(
            **validated_data
        )
        update_instance.id = instance.id
        update_instance.save()

        save_narratives(instance, narratives, activity)

        activity.modified = True
        activity.save()

        return update_instance

    class Meta:
        model = ActivityParticipatingOrganisation
        fields = (
            'id',
            'ref',
            'type',
            'role',
            'activity_id',
            'activity',
            'narratives',
        )


class OtherIdentifierSerializer(ModelSerializerNoValidation):
    class OwnerOrgSerializer(SerializerNoValidation):
        ref = serializers.CharField(source='owner_ref')
        narratives = NarrativeSerializer(many=True, required=False)

    ref = serializers.CharField(source="identifier")
    type = CodelistSerializer()

    owner_org = OwnerOrgSerializer(source="*")

    activity = serializers.CharField(write_only=True)

    class Meta:
        model = OtherIdentifier
        fields = (
            'id',
            'activity',
            'ref',
            'type',
            'owner_org'
        )

    def validate(self, data):
        activity = get_or_raise(Activity, data, 'activity')

        validated = validators.other_identifier(
            activity,
            data.get('identifier'),
            data.get('type', {}).get('code'),
            data.get('owner_ref'),
            data.get('narratives'),
        )

        return handle_errors(validated)

    def create(self, validated_data):
        activity = validated_data.get('activity')
        narratives = validated_data.pop('narratives', [])

        instance = OtherIdentifier.objects.create(**validated_data)

        save_narratives(instance, narratives, activity)

        activity.modified = True
        activity.save()

        return instance

    def update(self, instance, validated_data):
        activity = validated_data.get('activity')
        narratives = validated_data.pop('narratives', [])

        update_instance = OtherIdentifier(**validated_data)
        update_instance.id = instance.id
        update_instance.save()

        save_narratives(instance, narratives, activity)

        activity.modified = True
        activity.save()

        return update_instance


class ActivityPolicyMarkerSerializer(ModelSerializerNoValidation):
    vocabulary = VocabularySerializer()
    vocabulary_uri = serializers.URLField()
    policy_marker = CodelistSerializer(source="code")
    significance = CodelistSerializer()
    narratives = NarrativeSerializer(many=True)

    activity = serializers.CharField(write_only=True)

    def validate(self, data):
        activity = get_or_raise(Activity, data, 'activity')

        validated = validators.activity_policy_marker(
            activity,
            data.get('vocabulary', {}).get('code'),
            data.get('vocabulary_uri'),
            data.get('code', {}).get('code'),
            data.get('significance', {}).get('code'),
            data.get('narratives')
        )

        return handle_errors(validated)

    def create(self, validated_data):
        activity = validated_data.get('activity')
        narratives = validated_data.pop('narratives', [])

        instance = ActivityPolicyMarker.objects.create(
            **validated_data
        )

        save_narratives(instance, narratives, activity)

        activity.modified = True
        activity.save()

        return instance

    def update(self, instance, validated_data):
        activity = validated_data.get('activity')
        narratives = validated_data.pop('narratives', [])

        update_instance = ActivityPolicyMarker(**validated_data)
        update_instance.id = instance.id
        update_instance.save()

        save_narratives(update_instance, narratives, activity)

        activity.modified = True
        activity.save()

        return update_instance

    class Meta:
        model = ActivityPolicyMarker
        fields = (
            'activity',
            'id',
            'vocabulary',
            'vocabulary_uri',
            'policy_marker',
            'significance',
            'narratives',
        )


# TODO: change to NarrativeContainer
class TitleSerializer(ModelSerializerNoValidation):
    narratives = NarrativeSerializer(many=True)

    class Meta:
        model = Title
        fields = ('id', 'narratives',)


class DescriptionSerializer(ModelSerializerNoValidation):
    type = CodelistSerializer()
    narratives = NarrativeSerializer(many=True)

    activity = serializers.CharField(write_only=True)

    def validate(self, data):
        activity = get_or_raise(Activity, data, 'activity')

        validated = validators.activity_description(
            activity,
            data.get('type', {}).get('code'),
            data.get('narratives')
        )

        return handle_errors(validated)

    def create(self, validated_data):
        activity = validated_data.get('activity')
        narratives = validated_data.pop('narratives', [])

        instance = Description.objects.create(**validated_data)

        save_narratives(instance, narratives, activity)

        activity.modified = True
        activity.save()

        return instance

    def update(self, instance, validated_data):
        activity = validated_data.get('activity')
        narratives = validated_data.pop('narratives', [])

        update_instance = Description(**validated_data)
        update_instance.id = instance.id
        update_instance.save()

        save_narratives(update_instance, narratives, activity)

        activity.modified = True
        activity.save()

        return update_instance

    class Meta:
        model = Description
        fields = (
            'id',
            'type',
            'narratives',
            'activity',
        )


class RelatedActivitySerializer(ModelSerializerNoValidation):
    ref_activity = serializers.HyperlinkedRelatedField(
        view_name='activities:activity-detail', read_only=True)
    type = CodelistSerializer()
    ref_activity_id = serializers.CharField(
        read_only=True,
        source="ref_activity.id"
    )
    activity = serializers.CharField(
        write_only=True,
        source="current_activity"
    )

    class Meta:
        model = RelatedActivity
        filter_class = RelatedActivityFilter
        fields = (
            'activity',
            'id',
            'ref_activity',
            'ref_activity_id',
            'ref',
            'type',
        )

    def validate(self, data):
        activity = get_or_raise(Activity, data, 'current_activity')

        validated = validators.related_activity(
            activity,
            data.get('ref'),
            data.get('type', {}).get('code'),
        )

        return handle_errors(validated)

    def create(self, validated_data):
        activity = validated_data.get('current_activity')

        instance = RelatedActivity.objects.create(**validated_data)

        activity.modified = True
        activity.save()

        return instance

    def update(self, instance, validated_data):
        activity = validated_data.get('current_activity')

        update_instance = RelatedActivity(**validated_data)
        update_instance.id = instance.id
        update_instance.save()

        activity.modified = True
        activity.save()

        return update_instance


class LegacyDataSerializer(ModelSerializerNoValidation):
    activity = serializers.CharField(write_only=True)

    class Meta:
        model = LegacyData
        fields = (
            'id',
            'activity',
            'name',
            'value',
            'iati_equivalent',
        )

    def validate(self, data):
        activity = get_or_raise(Activity, data, 'activity')

        validated = validators.legacy_data(
            activity,
            data.get('name'),
            data.get('value'),
            data.get('iati_equivalent'),
        )

        return handle_errors(validated)

    def create(self, validated_data):
        activity = validated_data.get('activity')

        instance = LegacyData.objects.create(**validated_data)

        activity.modified = True
        activity.save()

        return instance

    def update(self, instance, validated_data):
        activity = validated_data.get('activity')

        update_instance = LegacyData(**validated_data)
        update_instance.id = instance.id
        update_instance.save()

        activity.modified = True
        activity.save()

        return update_instance


class ActivitySectorSerializer(ModelSerializerNoValidation):
    sector = SectorSerializer(fields=('url', 'code', 'name'))
    percentage = serializers.DecimalField(
        max_digits=5,
        decimal_places=2,
        coerce_to_string=False
    )
    vocabulary = VocabularySerializer()
    vocabulary_uri = serializers.URLField()

    activity = serializers.CharField(write_only=True)
    narratives = NarrativeSerializer(many=True)

    class Meta:
        model = ActivitySector
        fields = (
            'activity',
            'id',
            'sector',
            'percentage',
            'vocabulary',
            'vocabulary_uri',
            'narratives',
        )

    def validate(self, data):
        activity = get_or_raise(Activity, data, 'activity')

        validated = validators.activity__sector(
            activity,
            data.get('sector', {}).get('code'),
            data.get('vocabulary', {}).get('code'),
            data.get('vocabulary_uri'),
            data.get('percentage'),
            getattr(self, 'instance', None),  # only on update
        )

        return handle_errors(validated)

    def create(self, validated_data):
        activity = validated_data.get('activity')

        instance = ActivitySector.objects.create(**validated_data)

        activity.modified = True
        activity.save()

        return instance

    def update(self, instance, validated_data):
        activity = validated_data.get('activity')

        update_instance = ActivitySector(**validated_data)
        update_instance.id = instance.id
        update_instance.save()

        activity.modified = True
        activity.save()

        return update_instance


class BudgetItemSerializer(ModelSerializerNoValidation):

    class BudgetItemDescriptionSerializer(SerializerNoValidation):
        narratives = NarrativeSerializer(many=True, required=False)

    budget_identifier = CodelistSerializer(source="code")
    description = BudgetItemDescriptionSerializer(required=False)

    country_budget_item = serializers.CharField(write_only=True)

    class Meta:
        model = BudgetItem
        fields = (
            'id',
            'country_budget_item',
            'budget_identifier',
            'description',
        )

    def validate(self, data):
        country_budget_item = get_or_raise(
            CountryBudgetItem, data, 'country_budget_item')

        validated = validators.budget_item(
            country_budget_item,
            data.get('code', {}).get('code'),
            data.get('description', {}).get('narratives', [])
        )

        return handle_errors(validated)

    def create(self, validated_data):
        country_budget_item = validated_data.get('country_budget_item')
        narratives = validated_data.pop('narratives', [])

        instance = BudgetItem.objects.create(**validated_data)

        description = BudgetItemDescription.objects.create(
            budget_item=instance
        )

        save_narratives(description, narratives, country_budget_item.activity)

        country_budget_item.activity.modified = True
        country_budget_item.activity.save()

        return instance

    def update(self, instance, validated_data):
        country_budget_item = validated_data.get('country_budget_item', [])
        narratives = validated_data.pop('narratives', [])

        update_instance = BudgetItem(**validated_data)
        update_instance.id = instance.id
        update_instance.save()

        save_narratives(
            instance.description,
            narratives,
            country_budget_item.activity
        )

        country_budget_item.activity.modified = True
        country_budget_item.activity.save()

        return update_instance


class CountryBudgetItemsSerializer(ModelSerializerNoValidation):

    vocabulary = VocabularySerializer()

    activity = serializers.CharField(write_only=True)

    budget_items = BudgetItemSerializer(
        many=True,
        source='budgetitem_set',
        read_only=True,
    )

    class Meta:
        model = CountryBudgetItem
        fields = (
            'id',
            'activity',
            'vocabulary',
            'budget_items'
        )

    def validate(self, data):
        activity = get_or_raise(Activity, data, 'activity')

        validated = validators.country_budget_items(
            activity,
            data.get('vocabulary', {}).get('code'),
        )

        return handle_errors(validated)

    def create(self, validated_data):
        activity = validated_data.get('activity')

        instance = CountryBudgetItem.objects.create(
            **validated_data
        )

        activity.modified = True
        activity.save()

        return instance

    def update(self, instance, validated_data):
        activity = validated_data.get('activity')

        update_instance = CountryBudgetItem(**validated_data)
        update_instance.id = instance.id
        update_instance.save()

        activity.modified = True
        activity.save()

        return update_instance

    def destroy(self, *args, **kwargs):
        activity = Activity.objects.get(pk=kwargs.get('pk'))
        activity.country_budget_items.delete()

        activity.modified = True
        activity.save()


class ConditionSerializer(ModelSerializerNoValidation):

    type = CodelistSerializer()
    narratives = NarrativeSerializer(many=True, required=False)

    conditions = serializers.CharField(write_only=True)

    class Meta:
        model = Condition
        fields = (
            'id',
            'conditions',
            'type',
            'narratives',
        )

    def validate(self, data):
        conditions = get_or_raise(Conditions, data, 'conditions')

        validated = validators.condition(
            conditions,
            data.get('type', {}).get('code'),
            data.get('narratives', [])
        )

        return handle_errors(validated)

    def create(self, validated_data):
        conditions = validated_data.get('conditions')
        narratives = validated_data.pop('narratives', [])

        instance = Condition.objects.create(**validated_data)

        save_narratives(instance, narratives, conditions.activity)

        conditions.activity.modified = True
        conditions.activity.save()

        return instance

    def update(self, instance, validated_data):
        conditions = validated_data.get('conditions', [])
        narratives = validated_data.pop('narratives', [])

        update_instance = Condition(**validated_data)
        update_instance.id = instance.id
        update_instance.save()

        save_narratives(instance, narratives, conditions.activity)

        conditions.activity.modified = True
        conditions.activity.save()

        return update_instance


class ConditionsSerializer(ModelSerializerNoValidation):
    condition = ConditionSerializer(
        many=True,
        read_only=True,
        source='condition_set',
        required=False
    )
    attached = serializers.CharField()
    activity = serializers.CharField(write_only=True)

    class Meta:
        model = Conditions
        fields = (
            'id',
            'activity',
            'attached',
            'condition',
        )

    def validate(self, data):
        activity = get_or_raise(Activity, data, 'activity')

        validated = validators.conditions(
            activity,
            data.get('attached')
        )

        return handle_errors(validated)

    def create(self, validated_data):
        activity = validated_data.get('activity')

        instance = Conditions.objects.create(**validated_data)

        activity.modified = True
        activity.save()

        return instance

    def update(self, instance, validated_data):
        activity = validated_data.get('activity')

        update_instance = Conditions(**validated_data)
        update_instance.id = instance.id
        update_instance.save()

        activity.modified = True
        activity.save()

        return update_instance

    def destroy(self, *args, **kwargs):
        activity = Activity.objects.get(pk=kwargs.get('pk'))
        activity.condition.delete()

        activity.modified = True
        activity.save()


class ActivityRecipientRegionSerializer(DynamicFieldsModelSerializer):
    region = BasicRegionSerializer(
        fields=('url', 'code', 'name'),
    )
    percentage = serializers.DecimalField(
        max_digits=5,
        decimal_places=2,
        coerce_to_string=False
    )
    vocabulary = VocabularySerializer()
    vocabulary_uri = serializers.URLField(required=False)

    activity = serializers.CharField(write_only=True)

    class Meta:
        model = ActivityRecipientRegion
        fields = (
            'id',
            'activity',
            'region',
            'percentage',
            'vocabulary',
            'vocabulary_uri',
        )

    def validate(self, data):
        activity = get_or_raise(Activity, data, 'activity')

        validated = validators.activity_recipient_region(
            activity,
            data.get('region', {}).get('code'),
            data.get('vocabulary', {}).get('code'),
            data.get('vocabulary_uri'),
            data.get('percentage'),
            getattr(self, 'instance', None),  # only on update
        )

        return handle_errors(validated)

    def create(self, validated_data):
        activity = validated_data.get('activity')

        instance = ActivityRecipientRegion.objects.create(
            **validated_data
        )

        activity.modified = True
        activity.save()

        return instance

    def update(self, instance, validated_data):
        activity = validated_data.get('activity')

        update_instance = ActivityRecipientRegion(**validated_data)
        update_instance.id = instance.id
        update_instance.save()

        activity.modified = True
        activity.save()

        return update_instance


class HumanitarianScopeSerializer(DynamicFieldsModelSerializer):
    type = CodelistSerializer()
    vocabulary = VocabularySerializer()
    vocabulary_uri = serializers.URLField()
    code = serializers.CharField()
    activity = serializers.CharField(write_only=True)
    narratives = NarrativeSerializer(many=True, required=False)

    class Meta:
        model = HumanitarianScope
        fields = (
            'activity',
            'id',
            'type',
            'vocabulary',
            'vocabulary_uri',
            'code',
            'narratives'
        )

    def validate(self, data):
        activity = get_or_raise(Activity, data, 'activity')

        validated = validators.activity_humanitarian_scope(
            activity,
            data.get('type', {}).get('code'),
            data.get('vocabulary', {}).get('code'),
            data.get('vocabulary_uri'),
            data.get('code'),
        )

        return handle_errors(validated)

    def create(self, validated_data):
        activity = validated_data.get('activity')

        instance = HumanitarianScope.objects.create(
            **validated_data
        )

        activity.modified = True
        activity.save()

        return instance

    def update(self, instance, validated_data):
        activity = validated_data.get('activity')

        update_instance = HumanitarianScope(**validated_data)
        update_instance.id = instance.id
        update_instance.save()

        activity.modified = True
        activity.save()

        return update_instance


class RecipientCountrySerializer(DynamicFieldsModelSerializer):
    country = CountrySerializer(fields=('url', 'code', 'name'))
    percentage = serializers.DecimalField(
        max_digits=5,
        decimal_places=2,
        coerce_to_string=False
    )
    activity = serializers.CharField(write_only=True)

    def validate(self, data):
        activity = get_or_raise(Activity, data, 'activity')

        validated = validators.activity_recipient_country(
            activity,
            data.get('country', {}).get('code'),
            data.get('percentage'),
            getattr(self, 'instance', None),  # only on update
        )

        return handle_errors(validated)

    def create(self, validated_data):
        activity = validated_data.get('activity')

        instance = ActivityRecipientCountry.objects.create(
            **validated_data
        )

        activity.modified = True
        activity.save()

        return instance

    def update(self, instance, validated_data):
        activity = validated_data.get('activity')

        update_instance = ActivityRecipientCountry(
            **validated_data
        )
        update_instance.id = instance.id
        update_instance.save()

        activity.modified = True
        activity.save()

        return update_instance

    class Meta:
        model = ActivityRecipientCountry
        fields = (
            'id',
            'activity',
            'country',
            'percentage',
        )


class ResultTypeSerializer(ModelSerializerNoValidation):
    class Meta:
        model = ResultType
        fields = (
            'id',
            'code',
            'name',
        )

        extra_kwargs = {"id": {"read_only": False}}


class ResultDescriptionSerializer(ModelSerializerNoValidation):
    narratives = NarrativeSerializer(source="*")

    class Meta:
        model = ResultDescription
        fields = (
            'id',
            'narratives',
        )

        extra_kwargs = {"id": {"read_only": False}}


class ResultTitleSerializer(ModelSerializerNoValidation):
    narratives = NarrativeSerializer(source="*")

    class Meta:
        model = ResultTitle
        fields = (
            'id',
            'narratives',
        )

        extra_kwargs = {"id": {"read_only": False}}


class ResultIndicatorPeriodActualLocationSerializer(ModelSerializerNoValidation):  # NOQA: E501
    ref = serializers.CharField()
    result_indicator_period = serializers.CharField(write_only=True)

    class Meta:
        model = ResultIndicatorPeriodActualLocation
        fields = (
            'id',
            'result_indicator_period',
            'ref',
        )

    def validate(self, data):

        # See: #747
        raise NotImplementedError("This action is not implemented")

    def create(self, validated_data):

        # See: #747
        raise NotImplementedError("This action is not implemented")

    def update(self, instance, validated_data):

        # See: #747
        raise NotImplementedError("This action is not implemented")


class ResultIndicatorPeriodTargetLocationSerializer(ModelSerializerNoValidation):  # NOQA: E501
    ref = serializers.CharField()
    result_indicator_period_target = serializers.CharField(write_only=True)
    result_indicator_period = serializers.CharField(
        write_only=True,
        source='result_indicator_period_target__result_indicator_period'
    )

    class Meta:
        model = ResultIndicatorPeriodTargetLocation
        fields = (
            'id',
            'result_indicator_period_target',
            'result_indicator_period',
            'ref',
        )

    def validate(self, data):
        result_indicator_period_target = get_or_raise(
            ResultIndicatorPeriodTarget,
            data,
            'result_indicator_period_target'
        )

        validated = validators.activity_result_indicator_period_location(
            result_indicator_period_target,
            data.get('ref'),
        )

        return handle_errors(validated)

    def create(self, validated_data):
        result_indicator_period_target_id = validated_data.get(
            'result_indicator_period_target'
        )
        result_indicator_period = validated_data.get(
            'result_indicator_period'
        )

        instance = ResultIndicatorPeriodTargetLocation.objects.create(
            result_indicator_period_target_id=result_indicator_period_target_id,  # NOQA: E501
            ref=validated_data['ref'],
            location=validated_data['location']
        )

        result_indicator_period.result_indicator.result.activity.modified = True  # NOQA: E501
        result_indicator_period.result_indicator.result.activity.save()

        return instance

    def update(self, instance, validated_data):
        result_indicator_period_target_id = validated_data.get(
            'result_indicator_period_target'
        )
        result_indicator_period = validated_data.get(
            'result_indicator_period'
        )

        update_instance = ResultIndicatorPeriodTargetLocation(
            result_indicator_period_target_id=result_indicator_period_target_id,  # NOQA: E501
            ref=validated_data['ref'],
            location=validated_data['location']
        )
        update_instance.id = instance.id
        update_instance.save()

        result_indicator_period.result_indicator.result.activity.modified = True  # NOQA: E501
        result_indicator_period.result_indicator.result.activity.save()

        return update_instance


class ResultIndicatorPeriodActualDimensionSerializer(ModelSerializerNoValidation):  # NOQA: E501
    name = serializers.CharField()
    value = serializers.CharField()
    result_indicator_period = serializers.CharField(write_only=True)

    class Meta:
        model = ResultIndicatorPeriodActualDimension
        fields = (
            'result_indicator_period',
            'id',
            'name',
            'value',
        )

    def validate(self, data):
        result_indicator_period = get_or_raise(
            ResultIndicatorPeriod, data, 'result_indicator_period')

        validated = validators.activity_result_indicator_period_dimension(
            result_indicator_period,
            data.get('name'),
            data.get('value'),
        )

        return handle_errors(validated)

    def create(self, validated_data):
        result_indicator_period = validated_data.get('result_indicator_period')

        instance = ResultIndicatorPeriodActualDimension.objects.create(
            **validated_data)

        result_indicator_period.result_indicator.result.activity.modified = True  # NOQA: E501
        result_indicator_period.result_indicator.result.activity.save()

        return instance

    def update(self, instance, validated_data):
        result_indicator_period = validated_data.get('result_indicator_period')

        update_instance = ResultIndicatorPeriodActualDimension(
            **validated_data
        )
        update_instance.id = instance.id
        update_instance.save()

        result_indicator_period.result_indicator.result.activity.modified = True  # NOQA: E501
        result_indicator_period.result_indicator.result.activity.save()

        return update_instance


class ResultIndicatorPeriodTargetDimensionSerializer(ModelSerializerNoValidation):  # NOQA: E501
    name = serializers.CharField()
    value = serializers.CharField()
    result_indicator_period = serializers.CharField(write_only=True)

    class Meta:
        model = ResultIndicatorPeriodTargetDimension
        fields = (
            'result_indicator_period',
            'id',
            'name',
            'value',
        )

    def validate(self, data):
        result_indicator_period = get_or_raise(
            ResultIndicatorPeriod, data, 'result_indicator_period')

        validated = validators.activity_result_indicator_period_dimension(
            result_indicator_period,
            data.get('name'),
            data.get('value'),
        )

        return handle_errors(validated)

    def create(self, validated_data):
        result_indicator_period = validated_data.get('result_indicator_period')

        instance = ResultIndicatorPeriodTargetDimension.objects.create(
            **validated_data)

        result_indicator_period.result_indicator.result.activity.modified = True  # NOQA: E501
        result_indicator_period.result_indicator.result.activity.save()

        return instance

    def update(self, instance, validated_data):
        result_indicator_period = validated_data.get('result_indicator_period')

        update_instance = ResultIndicatorPeriodTargetDimension(
            **validated_data
        )
        update_instance.id = instance.id
        update_instance.save()

        result_indicator_period.result_indicator.result.activity.modified = True  # NOQA: E501
        result_indicator_period.result_indicator.result.activity.save()

        return update_instance


class ResultIndicatorPeriodTargetSerializer(SerializerNoValidation):
    value = serializers.DecimalField(
        max_digits=25,
        decimal_places=10
    )
    comment = NarrativeContainerSerializer(
        many=True,
        source="resultindicatorperiodtargetcomment_set",
        read_only=True
    )
    locations = ResultIndicatorPeriodTargetLocationSerializer(
        many=True,
        source="resultindicatorperiodtargetlocation_set",
        read_only=True
    )
    dimensions = ResultIndicatorPeriodTargetDimensionSerializer(
        many=True,
        source="resultindicatorperiodtargetdimension_set",
        read_only=True
    )
    document_links = DocumentLinkSerializer(
        many=True,
        read_only=True,
        source='period_target_document_links'
    )


class ResultIndicatorPeriodActualSerializer(SerializerNoValidation):
    value = serializers.DecimalField(
        max_digits=25,
        decimal_places=10)

    comment = NarrativeContainerSerializer(
        source="resultindicatorperiodactualcomment")
    locations = ResultIndicatorPeriodActualLocationSerializer(
        many=True, source="resultindicatorperiodactuallocation_set",
        read_only=True
    )
    dimensions = ResultIndicatorPeriodActualDimensionSerializer(
        many=True,
        source="resultindicatorperiodactualdimension_set",
        read_only=True
    )
    document_links = DocumentLinkSerializer(
        many=True,
        read_only=True,
        source='period_actual_document_links'
    )


class ResultIndicatorPeriodSerializer(ModelSerializerNoValidation):
    targets = ResultIndicatorPeriodTargetSerializer(many=True)
    actuals = ResultIndicatorPeriodActualSerializer(many=True)

    period_start = serializers.CharField(required=False)
    period_end = serializers.CharField(required=False)

    result_indicator = serializers.CharField(write_only=True)

    class Meta:
        model = ResultIndicatorPeriod
        fields = (
            'result_indicator',
            'id',
            'period_start',
            'period_end',
            'targets',
            'actuals',
        )

    def validate(self, data):

        # See: #747
        raise NotImplementedError("This action is not implemented")

    def create(self, validated_data):

        # See: #747
        raise NotImplementedError("This action is not implemented")

    def update(self, instance, validated_data):

        # See: #747
        raise NotImplementedError("This action is not implemented")


class ResultIndicatorBaselineDimensionSerializer(ModelSerializerNoValidation):  # NOQA: E501
    name = serializers.CharField()
    value = serializers.CharField()

    class Meta:
        model = ResultIndicatorBaselineDimension
        fields = (

            'id',
            'name',
            'value',
        )


class ResultIndicatorBaselineSerializer(ModelSerializerNoValidation):

    class LocationSerializer(ModelSerializerNoValidation):
        class Meta:
            model = Location
            fields = (
                'ref',
            )

    # year = serializers.CharField(
        # source='baseline_year', required=False, allow_null=True)
    # value = serializers.CharField(
        # source='baseline_value', required=False, allow_null=True)

    # XXX: not sure if this fixes tests:
    year = serializers.CharField(
        required=False, allow_null=True)
    value = serializers.CharField(
        required=False, allow_null=True)
    comment = NarrativeContainerSerializer(
        source='resultindicatorbaselinecomment'
    )

    dimensions = ResultIndicatorBaselineDimensionSerializer(
        many=True,
        source='resultindicatorbaselinedimension_set',
        read_only=True
    )

    document_links = DocumentLinkSerializer(
        many=True,
        read_only=True,
        source='baseline_document_links'
    )

    iso_date = serializers.DateField()

    locations = LocationSerializer(
        many=True,
        read_only=True,
        source='location_set'
    )

    class Meta:
        model = ResultIndicatorBaseline
        fields = (
            'year',
            'value',
            'comment',
            'dimensions',
            'document_links',
            'iso_date',
            'locations'
        )


class ResultIndicatorReferenceSerializer(ModelSerializerNoValidation):
    vocabulary = VocabularySerializer()
    code = serializers.CharField(required=False)

    result_indicator = serializers.CharField(write_only=True)

    class Meta:
        model = ResultIndicatorReference
        fields = (
            'result_indicator',
            'id',
            'vocabulary',
            'code',
            'indicator_uri',
        )

    def validate(self, data):
        result_indicator = get_or_raise(
            ResultIndicator, data, 'result_indicator')

        validated = validators.activity_result_indicator_reference(
            result_indicator,
            data.get('vocabulary', {}).get('code'),
            data.get('code'),
            data.get('indicator_uri'),
        )

        return handle_errors(validated)

    def create(self, validated_data):
        result_indicator = validated_data.get('result_indicator')

        instance = ResultIndicatorReference.objects.create(
            **validated_data)

        result_indicator.result.activity.modified = True
        result_indicator.result.activity.save()

        return instance

    def update(self, instance, validated_data):
        result_indicator = validated_data.get('result_indicator')

        update_instance = ResultIndicatorReference(
            **validated_data)
        update_instance.id = instance.id
        update_instance.save()

        result_indicator.result.activity.modified = True
        result_indicator.result.activity.save()

        return update_instance


class ResultIndicatorSerializer(ModelSerializerNoValidation):
    title = NarrativeContainerSerializer(source="resultindicatortitle")
    description = NarrativeContainerSerializer(
        source="resultindicatordescription")
    #  TODO 2.02 reference = ?
    references = ResultIndicatorReferenceSerializer(
        source='resultindicatorreference_set', many=True, read_only=True)
    baseline = ResultIndicatorBaselineSerializer(
        source='resultindicatorbaseline_set',
        many=True,
        read_only=True
    )
    periods = ResultIndicatorPeriodSerializer(
        source='resultindicatorperiod_set', many=True, read_only=True)
    measure = CodelistSerializer()

    result = serializers.CharField(write_only=True)

    document_links = DocumentLinkSerializer(
        many=True,
        read_only=True,
        source='result_indicator_document_links'
    )

    class Meta:
        model = ResultIndicator
        fields = (
            'result',
            'id',
            'title',
            'description',
            'references',
            'baseline',
            'periods',
            'measure',
            'ascending',
            'aggregation_status',
            'document_links'
        )

    def validate(self, data):
        result = get_or_raise(Result, data, 'result')

        validated = validators.activity_result_indicator(
            result,
            data.get('measure', {}).get('code'),
            data.get('ascending'),
            data.get('resultindicatortitle', {}).get('narratives'),
            data.get('resultindicatordescription', {}).get('narratives'),
            # data.get('baseline_year'),
            # data.get('baseline_value'),
            data.get('resultindicatorbaselinecomment', {}).get('narratives'),
        )

        return handle_errors(validated)

    def create(self, validated_data):
        result = validated_data.get('result')
        title_narratives_data = validated_data.pop('title_narratives', [])
        description_narratives_data = validated_data.pop(
            'description_narratives', [])

        instance = ResultIndicator.objects.create(**validated_data)

        result_indicator_title = ResultIndicatorTitle.objects.create(
            result_indicator=instance)
        result_indicator_description = ResultIndicatorDescription.objects.create(  # NOQA: E501
            result_indicator=instance)

        save_narratives(result_indicator_title,
                        title_narratives_data, result.activity)
        save_narratives(result_indicator_description,
                        description_narratives_data, result.activity)

        result.activity.modified = True
        result.activity.save()

        return instance

    def update(self, instance, validated_data):
        result = validated_data.get('result')
        title_narratives_data = validated_data.pop('title_narratives', [])
        description_narratives_data = validated_data.pop(
            'description_narratives', [])

        update_instance = ResultIndicator(**validated_data)
        update_instance.id = instance.id
        update_instance.save()

        save_narratives(instance.resultindicatortitle,
                        title_narratives_data, result.activity)
        save_narratives(
            instance.resultindicatordescription,
            description_narratives_data,
            result.activity)

        result.activity.modified = True
        result.activity.save()

        return update_instance


class ContactInfoSerializer(ModelSerializerNoValidation):
    type = CodelistSerializer()
    organisation = NarrativeContainerSerializer()
    department = NarrativeContainerSerializer()
    person_name = NarrativeContainerSerializer()
    job_title = NarrativeContainerSerializer()
    mailing_address = NarrativeContainerSerializer()

    activity = serializers.CharField(write_only=True)

    def validate(self, data):
        activity = get_or_raise(Activity, data, 'activity')

        validated = validators.activity_contact_info(
            activity,
            data.get('type', {}).get('code'),
            data.get('organisation'),
            data.get('department'),
            data.get('person_name'),
            data.get('job_title'),
            data.get('telephone'),  # text
            data.get('email'),  # text
            data.get('website'),  # text
            data.get('mailing_address'),
        )

        return handle_errors(validated)

    def create(self, validated_data):
        activity = validated_data.get('activity')

        organisation_data = validated_data.pop('organisation', None)
        organisation_narratives_data = validated_data.pop(
            'organisation_narratives', None)
        department_data = validated_data.pop('department', None)
        department_narratives_data = validated_data.pop(
            'department_narratives', None)
        person_name_data = validated_data.pop('person_name', None)
        person_name_narratives_data = validated_data.pop(
            'person_name_narratives', None)
        job_title_data = validated_data.pop('job_title', None)
        job_title_narratives_data = validated_data.pop(
            'job_title_narratives', None)
        mailing_address_data = validated_data.pop('mailing_address', None)
        mailing_address_narratives_data = validated_data.pop(
            'mailing_address_narratives', None)

        instance = ContactInfo.objects.create(**validated_data)

        if organisation_data is not None:
            organisation = ContactInfoOrganisation.objects.create(
                contact_info=instance,
                **organisation_data)
            instance.organisation = organisation

            if organisation_narratives_data:
                save_narratives(
                    organisation, organisation_narratives_data, activity)

        if department_data is not None:
            department = ContactInfoDepartment.objects.create(
                contact_info=instance,
                **department_data)
            instance.department = department

            if department_narratives_data:
                save_narratives(
                    department, department_narratives_data, activity)

        if person_name_data is not None:
            person_name = ContactInfoPersonName.objects.create(
                contact_info=instance,
                **person_name_data)
            instance.person_name = person_name

            if person_name_narratives_data:
                save_narratives(
                    person_name, person_name_narratives_data, activity)

        if job_title_data is not None:
            job_title = ContactInfoJobTitle.objects.create(
                contact_info=instance,
                **job_title_data)
            instance.job_title = job_title

            if job_title_narratives_data:
                save_narratives(job_title, job_title_narratives_data, activity)

        if mailing_address_data is not None:
            mailing_address = ContactInfoMailingAddress.objects.create(
                contact_info=instance,
                **mailing_address_data)
            instance.mailing_address = mailing_address

            if mailing_address_narratives_data:
                save_narratives(mailing_address,
                                mailing_address_narratives_data, activity)

        activity.modified = True
        activity.save()

        return instance

    def update(self, instance, validated_data):
        activity = validated_data.get('activity')
        organisation_data = validated_data.pop('organisation', None)
        organisation_narratives_data = validated_data.pop(
            'organisation_narratives', None)
        department_data = validated_data.pop('department', None)
        department_narratives_data = validated_data.pop(
            'department_narratives', None)
        person_name_data = validated_data.pop('person_name', None)
        person_name_narratives_data = validated_data.pop(
            'person_name_narratives', None)
        job_title_data = validated_data.pop('job_title', None)
        job_title_narratives_data = validated_data.pop(
            'job_title_narratives', None)
        mailing_address_data = validated_data.pop('mailing_address', None)
        mailing_address_narratives_data = validated_data.pop(
            'mailing_address_narratives', None)

        update_instance = ContactInfo(**validated_data)
        update_instance.id = instance.id
        update_instance.save()

        if organisation_data is not None:
            organisation, created = ContactInfoOrganisation.objects.update_or_create(  # NOQA: E501
                contact_info=instance,
                defaults=organisation_data)
            update_instance.organisation = organisation

            if organisation_narratives_data:
                save_narratives(
                    organisation, organisation_narratives_data, activity)

        if department_data is not None:
            department, created = ContactInfoDepartment.objects.update_or_create(  # NOQA: E501
                contact_info=instance,
                defaults=department_data)
            update_instance.department = department

            if department_narratives_data:
                save_narratives(
                    department, department_narratives_data, activity)

        if person_name_data is not None:
            person_name, created = ContactInfoPersonName.objects.update_or_create(  # NOQA: E501
                contact_info=instance,
                defaults=person_name_data)
            update_instance.person_name = person_name

            if person_name_narratives_data:
                save_narratives(
                    person_name, person_name_narratives_data, activity)

        if job_title_data is not None:
            job_title, created = ContactInfoJobTitle.objects.update_or_create(
                contact_info=instance,
                defaults=job_title_data)
            update_instance.job_title = job_title

            if job_title_narratives_data:
                save_narratives(job_title, job_title_narratives_data, activity)

        if mailing_address_data is not None:
            mailing_address, created = ContactInfoMailingAddress.objects.update_or_create(  # NOQA: E501
                contact_info=instance, defaults=mailing_address_data)
            update_instance.mailing_address = mailing_address

            if mailing_address_narratives_data:
                save_narratives(mailing_address,
                                mailing_address_narratives_data, activity)

        activity.modified = True
        activity.save()

        return update_instance

    class Meta:
        model = ContactInfo
        fields = (
            'id',
            'activity',
            'type',
            'organisation',
            'department',
            'person_name',
            'job_title',
            'telephone',
            'email',
            'website',
            'mailing_address',
        )


class ResultSerializer(ModelSerializerNoValidation):
    type = CodelistSerializer()
    title = NarrativeContainerSerializer(source="resulttitle")
    description = NarrativeContainerSerializer(source="resultdescription")
    indicators = ResultIndicatorSerializer(
        source='resultindicator_set', many=True, read_only=True)

    activity = serializers.CharField(write_only=True)

    document_links = DocumentLinkSerializer(
        many=True,
        read_only=True,
        source='documentlink_set'
    )

    sectors = ActivitySectorSerializer(
        many=True,
        source='activity.activitysector_set',
        read_only=True,
        required=False,
    )

    recipient_countries = RecipientCountrySerializer(
        many=True,
        source='activity.activityrecipientcountry_set',
        read_only=True,
        required=False,
    )
    recipient_regions = ActivityRecipientRegionSerializer(
        many=True,
        source='activity.activityrecipientregion_set',
        read_only=True,
        required=False,
    )

    iati_identifier = serializers.CharField(source='activity.iati_identifier', required=False)  # NOQA: E501

    class Meta:
        model = Result
        fields = (
            'id',
            'activity',
            'title',
            'description',
            'indicators',
            'type',
            'aggregation_status',
            'document_links',
            'sectors',
            'recipient_countries',
            'recipient_regions',
            'iati_identifier'
        )

    def validate(self, data):
        activity = get_or_raise(Activity, data, 'activity')

        validated = validators.activity_result(
            activity,
            data.get('type', {}).get('code'),
            data.get('aggregation_status'),
            data.get('resulttitle', {}).get('narratives'),
            data.get('resultdescription', {}).get('narratives'),
        )

        return handle_errors(validated)

    def create(self, validated_data):
        activity = validated_data.get('activity')
        title_narratives_data = validated_data.pop('title_narratives', [])
        description_narratives_data = validated_data.pop(
            'description_narratives', [])

        instance = Result.objects.create(**validated_data)

        result_title = ResultTitle.objects.create(result=instance)
        result_description = ResultDescription.objects.create(
            result=instance)

        save_narratives(result_title, title_narratives_data, activity)
        save_narratives(result_description,
                        description_narratives_data, activity)

        activity.modified = True
        activity.save()

        return instance

    def update(self, instance, validated_data):
        activity = validated_data.get('activity')
        title_narratives_data = validated_data.pop('title_narratives', [])
        description_narratives_data = validated_data.pop(
            'description_narratives', [])

        update_instance = Result(**validated_data)
        update_instance.id = instance.id
        update_instance.save()

        save_narratives(update_instance.resulttitle,
                        title_narratives_data, activity)
        save_narratives(update_instance.resultdescription,
                        description_narratives_data, activity)

        activity.modified = True
        activity.save()

        return update_instance


class CrsAddLoanTermsSerializer(ModelSerializerNoValidation):
    repayment_type = CodelistSerializer()
    repayment_plan = CodelistSerializer()
    commitment_date = serializers.CharField()
    repayment_first_date = serializers.CharField()
    repayment_final_date = serializers.CharField()

    class Meta:
        model = CrsAddLoanTerms
        fields = (
            'rate_1',
            'rate_2',
            'repayment_type',
            'repayment_plan',
            'commitment_date',
            'repayment_first_date',
            'repayment_final_date',
        )


class CrsAddLoanStatusSerializer(ModelSerializerNoValidation):
    value_date = serializers.CharField()
    currency = CodelistSerializer()

    class Meta:
        model = CrsAddLoanStatus
        fields = (
            'year',
            'currency',
            'value_date',
            'interest_received',
            'principal_outstanding',
            'principal_arrears',
            'interest_arrears',
        )


class CrsAddOtherFlagsSerializer(ModelSerializerNoValidation):
    other_flags = CodelistSerializer()
    significance = serializers.CharField()

    crs_add = serializers.CharField(write_only=True)

    class Meta:
        model = CrsAddOtherFlags
        fields = (
            'crs_add',
            'id',
            'other_flags',
            'significance',
        )

    def validate(self, data):
        crs_add = get_or_raise(CrsAdd, data, 'crs_add')

        validated = validators.crs_add_other_flags(
            crs_add,
            data.get('other_flags', {}).get('code'),
            data.get('significance'),
        )

        return handle_errors(validated)

    def create(self, validated_data):
        crs_add = validated_data.get('crs_add')

        instance = CrsAddOtherFlags.objects.create(
            **validated_data)

        crs_add.activity.modified = True
        crs_add.activity.save()

        return instance

    def update(self, instance, validated_data):
        crs_add = validated_data.get('crs_add')

        update_instance = CrsAddOtherFlags(**validated_data)
        update_instance.id = instance.id
        update_instance.save()

        crs_add.activity.modified = True
        crs_add.activity.save()

        return update_instance


class CrsAddSerializer(ModelSerializerNoValidation):
    other_flags = CrsAddOtherFlagsSerializer(many=True, required=False)
    loan_terms = CrsAddLoanTermsSerializer(required=False)
    loan_status = CrsAddLoanStatusSerializer(required=False)

    activity = serializers.CharField(write_only=True)

    class Meta:
        model = CrsAdd
        fields = (
            'activity',
            'id',
            'other_flags',
            'loan_terms',
            'loan_status',
        )

    def validate(self, data):
        activity = get_or_raise(Activity, data, 'activity')

        crs_add = validators.crs_add(
            activity,
            data.get('channel_code')
        )

        loan_terms = validators.crs_add_loan_terms(
            activity,
            data.get('loan_terms', {}).get('rate_1'),
            data.get('loan_terms', {}).get('rate_2'),
            data.get('loan_terms', {}).get('repayment_type', {}).get('code'),
            data.get('loan_terms', {}).get('repayment_plan', {}).get('code'),
            data.get('loan_terms', {}).get('commitment_date'),
            data.get('loan_terms', {}).get('repayment_first_date'),
            data.get('loan_terms', {}).get('repayment_final_date'),
        )

        loan_status = validators.crs_add_loan_status(
            activity,
            data.get('loan_status', {}).get('year'),
            data.get('loan_status', {}).get('currency').get('code'),
            data.get('loan_status', {}).get('value_date'),
            data.get('loan_status', {}).get('interest_received'),
            data.get('loan_status', {}).get('principal_outstanding'),
            data.get('loan_status', {}).get('principal_arrears'),
            data.get('loan_status', {}).get('interest_arrears'),
        )

        return handle_errors(crs_add, loan_terms, loan_status)

    def create(self, validated_data):
        activity = validated_data.get('activity')
        loan_terms = validated_data.pop('loan_terms', {})
        loan_status = validated_data.pop('loan_status', {})

        instance = CrsAdd.objects.create(**validated_data)

        loan_terms = CrsAddLoanTerms.objects.create(
            crs_add=instance,
            **loan_terms)

        loan_status = CrsAddLoanStatus.objects.create(
            crs_add=instance,
            **loan_status)

        activity.modified = True
        activity.save()

        return instance

    def update(self, instance, validated_data):
        activity = validated_data.get('activity')
        loan_terms = validated_data.pop('loan_terms')
        loan_status = validated_data.pop('loan_status')

        update_instance = CrsAdd(**validated_data)
        update_instance.id = instance.id
        update_instance.save()

        updated_loan_terms = CrsAddLoanTerms(**loan_terms)
        updated_loan_terms.crs_add = update_instance
        updated_loan_terms.id = instance.loan_terms.id
        updated_loan_terms.save()

        updated_loan_status = CrsAddLoanStatus(**loan_status)
        updated_loan_status.crs_add = update_instance
        updated_loan_status.id = instance.loan_status.id
        updated_loan_status.save()

        activity.modified = True
        activity.save()

        return update_instance


class FssForecastSerializer(ModelSerializerNoValidation):
    value_date = serializers.CharField()
    currency = CodelistSerializer()

    fss = serializers.CharField(write_only=True)

    class Meta:
        model = FssForecast
        fields = (
            'id',
            'fss',
            'year',
            'value_date',
            'currency',
            'value',
        )

    def validate(self, data):
        fss = get_or_raise(Fss, data, 'fss')

        validated = validators.fss_forecast(
            fss,
            data.get('year'),
            data.get('value_date'),
            data.get('currency', {}).get('code'),
            data.get('value'),
        )

        return handle_errors(validated)

    def create(self, validated_data):
        fss = validated_data.get('fss')

        instance = FssForecast.objects.create(**validated_data)

        fss.activity.modified = True
        fss.activity.save()

        return instance

    def update(self, instance, validated_data):
        fss = validated_data.get('fss')

        update_instance = FssForecast(**validated_data)
        update_instance.id = instance.id
        update_instance.save()

        fss.activity.modified = True
        fss.activity.save()

        return update_instance


class FssSerializer(ModelSerializerNoValidation):
    extraction_date = serializers.CharField()
    forecasts = FssForecastSerializer(
        many=True,
        source='fssforecast_set',
        required=False
    )

    activity = serializers.CharField(write_only=True)

    class Meta:
        model = Fss
        fields = (
            'id',
            'activity',
            'extraction_date',
            'priority',
            'phaseout_year',
            'forecasts',
        )

    def validate(self, data):
        activity = get_or_raise(Activity, data, 'activity')

        validated = validators.fss(
            activity,
            data.get('extraction_date'),
            data.get('priority'),
            data.get('phaseout_year'),
        )

        return handle_errors(validated)

    def create(self, validated_data):
        activity = validated_data.get('activity')
        instance = Fss.objects.create(**validated_data)

        activity.modified = True
        activity.save()

        return instance

    def update(self, instance, validated_data):
        activity = validated_data.get('activity')

        update_instance = Fss(**validated_data)
        update_instance.id = instance.id
        update_instance.save()

        activity.modified = True
        activity.save()

        return update_instance


class LocationSerializer(DynamicFieldsModelSerializer):
    class LocationIdSerializer(SerializerNoValidation):
        vocabulary = VocabularySerializer(
            source='location_id_vocabulary')
        code = serializers.CharField(source='location_id_code')

    class PointSerializer(SerializerNoValidation):
        pos = PointField(source='point_pos')
        srsName = serializers.CharField(source="point_srs_name")

    class AdministrativeSerializer(ModelSerializerNoValidation):
        code = serializers.CharField()
        vocabulary = VocabularySerializer()

        class Meta:
            model = LocationAdministrative
            fields = (
                'id',
                'code',
                'vocabulary',
                'level',
            )

    location_reach = CodelistSerializer()
    location_id = LocationIdSerializer(source='*')
    name = NarrativeContainerSerializer()
    description = NarrativeContainerSerializer()
    activity_description = NarrativeContainerSerializer()

    # administrative has its own view
    administrative = AdministrativeSerializer(
        many=True,
        source="locationadministrative_set",
        read_only=True
    )

    point = PointSerializer(source="*")
    exactness = CodelistSerializer()
    location_class = CodelistSerializer()
    feature_designation = CodelistSerializer()

    activity = serializers.CharField(write_only=True)

    sectors = ActivitySectorSerializer(
        many=True,
        source='activity.activitysector_set',
        read_only=True,
        required=False,
    )

    recipient_countries = RecipientCountrySerializer(
        many=True,
        source='activity.activityrecipientcountry_set',
        read_only=True,
        required=False,
    )
    recipient_regions = ActivityRecipientRegionSerializer(
        many=True,
        source='activity.activityrecipientregion_set',
        read_only=True,
        required=False,
    )

    iati_identifier = serializers.CharField(source='activity.iati_identifier', required=False)  # NOQA: E501

    def validate(self, data):
        activity = get_or_raise(Activity, data, 'activity')

        validated = validators.activity_location(
            activity,
            data.get('ref'),
            data.get('location_reach', {}).get('code'),
            data.get('location_id_code', {}),
            data.get('location_id_vocabulary', {}).get('code'),
            data.get('name', {}).get('narratives'),
            data.get('description', {}).get('narratives'),
            data.get('activity_description', {}).get('narratives'),
            data.get('point_srs_name', {}),
            data.get('point_pos', {}),
            data.get('exactness', {}).get('code'),
            data.get('location_class', {}).get('code'),
            data.get('feature_designation', {}).get('code'),
        )

        return handle_errors(validated)

    def create(self, validated_data):
        activity = validated_data.get('activity')
        name_narratives = validated_data.pop('name_narratives', [])
        description_narratives = validated_data.pop(
            'description_narratives', [])
        activity_description_narratives = validated_data.pop(
            'activity_description_narratives', [])

        instance = Location.objects.create(**validated_data)

        location_name = LocationName.objects.create(
            location=instance)
        location_description = LocationDescription.objects.create(
            location=instance)
        location_activity_description = LocationActivityDescription.objects.create(  # NOQA: E501
            location=instance)

        save_narratives(location_name, name_narratives, activity)
        save_narratives(location_description, description_narratives, activity)
        save_narratives(location_activity_description,
                        activity_description_narratives, activity)

        activity.modified = True
        activity.save()

        return instance

    def update(self, instance, validated_data):
        activity = validated_data.get('activity')
        name_narratives = validated_data.pop('name_narratives', [])
        description_narratives = validated_data.pop(
            'description_narratives', [])
        activity_description_narratives = validated_data.pop(
            'activity_description_narratives', [])

        update_instance = Location(**validated_data)
        update_instance.id = instance.id
        update_instance.save()

        location_name = LocationName.objects.get(location=instance)
        location_description = LocationDescription.objects.get(
            location=instance)
        location_activity_description = LocationActivityDescription.objects.get(  # NOQA: E501
            location=instance)

        save_narratives(location_name, name_narratives, activity)
        save_narratives(location_description, description_narratives, activity)
        save_narratives(location_activity_description,
                        activity_description_narratives, activity)

        activity.modified = True
        activity.save()

        return update_instance

    class Meta:
        model = Location
        fields = (
            'id',
            'activity',
            'iati_identifier',
            'ref',
            'location_reach',
            'location_id',
            'name',
            'description',
            'activity_description',
            'administrative',
            'point',
            'exactness',
            'location_class',
            'feature_designation',
            'sectors',
            'recipient_countries',
            'recipient_regions'
        )


class PublishedStateSerializer(DynamicFieldsSerializer):
    published = serializers.BooleanField()
    ready_to_publish = serializers.BooleanField()
    modified = serializers.BooleanField()


class ActivityAggregationContainerSerializer(DynamicFieldsSerializer):
    activity = ActivityAggregationSerializer(source='activity_aggregation')
    children = ActivityAggregationSerializer(source='child_aggregation')
    activity_children = ActivityAggregationSerializer(
        source='activity_plus_child_aggregation')


class TransactionProviderSerializer(serializers.ModelSerializer):
    ref = serializers.CharField()
    type = CodelistSerializer()
    narratives = NarrativeSerializer(many=True)
    provider_activity = serializers.HyperlinkedRelatedField(
        read_only=True,
        view_name='activities:activity-detail')
    provider_activity_id = serializers.CharField(
        source="provider_activity_ref", required=False)

    class Meta:
        model = TransactionProvider
        fields = (
            'ref',
            'type',
            'provider_activity',
            'provider_activity_id',
            'narratives'
        )


class TransactionReceiverSerializer(serializers.ModelSerializer):
    ref = serializers.CharField()
    type = CodelistSerializer()
    narratives = NarrativeSerializer(many=True)
    receiver_activity = serializers.HyperlinkedRelatedField(
        read_only=True,
        view_name='activities:activity-detail')
    receiver_activity_id = serializers.CharField(
        source="receiver_activity_ref"
    )

    class Meta:
        model = TransactionReceiver
        fields = (
            'ref',
            'type',
            'receiver_activity',
            'receiver_activity_id',
            'narratives'
        )


class TransactionRecipientCountrySerializer(serializers.ModelSerializer):
    country = CountrySerializer(fields=('code', ))

    class Meta:
        model = TransactionRecipientCountry
        fields = (
            'country',
            'percentage'
        )


class TransactionRecipientRegionSerializer(serializers.ModelSerializer):
    region = BasicRegionSerializer(
        fields=('code', ),
    )
    vocabulary = VocabularySerializer()

    class Meta:
        model = TransactionRecipientRegion
        fields = (
            'region',
            'vocabulary',
        )


class TransactionSectorSerializer(serializers.ModelSerializer):
    sector = SectorSerializer(fields=('code', ))
    vocabulary = VocabularySerializer()

    class Meta:
        model = TransactionSector
        fields = (
            'sector',
            'vocabulary',
        )


class TransactionDescriptionSerializer(serializers.ModelSerializer):
    narratives = NarrativeSerializer(many=True)

    class Meta:
        model = TransactionDescription
        fields = (
            'narratives',
        )


class TransactionAidTypeSerializer(serializers.ModelSerializer):
    aid_type = AidTypeSerializer()

    class Meta:
        model = TransactionAidType
        fields = (
            'aid_type',
        )


class TransactionSerializer(serializers.ModelSerializer):
    """
    Transaction serializer class
    """
    transaction_date = serializers.CharField()
    value_date = serializers.CharField()
    transaction_aid_types = TransactionAidTypeSerializer(
        many=True,
        source='transactionaidtype_set',
        read_only=True
    )
    disbursement_channel = CodelistSerializer()
    finance_type = CodelistSerializer()
    flow_type = CodelistSerializer()
    tied_status = CodelistSerializer()
    transaction_type = CodelistSerializer()
    currency = CodelistSerializer()
    humanitarian = serializers.BooleanField()
    provider_organisation = TransactionProviderSerializer(required=False)
    receiver_organisation = TransactionReceiverSerializer(required=False)
    recipient_countries = TransactionRecipientCountrySerializer(
        many=True,
        source='transactionrecipientcountry_set',
        read_only=True
    )
    recipient_regions = TransactionRecipientRegionSerializer(
        many=True,
        source='transactionrecipientregion_set',
        read_only=True
    )
    sectors = TransactionSectorSerializer(
        many=True,
        source='transactionsector_set',
        read_only=True
    )
    description = TransactionDescriptionSerializer(
        read_only=True
    )

    class Meta:
        model = Transaction
        fields = (
            'ref',
            'humanitarian',
            'transaction_type',
            'transaction_date',
            'value',
            'value_date',
            'currency',
            'description',
            'provider_organisation',
            'receiver_organisation',
            'disbursement_channel',
            'sectors',
            'recipient_countries',
            'recipient_regions',
            'flow_type',
            'finance_type',
            'transaction_aid_types',
            'tied_status',
        )


class ActivityTagSerializer(ModelSerializerNoValidation):
    vocabulary = VocabularySerializer()
    narratives = NarrativeSerializer(many=True)

    class Meta:
        model = ActivityTag
        fields = (
            'id',
            'code',
            'vocabulary_uri',
            'activity',
            'vocabulary',
            'narratives'
        )


class ActivitySerializer(DynamicFieldsModelSerializer):
    url = serializers.HyperlinkedIdentityField(
        view_name='activities:activity-detail', read_only=True)

    id = serializers.CharField(required=False)
    iati_identifier = serializers.CharField()

    reporting_organisation = ReportingOrganisationDataSerializer(
        read_only=True,
        source="reporting_organisations.first"
    )

    title = TitleSerializer(required=False)

    descriptions = DescriptionSerializer(
        many=True,
        source='description_set',
        read_only=True,
    )
    participating_organisations = ParticipatingOrganisationSerializer(
        many=True,
        read_only=True,
    )

    # TODO ; add other-identifier serializer
    other_identifier = OtherIdentifierSerializer(
        many=True, source="otheridentifier_set", required=False)

    activity_status = CodelistSerializer(required=False)
    activity_dates = ActivityDateSerializer(
        many=True,
        source='activitydate_set',
        read_only=True,
    )

    # TODO ; add contact-info serializer
    # note; contact info has a sequence we should use in the
    # ContactInfoSerializer!
    contact_info = ContactInfoSerializer(
        many=True,
        source="contactinfo_set",
        read_only=True,
        required=False,
    )

    activity_scope = CodelistSerializer(source='scope', required=False)
    recipient_countries = RecipientCountrySerializer(
        many=True,
        source='activityrecipientcountry_set',
        read_only=True,
        required=False,
    )
    recipient_regions = ActivityRecipientRegionSerializer(
        many=True,
        source='activityrecipientregion_set',
        read_only=True,
        required=False,
    )
    locations = LocationSerializer(
        many=True,
        source='location_set',
        read_only=True,
        required=False,
    )
    sectors = ActivitySectorSerializer(
        many=True,
        source='activitysector_set',
        read_only=True,
        required=False,
    )

    tags = ActivityTagSerializer(
        many=True,
        source='activitytag_set',
        read_only=True,
        required=False,
    )

    # TODO ; add country-budget-items serializer
    country_budget_items = CountryBudgetItemsSerializer(required=False)

    humanitarian_scope = HumanitarianScopeSerializer(
        many=True,
        source='humanitarianscope_set',
        read_only=True,
        required=False,
    )

    policy_markers = ActivityPolicyMarkerSerializer(
        many=True,
        source='activitypolicymarker_set',
        read_only=True,
        required=False,
    )

    collaboration_type = CodelistSerializer(required=False)
    default_flow_type = CodelistSerializer(required=False)
    default_finance_type = CodelistSerializer(required=False)
    default_aid_type = CodelistSerializer(required=False)
    default_tied_status = CodelistSerializer(required=False)

    budgets = BudgetSerializer(
        many=True,
        source='budget_set',
        read_only=True,
    )

    # note; planned-disbursement has a sequence in
    # PlannedDisbursementSerializer
    planned_disbursements = PlannedDisbursementSerializer(
        many=True,
        source='planneddisbursement_set',
        read_only=True,
    )

    # capital_spend = CapitalSpendSerializer(required=False)
    capital_spend = serializers.DecimalField(
        max_digits=5,
        decimal_places=2,
        coerce_to_string=False,
        required=False,
    )

    transactions = serializers.HyperlinkedIdentityField(
        read_only=True,
        view_name='activities:activity-transactions',
    )

    related_transactions = TransactionSerializer(
        many=True,
        source='transaction_set',
        read_only=True
    )

    document_links = DocumentLinkSerializer(
        many=True,
        read_only=True,
        source='documentlink_set')
    related_activities = RelatedActivitySerializer(
        many=True,
        read_only=True,
        source='relatedactivity_set')

    legacy_data = LegacyDataSerializer(
        many=True, source="legacydata_set", required=False)

    conditions = ConditionsSerializer(required=False)

    results = ResultSerializer(
        many=True,
        read_only=True,
        source="result_set")

    # note; crs-add has a sequence in CrsAddSerializer
    crs_add = CrsAddSerializer(many=True, source="crsadd_set", required=False)

    fss = FssSerializer(many=True, source="fss_set", required=False)

    # activity attributes
    last_updated_datetime = serializers.DateTimeField(required=False)
    xml_lang = serializers.CharField(
        source='default_lang.code', required=False)
    default_currency = CodelistSerializer(required=False)

    humanitarian = serializers.BooleanField(required=False)

    # from reporting-org, can be saved directly on activity
    secondary_reporter = serializers.BooleanField(
        write_only=True, required=False)

    # other added data
    aggregations = ActivityAggregationContainerSerializer(
        source="*", read_only=True)

    dataset = SimpleDatasetSerializer(
        read_only=True,
        fields=(
            'id',
            'iati_id',
            'name',
            'title',
            'source_url'))

    publisher = PublisherSerializer(
        read_only=True,
        fields=(
            'id',
            'url',
            'publisher_iati_id',
            'display_name',
            'name'))

    published_state = PublishedStateSerializer(source="*", read_only=True)

    transaction_types = serializers.SerializerMethodField()

    @classmethod
    def get_transaction_types(cls, obj):
        return list(Transaction.objects.filter(activity=obj).values('transaction_type').annotate(dsum=Sum('value')))  # NOQA: E501
        # return Transaction.objects.filter(activity=obj).aggregate(Sum('value'))  # NOQA: E501

    def validate(self, data):
        validated = validators.activity(
            data.get('iati_identifier'),
            data.get('default_lang', {}).get('code'),
            data.get('hierarchy'),
            data.get('humanitarian'),
            data.get('last_updated_datetime'),
            data.get('linked_data_uri'),
            data.get('default_currency'),
            data.get('dataset'),
            data.get('activity_status', {}).get('code'),
            data.get('scope', {}).get('code'),
            data.get('collaboration_type', {}).get('code'),
            data.get('default_flow_type', {}).get('code'),
            data.get('default_finance_type', {}).get('code'),
            data.get('default_aid_type', {}).get('code'),
            data.get('default_tied_status', {}).get('code'),
            data.get('planned_start'),
            data.get('actual_start'),
            data.get('start_date'),
            data.get('planned_end'),
            data.get('actual_end'),
            data.get('end_date'),
            data.get('capital_spend'),
            data.get('secondary_reporter'),
            data.get('title', {}),
        )

        return handle_errors(validated)

    def create(self, validated_data):

        old_activity = get_or_none(
            Activity, validated_data, 'iati_identifier')

        if old_activity:
            raise ValidationError({
                "iati_identifier": "Activity with this IATI identifier already exists"  # NOQA: E501
            })

        title_data = validated_data.pop('title', None)  # NOQA: F841
        title_narratives_data = validated_data.pop('title_narratives', None)
        activity_status = validated_data.pop('activity_status', None)
        activity_scope = validated_data.pop('activity_scope', None)
        collaboration_type = validated_data.pop('collaboration_type', None)
        default_flow_type = validated_data.pop('default_flow_type', None)
        default_finance_type = validated_data.pop('default_finance_type', None)
        default_aid_type = validated_data.pop('default_aid_type', None)
        default_tied_status = validated_data.pop('default_tied_status', None)

        instance = Activity(**validated_data)

        instance.activity_status = activity_status
        instance.scope = activity_scope
        instance.collaboration_type = collaboration_type
        instance.default_flow_type = default_flow_type
        instance.default_finance_type = default_finance_type
        instance.default_aid_type = default_aid_type
        instance.default_tied_status = default_tied_status

        # this is set on the view
        instance.publisher_id = self.context['view'].kwargs.get('publisher_id')
        instance.published = False
        instance.ready_to_publish = False
        instance.modified = True

        instance.save()

        title = Title.objects.create(activity=instance)
        instance.title = title

        if title_narratives_data:
            save_narratives(title, title_narratives_data, instance)

        return instance

    def update(self, instance, validated_data):
        title_data = validated_data.pop('title', None)  # NOQA: F841
        title_narratives_data = validated_data.pop('title_narratives', None)
        activity_status = validated_data.pop('activity_status', None)
        activity_scope = validated_data.pop('activity_scope', None)
        collaboration_type = validated_data.pop('collaboration_type', None)
        default_flow_type = validated_data.pop('default_flow_type', None)
        default_finance_type = validated_data.pop('default_finance_type', None)
        default_aid_type = validated_data.pop('default_aid_type', None)
        default_tied_status = validated_data.pop('default_tied_status', None)

        # update_instance = Activity(**validated_data)
        update_instance = instance
        for (key, value) in validated_data.items():
            setattr(update_instance, key, value)
        # update_instance.id = instance.id

        update_instance.activity_status = activity_status
        update_instance.scope = activity_scope
        update_instance.collaboration_type = collaboration_type
        update_instance.default_flow_type = default_flow_type
        update_instance.default_finance_type = default_finance_type
        update_instance.default_aid_type = default_aid_type
        update_instance.default_tied_status = default_tied_status

        update_instance.modified = True

        update_instance.save()

        if title_narratives_data:
            save_narratives(update_instance.title,
                            title_narratives_data, instance)

        return update_instance

    class Meta:
        model = Activity
        fields = (
            'url',
            'id',
            'iati_identifier',
            'reporting_organisation',
            'title',
            'descriptions',
            'participating_organisations',
            'other_identifier',
            'activity_status',
            'activity_dates',
            'contact_info',
            'activity_scope',
            'recipient_countries',
            'recipient_regions',
            'locations',
            'sectors',
            'tags',
            'country_budget_items',
            'humanitarian',
            'humanitarian_scope',
            'policy_markers',
            'collaboration_type',
            'default_flow_type',
            'default_finance_type',
            'default_aid_type',
            'default_tied_status',
            'budgets',
            'planned_disbursements',
            'capital_spend',
            'transactions',
            'related_transactions',
            'document_links',
            'related_activities',
            'legacy_data',
            'conditions',
            'results',
            'crs_add',
            'fss',
            'last_updated_datetime',
            'xml_lang',
            'default_currency',
            'humanitarian',
            'hierarchy',
            'linked_data_uri',
            'secondary_reporter',
            'aggregations',
            'dataset',
            'publisher',
            'published_state',
            'transaction_types'
        )

        validators = []


class ActivitySerializerByIatiIdentifier(ActivitySerializer):
    url = serializers.HyperlinkedIdentityField(
        view_name='activities:activity-detail-by-iati-identifier',
        lookup_field='iati_identifier',
<<<<<<< HEAD
        read_only=True)

    id = serializers.CharField(required=False)
    iati_identifier = serializers.CharField()

    reporting_organisation = ReportingOrganisationSerializer(
        read_only=True,
        source="*"
    )
    title = TitleSerializer(required=False)

    descriptions = DescriptionSerializer(
        many=True,
        source='description_set',
        read_only=True,
    )
    participating_organisations = ParticipatingOrganisationSerializer(
        many=True,
        read_only=True,
    )

    other_identifier = OtherIdentifierSerializer(
        many=True, source="otheridentifier_set", required=False)

    activity_status = CodelistSerializer(required=False)
    activity_dates = ActivityDateSerializer(
        many=True,
        source='activitydate_set',
        read_only=True,
    )

    contact_info = ContactInfoSerializer(
        many=True,
        source="contactinfo_set",
        read_only=True,
        required=False,
    )

    activity_scope = CodelistSerializer(source='scope', required=False)
    recipient_countries = RecipientCountrySerializer(
        many=True,
        source='activityrecipientcountry_set',
        read_only=True,
        required=False,
    )
    recipient_regions = ActivityRecipientRegionSerializer(
        many=True,
        source='activityrecipientregion_set',
        read_only=True,
        required=False,
    )
    locations = LocationSerializer(
        many=True,
        source='location_set',
        read_only=True,
        required=False,
    )
    sectors = ActivitySectorSerializer(
        many=True,
        source='activitysector_set',
        read_only=True,
        required=False,
    )

    country_budget_items = CountryBudgetItemsSerializer(required=False)

    humanitarian_scope = HumanitarianScopeSerializer(
        many=True,
        source='humanitarianscope_set',
        read_only=True,
        required=False,
    )

    policy_markers = ActivityPolicyMarkerSerializer(
        many=True,
        source='activitypolicymarker_set',
        read_only=True,
        required=False,
    )

    collaboration_type = CodelistSerializer(required=False)
    default_flow_type = CodelistSerializer(required=False)
    default_finance_type = CodelistSerializer(required=False)
    default_aid_type = CodelistSerializer(required=False)
    default_tied_status = CodelistSerializer(required=False)

    budgets = BudgetSerializer(
        many=True,
        source='budget_set',
        read_only=True,
    )

    planned_disbursements = PlannedDisbursementSerializer(
        many=True,
        source='planneddisbursement_set',
        read_only=True,
    )

    capital_spend = serializers.DecimalField(
        max_digits=5,
        decimal_places=2,
        coerce_to_string=False,
        required=False,
    )

    transactions = serializers.HyperlinkedIdentityField(
        read_only=True,
        view_name='activities:activity-transactions',
    )
    related_transactions = TransactionSerializer(
        many=True,
        source='transaction_set',
        read_only=True
    )
    document_links = DocumentLinkSerializer(
        many=True,
        read_only=True,
        source='documentlink_set')
    related_activities = RelatedActivitySerializer(
        many=True,
        read_only=True,
        source='relatedactivity_set')

    legacy_data = LegacyDataSerializer(
        many=True, source="legacydata_set", required=False)

    conditions = ConditionsSerializer(required=False)

    results = ResultSerializer(
        many=True,
        read_only=True,
        source="result_set")

    crs_add = CrsAddSerializer(many=True, source="crsadd_set", required=False)

    fss = FssSerializer(many=True, source="fss_set", required=False)

    last_updated_datetime = serializers.DateTimeField(required=False)
    xml_lang = serializers.CharField(source='default_lang.code',
                                     required=False)
    default_currency = CodelistSerializer(required=False)

    humanitarian = serializers.BooleanField(required=False)

    secondary_reporter = serializers.BooleanField(
        write_only=True, required=False)

    aggregations = ActivityAggregationContainerSerializer(
        source="*", read_only=True)

    dataset = SimpleDatasetSerializer(
        read_only=True,
        fields=(
            'id',
            'iati_id',
            'name',
            'title',
            'source_url'))

    publisher = PublisherSerializer(
        read_only=True,
        fields=(
            'id',
            'url',
            'publisher_iati_id',
            'display_name',
            'name'))

    published_state = PublishedStateSerializer(source="*", read_only=True)

    class Meta:
        model = Activity
        lookup_field = 'iati_identifier'
        fields = (
            'url',
            'id',
            'iati_identifier',
            'reporting_organisation',
            'title',
            'descriptions',
            'participating_organisations',
            'other_identifier',
            'activity_status',
            'activity_dates',
            'contact_info',
            'activity_scope',
            'recipient_countries',
            'recipient_regions',
            'locations',
            'sectors',
            'country_budget_items',
            'humanitarian',
            'humanitarian_scope',
            'policy_markers',
            'collaboration_type',
            'default_flow_type',
            'default_finance_type',
            'default_aid_type',
            'default_tied_status',
            'planned_disbursements',
            'budgets',
            'capital_spend',
            'transactions',
            'related_transactions',
            'document_links',
            'related_activities',
            'legacy_data',
            'conditions',
            'results',
            'crs_add',
            'fss',
            'last_updated_datetime',
            'xml_lang',
            'default_currency',
            'humanitarian',
            'hierarchy',
            'linked_data_uri',
            'secondary_reporter',
            'aggregations',
            'dataset',
            'publisher',
            'published_state',
        )
=======
        read_only=True
    )
>>>>>>> ffe964eb
<|MERGE_RESOLUTION|>--- conflicted
+++ resolved
@@ -3491,11 +3491,10 @@
         validators = []
 
 
-class ActivitySerializerByIatiIdentifier(ActivitySerializer):
+class ActivitySerializerByIatiIdentifier(DynamicFieldsModelSerializer):
     url = serializers.HyperlinkedIdentityField(
         view_name='activities:activity-detail-by-iati-identifier',
         lookup_field='iati_identifier',
-<<<<<<< HEAD
         read_only=True)
 
     id = serializers.CharField(required=False)
@@ -3605,11 +3604,7 @@
         read_only=True,
         view_name='activities:activity-transactions',
     )
-    related_transactions = TransactionSerializer(
-        many=True,
-        source='transaction_set',
-        read_only=True
-    )
+
     document_links = DocumentLinkSerializer(
         many=True,
         read_only=True,
@@ -3699,7 +3694,6 @@
             'budgets',
             'capital_spend',
             'transactions',
-            'related_transactions',
             'document_links',
             'related_activities',
             'legacy_data',
@@ -3718,8 +3712,4 @@
             'dataset',
             'publisher',
             'published_state',
-        )
-=======
-        read_only=True
-    )
->>>>>>> ffe964eb
+        )