--- conflicted
+++ resolved
@@ -26,12 +26,7 @@
         name='activity-transactions'),
     url(r'^(?P<iati_identifier>[\w-]+)/transactions/$',
         api.activity.views.ActivityTransactionListByIatiIdentifier.as_view(),
-<<<<<<< HEAD
-        name='activity-transactions'),
-=======
         name='activity-transactions-by-iati-identifier'),
-
->>>>>>> 8591770c
     url(r'^(?P<pk>\d+)/transactions/(?P<id>[^@$&+,/:;=?]+)$',
         api.activity.views.ActivityTransactionDetail.as_view(),
         name='activity-transaction-detail'),
