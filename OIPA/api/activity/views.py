from django.db.models import Count
from django_filters.rest_framework import DjangoFilterBackend
from rest_framework import authentication, mixins, status
from rest_framework.generics import (
    GenericAPIView, ListCreateAPIView, RetrieveUpdateDestroyAPIView
)
from rest_framework.response import Response
from rest_framework.views import APIView
from rest_framework_extensions.cache.mixins import CacheResponseMixin
from rest_framework_extensions.cache.decorators import cache_response

from api.activity.filters import (
    ActivityAggregationFilter, ActivityFilter, RelatedOrderingFilter
)
from api.activity.serializers import (
    ActivityDateSerializer, ActivityPolicyMarkerSerializer,
    ActivityRecipientRegionSerializer, ActivitySectorSerializer,
    ActivitySerializer, BudgetItemSerializer, BudgetSerializer,
    CodelistSerializer, ConditionSerializer, ConditionsSerializer,
    ContactInfoSerializer, CountryBudgetItemsSerializer,
    CrsAddOtherFlagsSerializer, CrsAddSerializer, DescriptionSerializer,
    DocumentLinkCategorySerializer, DocumentLinkLanguageSerializer,
    DocumentLinkSerializer, FssForecastSerializer, FssSerializer,
    HumanitarianScopeSerializer, LegacyDataSerializer, LocationSerializer,
    OtherIdentifierSerializer, ParticipatingOrganisationSerializer,
    PlannedDisbursementSerializer, RecipientCountrySerializer,
    RelatedActivitySerializer, ReportingOrganisationSerializer,
    ResultIndicatorPeriodActualDimensionSerializer,
    ResultIndicatorPeriodActualLocationSerializer,
    ResultIndicatorPeriodSerializer,
    ResultIndicatorPeriodTargetDimensionSerializer,
    ResultIndicatorPeriodTargetLocationSerializer,
    ResultIndicatorReferenceSerializer, ResultIndicatorSerializer,
    ResultSerializer
)
from api.activity.validators import activity_required_fields
from api.aggregation.views import Aggregation, AggregationView, GroupBy
from api.cache import QueryParamsKeyConstructor
from api.country.serializers import CountrySerializer
from api.generics.filters import DistanceFilter, SearchFilter
from api.generics.views import (
    DynamicDetailCRUDView, DynamicDetailView, DynamicListCRUDView,
    DynamicListView, SaveAllSerializer
)
from api.organisation.serializers import OrganisationSerializer
from api.publisher.permissions import PublisherPermissions
from api.region.serializers import RegionSerializer
from api.sector.serializers import SectorSerializer
from api.transaction.filters import TransactionFilter
from api.transaction.serializers import TransactionSerializer
from geodata.models import Country, Region
from iati.activity_search_indexes import reindex_activity
from iati.models import (
    Activity, ActivityDate, ActivityParticipatingOrganisation,
    ActivityPolicyMarker, ActivityRecipientCountry, ActivityRecipientRegion,
    ActivityReportingOrganisation, ActivitySector, ActivityStatus, Budget,
    BudgetItem, CollaborationType, Condition, Conditions, ContactInfo,
    CountryBudgetItem, CrsAdd, CrsAddOtherFlags, Description, DocumentCategory,
    DocumentLink, DocumentLinkCategory, DocumentLinkLanguage, Fss, FssForecast,
    HumanitarianScope, LegacyData, Location, Organisation, OrganisationType,
    OtherIdentifier, PlannedDisbursement, PolicySignificance, RelatedActivity,
    Result, ResultIndicator, ResultIndicatorPeriod,
    ResultIndicatorPeriodActualDimension, ResultIndicatorPeriodTargetDimension,
    ResultIndicatorReference, Sector
)
from iati.transaction.models import Transaction
from iati_codelists.models import FileFormat


class FilterPublisherMixin(object):
    authentication_classes = (authentication.TokenAuthentication,)
    permission_classes = (PublisherPermissions, )

    def get_queryset(self):
        publisher_id = self.kwargs.get('publisher_id')

        return Activity.objects.filter(publisher__id=publisher_id)


class UpdateActivitySearchMixin(object):
    authentication_classes = (authentication.TokenAuthentication,)
    permission_classes = (PublisherPermissions, )

    def reindex_activity(self, serializer):
        instance = serializer.instance.get_activity()
        reindex_activity(instance)

    def perform_create(self, serializer):
        serializer.save()
        self.reindex_activity(serializer)

    def perform_update(self, serializer):
        serializer.save()
        self.reindex_activity(serializer)


class ActivityAggregations(AggregationView):
    """
    Returns aggregations based on the item grouped by,
    and the selected aggregation.

    ## Group by options

    API request has to include `group_by` parameter.

    This parameter controls result aggregations and
    can be one or more (comma separated values) of:

    - `recipient_country`
    - `recipient_region`
    - `sector`
    - `related_activity`
    - `reporting_organisation`
    - `participating_organisation`
    - `participating_organisation_type`
    - `document_link_category`
    - `activity_status`
    - `collaboration_type`

    ## Aggregation options

    API request has to include `aggregations` parameter.

    This parameter controls result aggregations and
    can be one or more (comma separated values) of:

    - `count`
    - `count_distinct`

    ## Request parameters

    All filters available on the Activity List, can be used on aggregations.

    """

    queryset = Activity.objects.all()

    filter_backends = (SearchFilter, DjangoFilterBackend,)
    filter_class = ActivityAggregationFilter

    allowed_aggregations = (
        Aggregation(
            query_param='count',
            field='count',
            annotate=Count('id'),
        ),
        Aggregation(
            query_param='count_distinct',
            field='count',
            annotate=Count('id', distinct=True),
        ),
    )

    allowed_groupings = (
        GroupBy(
            query_param="recipient_country",
            fields="recipient_country",
            queryset=Country.objects.all(),
            serializer=CountrySerializer,
            serializer_fields=('url', 'code', 'name', 'location', 'region'),
            name_search_field='recipient_country__name',
            renamed_name_search_field='recipient_country_name',
        ),
        GroupBy(
            query_param="recipient_region",
            fields="recipient_region",
            queryset=Region.objects.all(),
            serializer=RegionSerializer,
            serializer_fields=('url', 'code', 'name', 'location'),
            name_search_field="recipient_region__name",
            renamed_name_search_field="recipient_region_name",
        ),
        GroupBy(
            query_param="sector",
            fields="sector",
            queryset=Sector.objects.all(),
            serializer=SectorSerializer,
            serializer_fields=('url', 'code', 'name', 'location'),
            name_search_field="sector__name",
            renamed_name_search_field="sector_name",
        ),
        GroupBy(
            query_param="related_activity",
            fields=("relatedactivity__ref_activity__iati_identifier"),
            renamed_fields="related_activity",
        ),
        GroupBy(
            query_param="reporting_organisation",
            fields="reporting_organisations__organisation__id",
            renamed_fields="reporting_organisation",
            queryset=Organisation.objects.all(),
            serializer=OrganisationSerializer,
            serializer_main_field='id',
            name_search_field="reporting_organisations__organisation__primary_name",  # NOQA: E501
            renamed_name_search_field="reporting_organisation_name"
        ),
        GroupBy(
            query_param="participating_organisation",
            fields=("participating_organisations__primary_name",
                    "participating_organisations__normalized_ref"),
            renamed_fields=("participating_organisation",
                            "participating_organisation_ref"),
            queryset=ActivityParticipatingOrganisation.objects.all(),
            name_search_field="participating_organisations__primary_name",
            renamed_name_search_field="participating_organisation_name"
        ),
        GroupBy(
            query_param="participating_organisation_type",
            fields="participating_organisations__type",
            renamed_fields="participating_organisation_type",
            queryset=OrganisationType.objects.all(),
            serializer=CodelistSerializer,
            name_search_field="participating_organisations__type__name",
            renamed_name_search_field="participating_organisations_type_name"
        ),
        GroupBy(
            query_param="document_link_category",
            fields="documentlink__categories__code",
            renamed_fields="document_link_category",
            queryset=DocumentCategory.objects.all(),
            serializer=CodelistSerializer,
            name_search_field="documentlink__categories__name",
            renamed_name_search_field="document_link_category_name"
        ),
        GroupBy(
            query_param="document_link_file_format",
            fields="documentlink__file_format",
            renamed_fields="document_link_file_format",
            queryset=FileFormat.objects.all(),
            serializer=CodelistSerializer,
            name_search_field="documentlink__file_format__name",
            renamed_name_search_field="document_link_file_format"
        ),
        GroupBy(
            query_param="activity_status",
            fields="activity_status",
            queryset=ActivityStatus.objects.all(),
            serializer=CodelistSerializer,
            name_search_field="activity_status__name",
            renamed_name_search_field="activity_status_name"
        ),
        GroupBy(
            query_param="collaboration_type",
            fields="collaboration_type",
            renamed_fields="collaboration_type",
            queryset=CollaborationType.objects.all(),
            serializer=CodelistSerializer,
            name_search_field="collaboration_type__name",
            renamed_name_search_field="collaboration_type_name"
        ),
        GroupBy(
            query_param="policy_marker_significance",
            fields="activitypolicymarker__significance",
            renamed_fields="significance",
            queryset=PolicySignificance.objects.all(),
            serializer=CodelistSerializer,
        ),
    )


class ActivityList(CacheResponseMixin, DynamicListView):

    """
    Returns a list of IATI Activities stored in OIPA.

    ## Request parameters
    - `activity_id` (*optional*): Comma separated list of activity id's.
    - `activity_scope` (*optional*): Comma separated list of iso2 country codes.
    - `recipient_country` (*optional*): Comma separated list of iso2 country codes.
    - `recipient_region` (*optional*): Comma separated list of region codes.
    - `sector` (*optional*): Comma separated list of 5-digit sector codes.
    - `sector_category` (*optional*): Comma separated list of 3-digit sector codes.
    - `reporting_organisation` (*optional*): Comma separated list of reporting organisation IATI identifiers.
    - `participating_organisation` (*optional*): Comma separated list of organisation id's.
    - `total_budget_value_lte` (*optional*): Less then or equal total budget value
    - `total_budget_value_gte` (*optional*): Greater then or equal total budget value
    - `total_child_budget_value_lte` (*optional*): Less then or equal total child budget value
    - `total_child_budget_value_gte` (*optional*): Greater then or equal total child budget value
    - `planned_start_date_lte` (*optional*): Date in YYYY-MM-DD format, returns activities earlier or equal to the given activity date.
    - `planned_start_date_gte` (*optional*): Date in YYYY-MM-DD format, returns activities later or equal to the given activity date.
    - `actual_start_date_lte` (*optional*): Date in YYYY-MM-DD format, returns activities earlier or equal to the given activity date.
    - `actual_start_date_gte` (*optional*): Date in YYYY-MM-DD format, returns activities later or equal to the given activity date.
    - `planned_end_date_lte` (*optional*): Date in YYYY-MM-DD format, returns activities earlier or equal to the given activity date.
    - `planned_end_date_gte` (*optional*): Date in YYYY-MM-DD format, returns activities later or equal to the given activity date.
    - `actual_end_date_lte` (*optional*): Date in YYYY-MM-DD format, returns activities earlier or equal to the given activity date.
    - `actual_end_date_gte` (*optional*): Date in YYYY-MM-DD format, returns activities later or equal to the given activity date.
    - `activity_status` (*optional*): Comma separated list of activity statuses.
    - `hierarchy` (*optional*): Comma separated list of activity hierarchies.
    - `related_activity_id` (*optional*): Comma separated list of activity ids. Returns a list of all activities mentioning these activity id's.
    - `related_activity_type` (*optional*): Comma separated list of RelatedActivityType codes.
    - `related_activity_recipient_country` (*optional*): Comma separated list of iso2 country codes.
    - `related_activity_recipient_region` (*optional*): Comma separated list of region codes.
    - `related_activity_sector` (*optional*): Comma separated list of 5-digit sector codes.
    - `related_activity_sector_category` (*optional*): Comma separated list of 3-digit sector codes.
    - `transaction_provider_activity` (*optional*): Comma separated list of activity id's.
    - `transaction_date_year` (*optional*): Comma separated list of years in which the activity should have transactions.

    ## Text search

    API request may include `q` parameter. This parameter controls text search
    and contains expected value.

    By default, searching is performed on:

    - `iati_identifier` the IATI identifier
    - `title` narratives
    - `description` narratives
    - `recipient_country` recipient country code and name
    - `recipient_region` recipient region code and name
    - `reporting_org` ref and narratives
    - `sector` sector code and name
    - `document_link` url, category and title narratives
    - `participating_org` ref and narratives

    To search on subset of these fields the `q_fields` parameter can be used, like so;
    `q_fields=iati_identifier,title,description`

    By default, search only return results if the hit resembles a full word.
    This can be altered through the `q_lookup` parameter. Options for this parameter are:

    - `exact` (default): Only return results when the query hit is a full word.
    - `startswith`: Also returns results when the word stars with the query.

    ## Ordering

    API request may include `ordering` parameter. This parameter controls the order in which
    results are returned.

    Results can be ordered by:

    - `title`
    - `planned_start_date`
    - `actual_start_date`
    - `planned_end_date`
    - `actual_end_date`
    - `start_date`
    - `end_date`
    - `activity_budget_value`
    - `activity_incoming_funds_value`
    - `activity_disbursement_value`
    - `activity_expenditure_value`
    - `activity_plus_child_budget_value`

    The user may also specify reverse orderings by prefixing the field name with '-', like so: `-title`

    ## Aggregations

    At the moment there's no direct aggregations on this endpoint.

    The /activities/aggregations endpoint can be used for activity based aggregations.

    ## Result details

    Each item contains summarized information on the activity being shown,
    including the URI to activity details, which contain all information.
    To show more information in list view the `fields` parameter can be used. Example;
    `fields=activity_id,title,country,any_field`.

    """  # NOQA: E501

    queryset = Activity.objects.all()
    filter_backends = (
        SearchFilter,
        DjangoFilterBackend,
        DistanceFilter,
        RelatedOrderingFilter,
    )
    filter_class = ActivityFilter
    serializer_class = ActivitySerializer

    fields = (
        'url',
        'iati_identifier',
        'title',
        'descriptions',
        'transactions',
        'reporting_organisations')

    always_ordering = 'id'

    ordering_fields = (
        'title',
        'recipient_country',
        'planned_start_date',
        'actual_start_date',
        'planned_end_date',
        'actual_end_date',
        'start_date',
        'end_date',
        'activity_budget_value',
        'activity_incoming_funds_value',
        'activity_disbursement_value',
        'activity_expenditure_value',
        'activity_plus_child_budget_value')

    list_cache_key_func = QueryParamsKeyConstructor()


class ActivityMarkReadyToPublish(APIView, FilterPublisherMixin):

    authentication_classes = (authentication.TokenAuthentication,)

    def post(self, request, publisher_id, pk):
        activity = Activity.objects.get(pk=pk)

        if (activity.ready_to_publish):
            activity.ready_to_publish = False
            activity.modified = True
            activity.save()
            return Response(False)

        # TODO: check if activity is valid for publishing- 2017-01-24
        if not activity_required_fields(activity):
            return Response({
                'error': True,
                'content': 'Not all required fields are on the activity'
            }, status=status.HTTP_500_INTERNAL_SERVER_ERROR)

        activity.ready_to_publish = True
        activity.modified = True
        activity.save()

        return Response(True)


class ActivityDetail(CacheResponseMixin, DynamicDetailView):

    """
    Returns detailed information about Activity.

    ## URI Format

    ```
    /api/activities/{activity_id}
    ```

    ### URI Parameters

    - `activity_id`: Desired activity ID

    ## Extra endpoints

    All information on activity transactions can be found on a separate page:

    - `/api/activities/{activity_id}/transactions/`:
        List of transactions.
    - `/api/activities/{activity_id}/provider-activity-tree/`:
        The upward and downward provider-activity-id traceability tree of this
        activity.

    ## Request parameters

    - `fields` (*optional*): List of fields to display

    """

    queryset = Activity.objects.all()
    filter_class = ActivityFilter
    serializer_class = ActivitySerializer

<<<<<<< HEAD
=======
# TODO separate endpoints for expensive fields like ActivityLocations &
# ActivityResults 08-07-2016
>>>>>>> 2ad0a787

class ActivityDetailByIatiIdentifier(CacheResponseMixin, DynamicDetailView):
    """
    Returns detailed information of the Activity.

    ## URI Format

    ```
    /api/activities/{iati_identifier}
    ```

    ### URI Parameters

    - `iati_ideantifier`: Desired to IATI Identifier of activity

    ## Request parameters

    - `fields` (*optional*): List of fields to display

    """

    queryset = Activity.objects.all()
    filter_class = filters.ActivityFilter
    serializer_class = activity_serializers.ActivitySerializerByIatiIdentifier
    lookup_field = 'iati_identifier'


class ActivityTransactionList(DynamicListView):
    """
    Returns a list of IATI Activity Transactions stored in OIPA.

    ## URI Format

    ```
    /api/activities/{activity_id}/transactions
    ```

    ### URI Parameters

    - `activity_id`: Desired activity ID

    ## Request parameters:

    - `recipient_country` (*optional*): Recipient countries list.
        Comma separated list of strings.
    - `recipient_region` (*optional*): Recipient regions list.
        Comma separated list of integers.
    - `sector` (*optional*): Sectors list. Comma separated list of integers.
    - `sector_category` (*optional*): Sectors list. Comma separated list of integers.
    - `reporting_organisations` (*optional*): Organisation ID's list.
    - `participating_organisations` (*optional*): Organisation IDs list.
        Comma separated list of strings.
    - `min_total_budget` (*optional*): Minimal total budget value.
    - `max_total_budget` (*optional*): Maximal total budget value.
    - `activity_status` (*optional*):


    - `related_activity_id` (*optional*):
    - `related_activity_type` (*optional*):
    - `related_activity_recipient_country` (*optional*):
    - `related_activity_recipient_region` (*optional*):
    - `related_activity_sector` (*optional*):

    ## Searching is performed on fields:

    - `description`
    - `provider_organisation_name`
    - `receiver_organisation_name`

    """  # NOQA: E501
    serializer_class = TransactionSerializer
    filter_class = TransactionFilter

    # TODO: Create cached logic for this class
    """
    This class has unique URL so not compatible the rest_framework_extensions
    cached. We should make a Params Key Constructor function
    then override the default below function and will be like below:

    @cache_response(key_func=YourQueryParamsKeyConstructor())
    def get(self, request, *args, **kwargs):
        return self.list(request, *args, **kwargs)
    """

    def get_queryset(self):
        # Override default get query to get transaction list by primary key of
        # the activity
        pk = self.kwargs.get('pk')
        try:
            return Activity.objects.get(pk=pk).\
                transaction_set.all().order_by('id')
        except Activity.DoesNotExist:
            return Transaction.objects.none().order_by('id')


class ActivityTransactionDetail(CacheResponseMixin, DynamicDetailView):
    serializer_class = TransactionSerializer

    def get_object(self):
        pk = self.kwargs.get('id')
        return Transaction.objects.get(pk=pk)


class ActivityListCRUD(UpdateActivitySearchMixin, FilterPublisherMixin,
                       DynamicListCRUDView):

    queryset = Activity.objects.all()
    filter_backends = (
        SearchFilter,
        DjangoFilterBackend,
        DistanceFilter,
        RelatedOrderingFilter,
    )
    filter_class = ActivityFilter
    serializer_class = ActivitySerializer

    # TODO: define authentication_classes globally? - 2017-01-05
    authentication_classes = (authentication.TokenAuthentication,)
    permission_classes = (PublisherPermissions, )

    always_ordering = 'id'

    ordering_fields = (
        'title',
        'recipient_country',
        'planned_start_date',
        'actual_start_date',
        'planned_end_date',
        'actual_end_date',
        'start_date',
        'end_date',
        'activity_budget_value',
        'activity_incoming_funds_value',
        'activity_disbursement_value',
        'activity_expenditure_value',
        'activity_plus_child_budget_value')


class ActivityDetailCRUD(UpdateActivitySearchMixin, DynamicDetailCRUDView):
    """
    Returns detailed information about Activity.

    ## URI Format

    ```
    /api/activities/{activity_id}
    ```

    ### URI Parameters

    - `activity_id`: Desired activity ID

    ## Extra endpoints

    All information on activity transactions can be found on a separate page:

    - `/api/activities/{activity_id}/transactions/`:
        List of transactions.
    - `/api/activities/{activity_id}/provider-activity-tree/`:
        The upward and downward provider-activity-id
        traceability tree of this activity.

    ## Request parameters

    - `fields` (*optional*): List of fields to display

    """
    queryset = Activity.objects.all()
    filter_class = ActivityFilter
    serializer_class = ActivitySerializer

    authentication_classes = (authentication.TokenAuthentication,)
    permission_classes = (PublisherPermissions, )


class ActivityTransactionListCRUD(ListCreateAPIView):
    serializer_class = TransactionSerializer
    filter_class = TransactionFilter

    authentication_classes = (authentication.TokenAuthentication,)
    permission_classes = (PublisherPermissions, )

    def get_queryset(self):
        pk = self.kwargs.get('pk')
        try:
            return Activity.objects.get(pk=pk).\
                transaction_set.all().order_by('id')
        except Activity.DoesNotExist:
            return None


class ActivityTransactionDetailCRUD(RetrieveUpdateDestroyAPIView):
    serializer_class = TransactionSerializer

    authentication_classes = (authentication.TokenAuthentication,)
    permission_classes = (PublisherPermissions, )

    def get_object(self):
        pk = self.kwargs.get('id')
        return Transaction.objects.get(pk=pk)


class ActivityReportingOrganisationList(UpdateActivitySearchMixin,
                                        ListCreateAPIView):
    serializer_class = ReportingOrganisationSerializer

    authentication_classes = (authentication.TokenAuthentication,)
    permission_classes = (PublisherPermissions, )

    def get_queryset(self):
        pk = self.kwargs.get('pk')
        try:
            return Activity.objects.get(pk=pk).reporting_organisations.all()
        except Activity.DoesNotExist:
            return None


class ActivityReportingOrganisationDetail(UpdateActivitySearchMixin,
                                          RetrieveUpdateDestroyAPIView):
    serializer_class = ReportingOrganisationSerializer

    authentication_classes = (authentication.TokenAuthentication,)
    permission_classes = (PublisherPermissions, )

    def get_object(self):
        pk = self.kwargs.get('id')
        return ActivityReportingOrganisation.objects.get(pk=pk)


class ActivityDescriptionList(UpdateActivitySearchMixin, ListCreateAPIView):
    serializer_class = DescriptionSerializer

    authentication_classes = (authentication.TokenAuthentication,)
    permission_classes = (PublisherPermissions, )

    def get_queryset(self):
        pk = self.kwargs.get('pk')
        try:
            return Activity.objects.get(pk=pk).description_set.all()
        except Activity.DoesNotExist:
            return None


class ActivityDescriptionDetail(UpdateActivitySearchMixin,
                                RetrieveUpdateDestroyAPIView):
    serializer_class = DescriptionSerializer

    authentication_classes = (authentication.TokenAuthentication,)
    permission_classes = (PublisherPermissions, )

    def get_object(self):
        pk = self.kwargs.get('id')
        return Description.objects.get(pk=pk)


class ActivityParticipatingOrganisationList(UpdateActivitySearchMixin,
                                            ListCreateAPIView):
    serializer_class = ParticipatingOrganisationSerializer

    authentication_classes = (authentication.TokenAuthentication,)
    permission_classes = (PublisherPermissions, )

    def get_queryset(self):
        pk = self.kwargs.get('pk')
        try:
            return Activity.objects.get(pk=pk).\
                participating_organisations.all()
        except Activity.DoesNotExist:
            return None


class ActivityParticipatingOrganisationDetail(
        UpdateActivitySearchMixin, RetrieveUpdateDestroyAPIView):
    serializer_class = ParticipatingOrganisationSerializer

    authentication_classes = (authentication.TokenAuthentication,)
    permission_classes = (PublisherPermissions, )

    def get_object(self):
        pk = self.kwargs.get('id')
        return ActivityParticipatingOrganisation.objects.get(pk=pk)


class ActivityOtherIdentifierList(ListCreateAPIView):
    serializer_class = OtherIdentifierSerializer

    authentication_classes = (authentication.TokenAuthentication,)
    permission_classes = (PublisherPermissions, )

    def get_queryset(self):
        pk = self.kwargs.get('pk')
        try:
            return Activity.objects.get(pk=pk).other_identifier_set.all()
        except Activity.DoesNotExist:
            return None


class ActivityOtherIdentifierDetail(RetrieveUpdateDestroyAPIView):
    serializer_class = OtherIdentifierSerializer

    authentication_classes = (authentication.TokenAuthentication,)
    permission_classes = (PublisherPermissions, )

    def get_object(self):
        pk = self.kwargs.get('id')
        return OtherIdentifier.objects.get(pk=pk)


class ActivityActivityDateList(ListCreateAPIView):
    serializer_class = ActivityDateSerializer

    authentication_classes = (authentication.TokenAuthentication,)
    permission_classes = (PublisherPermissions, )

    def get_queryset(self):
        pk = self.kwargs.get('pk')
        try:
            return Activity.objects.get(pk=pk).activity_date_set.all()
        except Activity.DoesNotExist:
            return None


class ActivityActivityDateDetail(RetrieveUpdateDestroyAPIView):
    serializer_class = ActivityDateSerializer

    authentication_classes = (authentication.TokenAuthentication,)
    permission_classes = (PublisherPermissions, )

    def get_object(self):
        pk = self.kwargs.get('id')
        return ActivityDate.objects.get(pk=pk)


class ActivityContactInfoList(ListCreateAPIView):
    serializer_class = ContactInfoSerializer

    authentication_classes = (authentication.TokenAuthentication,)
    permission_classes = (PublisherPermissions, )

    def get_queryset(self):
        pk = self.kwargs.get('pk')
        try:
            return Activity.objects.get(pk=pk).contact_info_set.all()
        except Activity.DoesNotExist:
            return None


class ActivityContactInfoDetail(RetrieveUpdateDestroyAPIView):
    serializer_class = ContactInfoSerializer

    authentication_classes = (authentication.TokenAuthentication,)
    permission_classes = (PublisherPermissions, )

    def get_object(self):
        pk = self.kwargs.get('id')
        return ContactInfo.objects.get(pk=pk)


class ActivityRecipientCountryList(UpdateActivitySearchMixin, ListCreateAPIView):  # NOQA: E501
    serializer_class = RecipientCountrySerializer

    authentication_classes = (authentication.TokenAuthentication,)
    permission_classes = (PublisherPermissions, )

    def get_queryset(self):
        pk = self.kwargs.get('pk')
        try:
            return Activity.objects.get(pk=pk).\
                activityrecipientcountry_set.all()
        except Activity.DoesNotExist:
            return None


class ActivityRecipientCountryDetail(UpdateActivitySearchMixin,
                                     RetrieveUpdateDestroyAPIView):
    serializer_class = RecipientCountrySerializer

    authentication_classes = (authentication.TokenAuthentication,)
    permission_classes = (PublisherPermissions, )

    def get_object(self):
        pk = self.kwargs.get('id')
        return ActivityRecipientCountry.objects.get(pk=pk)


class ActivityRecipientRegionList(UpdateActivitySearchMixin, ListCreateAPIView):  # NOQA: E501
    serializer_class = ActivityRecipientRegionSerializer

    authentication_classes = (authentication.TokenAuthentication,)
    permission_classes = (PublisherPermissions, )

    def get_queryset(self):
        pk = self.kwargs.get('pk')
        try:
            return Activity.objects.get(pk=pk).\
                activityrecipientregion_set.all()
        except Activity.DoesNotExist:
            return None


class ActivityRecipientRegionDetail(UpdateActivitySearchMixin,
                                    RetrieveUpdateDestroyAPIView):
    serializer_class = ActivityRecipientRegionSerializer

    authentication_classes = (authentication.TokenAuthentication,)
    permission_classes = (PublisherPermissions, )

    def get_object(self):
        pk = self.kwargs.get('id')
        return ActivityRecipientRegion.objects.get(pk=pk)


class ActivitySectorList(UpdateActivitySearchMixin, ListCreateAPIView):
    serializer_class = ActivitySectorSerializer

    authentication_classes = (authentication.TokenAuthentication,)
    permission_classes = (PublisherPermissions, )

    def get_queryset(self):
        pk = self.kwargs.get('pk')
        try:
            return Activity.objects.get(
                pk=pk
            ).activitysector_set.all()
        except Activity.DoesNotExist:
            return None


class ActivitySectorDetail(UpdateActivitySearchMixin,
                           RetrieveUpdateDestroyAPIView):
    serializer_class = ActivitySectorSerializer

    authentication_classes = (authentication.TokenAuthentication,)
    permission_classes = (PublisherPermissions, )

    def get_object(self):
        pk = self.kwargs.get('id')
        return ActivitySector.objects.get(pk=pk)


class ActivityCountryBudgetItemDetail(mixins.RetrieveModelMixin,
                                      mixins.UpdateModelMixin,
                                      mixins.DestroyModelMixin,
                                      mixins.CreateModelMixin,
                                      GenericAPIView):
    serializer_class = CountryBudgetItemsSerializer

    def get(self, request, *args, **kwargs):
        return self.retrieve(request, *args, **kwargs)

    def post(self, request, *args, **kwargs):
        return self.create(request, *args, **kwargs)

    def put(self, request, *args, **kwargs):
        return self.update(request, *args, **kwargs)

    def patch(self, request, *args, **kwargs):
        return self.partial_update(request, *args, **kwargs)

    def delete(self, request, *args, **kwargs):
        return self.destroy(request, *args, **kwargs)

    authentication_classes = (authentication.TokenAuthentication,)
    permission_classes = (PublisherPermissions, )

    def get_object(self):
        pk = self.kwargs.get('pk')
        return CountryBudgetItem.objects.get(activity=pk)


class ActivityBudgetItemList(ListCreateAPIView):
    serializer_class = BudgetItemSerializer

    authentication_classes = (authentication.TokenAuthentication,)
    permission_classes = (PublisherPermissions, )

    def get_queryset(self):
        pk = self.kwargs.get('pk')
        try:
            return Activity.objects.get(
                pk=pk).country_budget_items.budgetitem_set.all()
        except Activity.DoesNotExist:
            return None


class ActivityBudgetItemDetail(RetrieveUpdateDestroyAPIView):
    serializer_class = BudgetItemSerializer

    authentication_classes = (authentication.TokenAuthentication,)
    permission_classes = (PublisherPermissions, )

    def get_object(self):
        pk = self.kwargs.get('budget_item_id')
        return BudgetItem.objects.get(pk=pk)


class ActivityLocationList(ListCreateAPIView):
    serializer_class = LocationSerializer

    authentication_classes = (authentication.TokenAuthentication,)
    permission_classes = (PublisherPermissions, )

    def get_queryset(self):
        pk = self.kwargs.get('pk')
        try:
            return Activity.objects.get(pk=pk).locations.all()
        except Activity.DoesNotExist:
            return None


class ActivityLocationDetail(RetrieveUpdateDestroyAPIView):
    serializer_class = LocationSerializer

    authentication_classes = (authentication.TokenAuthentication,)
    permission_classes = (PublisherPermissions, )

    def get_object(self):
        pk = self.kwargs.get('id')
        return Location.objects.get(pk=pk)


class ActivityHumanitarianScopeList(ListCreateAPIView):
    serializer_class = HumanitarianScopeSerializer

    authentication_classes = (authentication.TokenAuthentication,)
    permission_classes = (PublisherPermissions, )

    def get_queryset(self):
        pk = self.kwargs.get('pk')
        try:
            return Activity.objects.get(pk=pk).\
                humanitarianscope_set.all()
        except Activity.DoesNotExist:
            return None


class ActivityHumanitarianScopeDetail(RetrieveUpdateDestroyAPIView):
    serializer_class = HumanitarianScopeSerializer

    authentication_classes = (authentication.TokenAuthentication,)
    permission_classes = (PublisherPermissions, )

    def get_object(self):
        pk = self.kwargs.get('id')
        return HumanitarianScope.objects.get(pk=pk)


class ActivityPolicyMarkerList(ListCreateAPIView):
    serializer_class = ActivityPolicyMarkerSerializer

    authentication_classes = (authentication.TokenAuthentication,)
    permission_classes = (PublisherPermissions, )

    def get_queryset(self):
        pk = self.kwargs.get('pk')
        try:
            return Activity.objects.get(pk=pk).\
                activitypolicymarker_set.all()
        except Activity.DoesNotExist:
            return None


class ActivityPolicyMarkerDetail(RetrieveUpdateDestroyAPIView):
    serializer_class = ActivityPolicyMarkerSerializer

    authentication_classes = (authentication.TokenAuthentication,)
    permission_classes = (PublisherPermissions, )

    def get_object(self):
        pk = self.kwargs.get('id')
        return ActivityPolicyMarker.objects.get(pk=pk)


class ActivityBudgetList(ListCreateAPIView):
    serializer_class = BudgetSerializer

    authentication_classes = (authentication.TokenAuthentication,)
    permission_classes = (PublisherPermissions, )

    def get_queryset(self):
        pk = self.kwargs.get('pk')
        try:
            return Activity.objects.get(pk=pk).budgets.all()
        except Activity.DoesNotExist:
            return None


class ActivityBudgetDetail(RetrieveUpdateDestroyAPIView):
    serializer_class = BudgetSerializer

    authentication_classes = (authentication.TokenAuthentication,)
    permission_classes = (PublisherPermissions, )

    def get_object(self):
        pk = self.kwargs.get('id')
        return Budget.objects.get(pk=pk)


class ActivityPlannedDisbursementList(ListCreateAPIView):
    serializer_class = PlannedDisbursementSerializer

    authentication_classes = (authentication.TokenAuthentication,)
    permission_classes = (PublisherPermissions, )

    def get_queryset(self):
        pk = self.kwargs.get('pk')
        try:
            return Activity.objects.get(pk=pk).\
                planned_disbursements.all()
        except Activity.DoesNotExist:
            return None


class ActivityPlannedDisbursementDetail(RetrieveUpdateDestroyAPIView):
    serializer_class = PlannedDisbursementSerializer

    authentication_classes = (authentication.TokenAuthentication,)
    permission_classes = (PublisherPermissions, )

    def get_object(self):
        pk = self.kwargs.get('id')
        return PlannedDisbursement.objects.get(pk=pk)


class ActivityDocumentLinkList(UpdateActivitySearchMixin, ListCreateAPIView):
    serializer_class = DocumentLinkSerializer

    authentication_classes = (authentication.TokenAuthentication,)
    permission_classes = (PublisherPermissions, )

    def get_queryset(self):
        pk = self.kwargs.get('pk')
        try:
            return Activity.objects.get(pk=pk).\
                documentlink_set.all()
        except Activity.DoesNotExist:
            return None


class ActivityDocumentLinkDetail(UpdateActivitySearchMixin,
                                 RetrieveUpdateDestroyAPIView):
    serializer_class = DocumentLinkSerializer

    authentication_classes = (authentication.TokenAuthentication,)
    permission_classes = (PublisherPermissions, )

    def get_object(self):
        pk = self.kwargs.get('id')
        return DocumentLink.objects.get(pk=pk)


class ActivityDocumentLinkCategoryList(ListCreateAPIView):
    serializer_class = DocumentLinkCategorySerializer

    authentication_classes = (authentication.TokenAuthentication,)
    permission_classes = (PublisherPermissions, )

    def get_queryset(self):
        pk = self.kwargs.get('document_link_id')
        return DocumentLink(pk=pk).documentlinkcategory_set.all()


class ActivityDocumentLinkCategoryDetail(RetrieveUpdateDestroyAPIView):
    serializer_class = DocumentLinkCategorySerializer

    authentication_classes = (authentication.TokenAuthentication,)
    permission_classes = (PublisherPermissions, )

    def get_object(self):
        pk = self.kwargs.get('category_id')
        return DocumentLinkCategory.objects.get(pk=pk)


class ActivityDocumentLinkLanguageList(ListCreateAPIView):
    serializer_class = DocumentLinkLanguageSerializer

    authentication_classes = (authentication.TokenAuthentication,)
    permission_classes = (PublisherPermissions, )

    def get_queryset(self):
        pk = self.kwargs.get('document_link_id')
        return DocumentLink(pk=pk).documentlinklanguage_set.all()


class ActivityDocumentLinkLanguageDetail(RetrieveUpdateDestroyAPIView):
    serializer_class = DocumentLinkLanguageSerializer

    authentication_classes = (authentication.TokenAuthentication,)
    permission_classes = (PublisherPermissions, )

    def get_object(self):
        pk = self.kwargs.get('language_id')
        return DocumentLinkLanguage.objects.get(pk=pk)


class ActivityRelatedActivityList(ListCreateAPIView):
    serializer_class = RelatedActivitySerializer

    authentication_classes = (authentication.TokenAuthentication,)
    permission_classes = (PublisherPermissions, )

    def get_queryset(self):
        pk = self.kwargs.get('pk')
        try:
            return Activity.objects.get(pk=pk).\
                related_activities.all()
        except Activity.DoesNotExist:
            return None


class ActivityRelatedActivityDetail(RetrieveUpdateDestroyAPIView):
    serializer_class = RelatedActivitySerializer

    authentication_classes = (authentication.TokenAuthentication,)
    permission_classes = (PublisherPermissions, )

    def get_object(self):
        pk = self.kwargs.get('id')
        try:
            return RelatedActivity.objects.get(pk=pk)
        except Activity.DoesNotExist:
            return None


class ActivityLegacyDataList(ListCreateAPIView):
    serializer_class = LegacyDataSerializer

    authentication_classes = (authentication.TokenAuthentication,)
    permission_classes = (PublisherPermissions, )

    def get_queryset(self):
        pk = self.kwargs.get('pk')
        try:
            return Activity.objects.get(pk=pk).legacydata_set.all()
        except Activity.DoesNotExist:
            return None


class ActivityLegacyDataDetail(RetrieveUpdateDestroyAPIView):
    serializer_class = LegacyDataSerializer

    authentication_classes = (authentication.TokenAuthentication,)
    permission_classes = (PublisherPermissions, )

    def get_object(self):
        pk = self.kwargs.get('id')
        return LegacyData.objects.get(pk=pk)


class ActivityResultList(ListCreateAPIView):
    serializer_class = ResultSerializer

    authentication_classes = (authentication.TokenAuthentication,)
    permission_classes = (PublisherPermissions, )

    def get_queryset(self):
        pk = self.kwargs.get('pk')
        try:
            return Activity.objects.get(pk=pk).results.all()
        except Activity.DoesNotExist:
            return None


class ActivityResultDetail(RetrieveUpdateDestroyAPIView):
    serializer_class = ResultSerializer

    authentication_classes = (authentication.TokenAuthentication,)
    permission_classes = (PublisherPermissions, )

    def get_object(self):
        pk = self.kwargs.get('id')
        return Result.objects.get(pk=pk)


class ResultIndicatorList(ListCreateAPIView):
    serializer_class = ResultIndicatorSerializer

    authentication_classes = (authentication.TokenAuthentication,)
    permission_classes = (PublisherPermissions, )

    def get_queryset(self):
        pk = self.kwargs.get('activity_id')
        try:
            return Activity.objects.get(pk=pk).\
                result_indicators.all()
        except Activity.DoesNotExist:
            return None


class ResultIndicatorDetail(RetrieveUpdateDestroyAPIView):
    serializer_class = ResultIndicatorSerializer

    authentication_classes = (authentication.TokenAuthentication,)
    permission_classes = (PublisherPermissions, )

    def get_object(self):
        pk = self.kwargs.get('resultindicator_id')
        return ResultIndicator.objects.get(pk=pk)


class ResultIndicatorReferenceList(ListCreateAPIView):
    serializer_class = ResultIndicatorReferenceSerializer

    authentication_classes = (authentication.TokenAuthentication,)
    permission_classes = (PublisherPermissions, )

    def get_queryset(self):
        pk = self.kwargs.get('resultindicator_id')
        try:
            return Activity.objects.get(pk=pk).\
                result_indicator_references.all()
        except Activity.DoesNotExist:
            return None


class ResultIndicatorReferenceDetail(RetrieveUpdateDestroyAPIView):
    serializer_class = ResultIndicatorReferenceSerializer

    authentication_classes = (authentication.TokenAuthentication,)
    permission_classes = (PublisherPermissions, )

    def get_object(self):
        pk = self.kwargs.get('reference_id')
        return ResultIndicatorReference.objects.get(pk=pk)


class ResultIndicatorPeriodList(ListCreateAPIView):
    serializer_class = ResultIndicatorPeriodSerializer

    authentication_classes = (authentication.TokenAuthentication,)
    permission_classes = (PublisherPermissions, )

    def get_queryset(self):
        pk = self.kwargs.get('resultindicator_id')
        try:
            return Activity.objects.get(pk=pk).\
                result_indicator_periods.all()
        except Activity.DoesNotExist:
            return None


class ResultIndicatorPeriodDetail(RetrieveUpdateDestroyAPIView):
    serializer_class = ResultIndicatorPeriodSerializer

    authentication_classes = (authentication.TokenAuthentication,)
    permission_classes = (PublisherPermissions, )

    def get_object(self):
        pk = self.kwargs.get('period_id')
        return ResultIndicatorPeriod.objects.get(pk=pk)


class ResultIndicatorPeriodActualLocationList(ListCreateAPIView):
    serializer_class = \
        ResultIndicatorPeriodActualLocationSerializer

    authentication_classes = (authentication.TokenAuthentication,)
    permission_classes = (PublisherPermissions, )

    def get_queryset(self):
        pk = self.kwargs.get('resultindicator_id')
        try:
            return Activity.objects.get(
                pk=pk).result_indicator_period_actual_locations.all()
        except Activity.DoesNotExist:
            return None


class ResultIndicatorPeriodTargetLocationList(ListCreateAPIView):
    serializer_class = \
        ResultIndicatorPeriodTargetLocationSerializer

    authentication_classes = (authentication.TokenAuthentication,)
    permission_classes = (PublisherPermissions, )

    def get_queryset(self):
        pk = self.kwargs.get('resultindicator_id')
        try:
            return Activity.objects.get(
                pk=pk).result_indicator_period_target_locations.all()
        except Activity.DoesNotExist:
            return None


class ResultIndicatorPeriodActualDimensionList(ListCreateAPIView):
    serializer_class = \
        ResultIndicatorPeriodActualDimensionSerializer

    authentication_classes = (authentication.TokenAuthentication,)
    permission_classes = (PublisherPermissions, )

    def get_queryset(self):
        pk = self.kwargs.get('resultindicator_id')
        try:
            return Activity.objects.get(
                pk=pk).result_indicator_period_actual_dimensions.all()
        except Activity.DoesNotExist:
            return None


class ResultIndicatorPeriodActualDimensionDetail(RetrieveUpdateDestroyAPIView):
    serializer_class = \
        ResultIndicatorPeriodActualDimensionSerializer

    authentication_classes = (authentication.TokenAuthentication,)
    permission_classes = (PublisherPermissions, )

    def get_object(self):
        pk = self.kwargs.get('actual_dimension_id')
        return \
            ResultIndicatorPeriodActualDimension.objects.get(pk=pk)


class ResultIndicatorPeriodTargetDimensionList(ListCreateAPIView):
    serializer_class = \
        ResultIndicatorPeriodTargetDimensionSerializer

    authentication_classes = (authentication.TokenAuthentication,)
    permission_classes = (PublisherPermissions, )

    def get_queryset(self):
        pk = self.kwargs.get('resultindicator_id')
        try:
            return Activity.objects.get(
                pk=pk).result_indicator_period_target_dimensions.all()
        except Activity.DoesNotExist:
            return None


class ResultIndicatorPeriodTargetDimensionDetail(RetrieveUpdateDestroyAPIView):
    serializer_class = \
        ResultIndicatorPeriodTargetDimensionSerializer

    authentication_classes = (authentication.TokenAuthentication,)
    permission_classes = (PublisherPermissions, )

    def get_object(self):
        pk = self.kwargs.get('target_dimension_id')
        return \
            ResultIndicatorPeriodTargetDimension.objects.get(pk=pk)


class ActivityConditionsDetail(SaveAllSerializer):
    serializer_class = ConditionsSerializer

    authentication_classes = (authentication.TokenAuthentication,)
    permission_classes = (PublisherPermissions, )

    def get_object(self):
        pk = self.kwargs.get('pk')
        return Conditions.objects.get(activity=pk)


class ActivityConditionList(ListCreateAPIView):
    serializer_class = ConditionSerializer

    authentication_classes = (authentication.TokenAuthentication,)
    permission_classes = (PublisherPermissions, )

    def get_queryset(self):
        pk = self.kwargs.get('pk')
        try:
            return Activity.objects.get(pk=pk).conditions.\
                condition_set.all()
        except Activity.DoesNotExist:
            return None


class ActivityConditionDetail(RetrieveUpdateDestroyAPIView):
    serializer_class = ConditionSerializer

    authentication_classes = (authentication.TokenAuthentication,)
    permission_classes = (PublisherPermissions, )

    def get_object(self):
        pk = self.kwargs.get('condition_id')
        return Condition.objects.get(pk=pk)


class ActivityCrsAddList(ListCreateAPIView):
    serializer_class = CrsAddSerializer

    authentication_classes = (authentication.TokenAuthentication,)
    permission_classes = (PublisherPermissions, )

    def get_queryset(self):
        pk = self.kwargs.get('pk')
        try:
            return Activity.objects.get(pk=pk).crsadd_set.all()
        except Activity.DoesNotExist:
            return None


class ActivityCrsAddDetail(RetrieveUpdateDestroyAPIView):
    serializer_class = CrsAddSerializer

    authentication_classes = (authentication.TokenAuthentication,)
    permission_classes = (PublisherPermissions, )

    def get_object(self):
        pk = self.kwargs.get('id')
        return CrsAdd.objects.get(pk=pk)


class ActivityCrsAddOtherFlagsList(ListCreateAPIView):
    serializer_class = CrsAddOtherFlagsSerializer

    authentication_classes = (authentication.TokenAuthentication,)
    permission_classes = (PublisherPermissions, )

    def get_queryset(self):
        pk = self.kwargs.get('pk')
        try:
            return Activity.objects.get(pk=pk).crsadd_set.all()
        except Activity.DoesNotExist:
            return None


class ActivityCrsAddOtherFlagsDetail(RetrieveUpdateDestroyAPIView):
    serializer_class = CrsAddOtherFlagsSerializer

    authentication_classes = (authentication.TokenAuthentication,)
    permission_classes = (PublisherPermissions, )

    def get_object(self):
        pk = self.kwargs.get('id')
        return CrsAddOtherFlags.objects.get(pk=pk)


class ActivityFssList(ListCreateAPIView):
    serializer_class = FssSerializer

    authentication_classes = (authentication.TokenAuthentication,)
    permission_classes = (PublisherPermissions, )

    def get_queryset(self):
        pk = self.kwargs.get('pk')
        try:
            return Activity.objects.get(pk=pk).crsadd_set.all()
        except Activity.DoesNotExist:
            return None


class ActivityFssDetail(RetrieveUpdateDestroyAPIView):
    serializer_class = FssSerializer

    authentication_classes = (authentication.TokenAuthentication,)
    permission_classes = (PublisherPermissions, )

    def get_object(self):
        pk = self.kwargs.get('id')
        return Fss.objects.get(pk=pk)


class ActivityFssForecastList(ListCreateAPIView):
    serializer_class = FssForecastSerializer

    authentication_classes = (authentication.TokenAuthentication,)
    permission_classes = (PublisherPermissions, )

    def get_queryset(self):
        pk = self.kwargs.get('id')
        return Fss(pk=pk).fssforecast_set.all()


class ActivityFssForecastDetail(RetrieveUpdateDestroyAPIView):
    serializer_class = FssForecastSerializer

    authentication_classes = (authentication.TokenAuthentication,)
    permission_classes = (PublisherPermissions, )

    def get_object(self):
        pk = self.kwargs.get('forecast_id')
        return FssForecast.objects.get(pk=pk)<|MERGE_RESOLUTION|>--- conflicted
+++ resolved
@@ -7,7 +7,6 @@
 from rest_framework.response import Response
 from rest_framework.views import APIView
 from rest_framework_extensions.cache.mixins import CacheResponseMixin
-from rest_framework_extensions.cache.decorators import cache_response
 
 from api.activity.filters import (
     ActivityAggregationFilter, ActivityFilter, RelatedOrderingFilter
@@ -15,16 +14,17 @@
 from api.activity.serializers import (
     ActivityDateSerializer, ActivityPolicyMarkerSerializer,
     ActivityRecipientRegionSerializer, ActivitySectorSerializer,
-    ActivitySerializer, BudgetItemSerializer, BudgetSerializer,
-    CodelistSerializer, ConditionSerializer, ConditionsSerializer,
-    ContactInfoSerializer, CountryBudgetItemsSerializer,
-    CrsAddOtherFlagsSerializer, CrsAddSerializer, DescriptionSerializer,
-    DocumentLinkCategorySerializer, DocumentLinkLanguageSerializer,
-    DocumentLinkSerializer, FssForecastSerializer, FssSerializer,
-    HumanitarianScopeSerializer, LegacyDataSerializer, LocationSerializer,
-    OtherIdentifierSerializer, ParticipatingOrganisationSerializer,
-    PlannedDisbursementSerializer, RecipientCountrySerializer,
-    RelatedActivitySerializer, ReportingOrganisationSerializer,
+    ActivitySerializer, ActivitySerializerByIatiIdentifier,
+    BudgetItemSerializer, BudgetSerializer, CodelistSerializer,
+    ConditionSerializer, ConditionsSerializer, ContactInfoSerializer,
+    CountryBudgetItemsSerializer, CrsAddOtherFlagsSerializer, CrsAddSerializer,
+    DescriptionSerializer, DocumentLinkCategorySerializer,
+    DocumentLinkLanguageSerializer, DocumentLinkSerializer,
+    FssForecastSerializer, FssSerializer, HumanitarianScopeSerializer,
+    LegacyDataSerializer, LocationSerializer, OtherIdentifierSerializer,
+    ParticipatingOrganisationSerializer, PlannedDisbursementSerializer,
+    RecipientCountrySerializer, RelatedActivitySerializer,
+    ReportingOrganisationSerializer,
     ResultIndicatorPeriodActualDimensionSerializer,
     ResultIndicatorPeriodActualLocationSerializer,
     ResultIndicatorPeriodSerializer,
@@ -458,11 +458,9 @@
     filter_class = ActivityFilter
     serializer_class = ActivitySerializer
 
-<<<<<<< HEAD
-=======
 # TODO separate endpoints for expensive fields like ActivityLocations &
 # ActivityResults 08-07-2016
->>>>>>> 2ad0a787
+
 
 class ActivityDetailByIatiIdentifier(CacheResponseMixin, DynamicDetailView):
     """
@@ -485,8 +483,8 @@
     """
 
     queryset = Activity.objects.all()
-    filter_class = filters.ActivityFilter
-    serializer_class = activity_serializers.ActivitySerializerByIatiIdentifier
+    filter_class = ActivityFilter
+    serializer_class = ActivitySerializerByIatiIdentifier
     lookup_field = 'iati_identifier'
 
 
