from django.db.models.fields import FieldDoesNotExist
from django.db.models.fields.related import ForeignObjectRel
from django.db.models.fields.related import OneToOneRel
from django.db.models import Q
from django.conf import settings

from django_filters import FilterSet, NumberFilter, DateFilter, BooleanFilter

from api.generics.filters import CommaSeparatedCharFilter
from api.generics.filters import CommaSeparatedCharMultipleFilter
from api.generics.filters import TogetherFilterSet
from api.generics.filters import ToManyFilter
from api.generics.filters import NestedFilter

from rest_framework import filters

<<<<<<< HEAD
from iati.models import *
from iati.transaction.models import *
=======

class SearchFilter(filters.BaseFilterBackend):
    def filter_queryset(self, request, queryset, view):

        query = request.query_params.get('q', None)

        if query:
            if settings.ROOT_ORGANISATIONS:
                queryset = queryset.filter(is_searchable=True)

            query_fields = request.query_params.get('q_fields')
            dict_query_list = [TSConfig('simple'), query]

            if query_fields:

                query_fields = query_fields.split(',')

                if isinstance(query_fields, list):
                    filters = combine_filters([Q(**{'activitysearch__{}__ft'.format(field): dict_query_list}) for field in query_fields])
                    return queryset.filter(filters)

            else:
                return queryset.filter(activitysearch__text__ft=dict_query_list)

        return queryset
>>>>>>> 99738cf7


class ActivityFilter(TogetherFilterSet):

    activity_id = CommaSeparatedCharFilter(
        name='id',
        lookup_type='in')

    activity_scope = CommaSeparatedCharFilter(
        name='scope__code',
        lookup_type='in',)

    document_link_category = CommaSeparatedCharFilter(
        lookup_type='in',
        name='documentlink__categories')

    planned_start_date_lte = DateFilter(
        lookup_type='lte',
        name='planned_start')

    planned_start_date_gte = DateFilter(
        lookup_type='gte',
        name='planned_start')

    actual_start_date_lte = DateFilter(
        lookup_type='lte',
        name='actual_start')

    actual_start_date_gte = DateFilter(
        lookup_type='gte',
        name='actual_start')

    planned_end_date_lte = DateFilter(
        lookup_type='lte',
        name='planned_end')

    planned_end_date_gte = DateFilter(
        lookup_type='gte',
        name='planned_end')

    actual_end_date_lte = DateFilter(
        lookup_type='lte',
        name='actual_end')

    actual_end_date_gte = DateFilter(
        lookup_type='gte',
        name='actual_end')

    end_date_lte = DateFilter(
        lookup_type='lte',
        name='end_date')

    end_date_gte = DateFilter(
        lookup_type='gte',
        name='end_date')

    start_date_lte = DateFilter(
        lookup_type='lte',
        name='start_date')

    start_date_gte = DateFilter(
        lookup_type='gte',
        name='start_date')

    end_date_isnull = BooleanFilter(lookup_type='isnull', name='end_date')
    start_date_isnull = BooleanFilter(lookup_type='isnull', name='start_date')

    xml_source_ref = CommaSeparatedCharFilter(
        lookup_type='in',
        name='xml_source_ref',)

    activity_status = CommaSeparatedCharFilter(
        lookup_type='in',
        name='activity_status',)

    hierarchy = CommaSeparatedCharFilter(
        lookup_type='in',
        name='hierarchy',)

    collaboration_type = CommaSeparatedCharFilter(
        lookup_type='in',
        name='collaboration_type',)

    default_flow_type = CommaSeparatedCharFilter(
        lookup_type='in',
        name='default_flow_type',)

    default_aid_type = CommaSeparatedCharFilter(
        lookup_type='in',
        name='default_aid_type',)

    default_finance_type = CommaSeparatedCharFilter(
        lookup_type='in',
        name='default_finance_type',)

    default_tied_status = CommaSeparatedCharFilter(
        lookup_type='in',
        name='default_tied_status',)

    budget_period_start = DateFilter(
        lookup_type='gte',
        name='budget__period_start',)

    budget_period_end = DateFilter(
        lookup_type='lte',
        name='budget__period_end')

    related_activity_id = ToManyFilter(
        qs=RelatedActivity,
        fk='current_activity',
        lookup_type='in',
        name='ref_activity__id',
    )

    related_activity_type = ToManyFilter(
        qs=RelatedActivity,
        lookup_type='in',
        name='type__code',
        fk='current_activity',
    )

    related_activity_recipient_country = ToManyFilter(
        qs=RelatedActivity,
        lookup_type='in',
        name='ref_activity__recipient_country',
        fk='current_activity',
    )

    related_activity_recipient_region = ToManyFilter(
        qs=RelatedActivity,
        lookup_type='in',
        name='ref_activity__recipient_region',
        fk='current_activity',
    )

    related_activity_sector = ToManyFilter(
        qs=RelatedActivity,
        lookup_type='in',
        name='ref_activity__sector',
        fk='current_activity',
    )

    related_activity_sector_category = ToManyFilter(
        qs=RelatedActivity,
        lookup_type='in',
        name='ref_activity__sector__category',
        fk='current_activity',
    )

    budget_currency = ToManyFilter(
        qs=Budget,
        lookup_type='in',
        name='currency__code',
        fk='activity',
    )

    recipient_country = ToManyFilter(
        qs=ActivityRecipientCountry,
        lookup_type='in',
        name='country__code',
        fk='activity',
    )

    recipient_region = ToManyFilter(
        qs=ActivityRecipientRegion,
        lookup_type='in',
        name='region__code',
        fk='activity',
    )
    sector = ToManyFilter(
        qs=ActivitySector,
        lookup_type='in',
        name='sector__code',
        fk='activity',
    )

    sector_category = ToManyFilter(
        qs=ActivitySector,
        lookup_type='in',
        name='sector__category__code',
        fk='activity',
    )

    participating_organisation = ToManyFilter(
        qs=ActivityParticipatingOrganisation,
        lookup_type='in',
        name='normalized_ref',
        fk='activity',
    )

    participating_organisation_name = ToManyFilter(
        qs=ActivityParticipatingOrganisation,
        lookup_type='in',
        name='primary_name',
        fk='activity',
    )

    participating_organisation_role = ToManyFilter(
        qs=ActivityParticipatingOrganisation,
        lookup_type='in',
        name='role__code',
        fk='activity',
    )

    participating_organisation_type = ToManyFilter(
        qs=ActivityParticipatingOrganisation,
        lookup_type='in',
        name='type__code',
        fk='activity',
    )

    reporting_organisation = ToManyFilter(
        qs=ActivityReportingOrganisation,
        lookup_type='in',
        name='organisation__organisation_identifier',
        fk='activity',
    )

    reporting_organisation_startswith = ToManyFilter(
        qs=ActivityReportingOrganisation,
        lookup_type='startswith',
        name='organisation__organisation_identifier',
        fk='activity',
    )

    #
    # Transaction filters
    #

    transaction_type = ToManyFilter(
        qs=Transaction,
        lookup_type='in',
        name='transaction_type',
        fk='activity',
    )

    provider_organisation_primary_name = ToManyFilter(
        qs=Transaction,
        lookup_type='in',
        name='provider_organisation__primary_name',
        fk='activity',
    )

    receiver_organisation_primary_name = ToManyFilter(
        qs=Transaction,
        lookup_type='in',
        name='receiver_organisation__primary_name',
        fk='activity',
    )

    transaction_provider_organisation_name = ToManyFilter(
        qs=Transaction,
        lookup_type='in',
        name='provider_organisation__narratives__content',
        fk='activity',
    )

    transaction_receiver_organisation_name = ToManyFilter(
        qs=Transaction,
        lookup_type='in',
        name='receiver_organisation__narratives__content',
        fk='activity',
    )

    transaction_provider_activity = ToManyFilter(
        qs=Transaction,
        lookup_type='in',
        name='provider_organisation__provider_activity_ref',
        fk='activity',
    )

    transaction_currency = ToManyFilter(
        qs=Transaction,
        lookup_type='in',
        name='currency',
        fk='activity',
    )

    transaction_date_year = ToManyFilter(
        qs=Transaction,
        lookup_type='year',
        name='transaction_date',
        fk='activity'
    )

    #
    # Aggregated values filters
    #

    total_budget_lte = NumberFilter(
        lookup_type='lte',
        name='activity_aggregation__budget_value')

    total_budget_gte = NumberFilter(
        lookup_type='gte',
        name='activity_aggregation__budget_value')

    total_disbursement_lte = NumberFilter(
        lookup_type='lte',
        name='activity_aggregation__disbursement_value')

    total_disbursement_gte = NumberFilter(
        lookup_type='gte',
        name='activity_aggregation__disbursement_value')

    total_incoming_funds_lte = NumberFilter(
        lookup_type='lte',
        name='activity_aggregation__incoming_funds_value')

    total_incoming_funds_gte = NumberFilter(
        lookup_type='gte',
        name='activity_aggregation__incoming_funds_value')

    total_expenditure_lte = NumberFilter(
        lookup_type='lte',
        name='activity_aggregation__expenditure_value')

    total_expenditure_gte = NumberFilter(
        lookup_type='gte',
        name='activity_aggregation__expenditure_value')

    total_commitment_lte = NumberFilter(
        lookup_type='lte',
        name='activity_aggregation__commitment_value')

    total_commitment_gte = NumberFilter(
        lookup_type='gte',
        name='activity_aggregation__commitment_value')

    total_hierarchy_budget_lte = NumberFilter(
        lookup_type='lte',
        name='activity_plus_child_aggregation__budget_value')

    total_hierarchy_budget_gte = NumberFilter(
        lookup_type='gte',
        name='activity_plus_child_aggregation__budget_value')

    total_hierarchy_disbursement_lte = NumberFilter(
        lookup_type='lte',
        name='activity_plus_child_aggregation__disbursement_value')

    total_hierarchy_disbursement_gte = NumberFilter(
        lookup_type='gte',
        name='activity_plus_child_aggregation__disbursement_value')

    total_hierarchy_incoming_funds_lte = NumberFilter(
        lookup_type='lte',
        name='activity_plus_child_aggregation__incoming_funds_value')

    total_hierarchy_incoming_funds_gte = NumberFilter(
        lookup_type='gte',
        name='activity_plus_child_aggregation__incoming_funds_value')

    total_hierarchy_expenditure_lte = NumberFilter(
        lookup_type='lte',
        name='activity_plus_child_aggregation__expenditure_value')

    total_hierarchy_expenditure_gte = NumberFilter(
        lookup_type='gte',
        name='activity_plus_child_aggregation__expenditure_value')

    total_hierarchy_commitment_lte = NumberFilter(
        lookup_type='lte',
        name='activity_plus_child_aggregation__commitment_value')

    total_hierarchy_commitment_gte = NumberFilter(
        lookup_type='gte',
        name='activity_plus_child_aggregation__commitment_value')

    class Meta:
        model = Activity
        together_exclusive = [('budget_period_start', 'budget_period_end')]


class RelatedActivityFilter(FilterSet):

    related_activity_type = CommaSeparatedCharFilter(
        lookup_type='in',
        name='type__code')

    class Meta:
        model = RelatedActivity


class RelatedOrderingFilter(filters.OrderingFilter):
    """
    Extends OrderingFilter to support ordering by fields in related models
    using the Django ORM __ notation

    Also provides support for mapping of fields,
    in remove_invalid_fields a mapping is maintained
    to make 'user-friendly' names possible
    """

    def get_ordering(self, request, queryset, view):
        ordering = super(RelatedOrderingFilter, self).get_ordering(request, queryset, view)

        always_ordering = getattr(view, 'always_ordering', None)

        if ordering and always_ordering:
            ordering = ordering + [always_ordering] 
            queryset.distinct(always_ordering)

        return ordering

    def filter_queryset(self, request, queryset, view):

        ordering = self.get_ordering(request, queryset, view)

        if ordering: 
            ordering = [order.replace("-", "") for order in ordering]
            queryset = queryset.distinct(*ordering)

        return super(RelatedOrderingFilter, self).filter_queryset(request, queryset, view)

    def is_valid_field(self, model, field):
        """
        Return true if the field exists within the model (or in the related
        model specified using the Django ORM __ notation)
        """
        components = field.split('__', 1)
        try:
            field, parent_model, direct, m2m = model._meta.get_field_by_name(components[0])

            if isinstance(field, OneToOneRel):
                return self.is_valid_field(field.related_model, components[1])

            # reverse relation
            if isinstance(field, ForeignObjectRel):
                return self.is_valid_field(field.model, components[1])

            # foreign key
            if field.rel and len(components) == 2:
                return self.is_valid_field(field.rel.to, components[1])
            return True
        except FieldDoesNotExist:
            return False

    def remove_invalid_fields(self, queryset, ordering, view):

        mapped_fields = {
            'title': 'title__narratives__content',
            'activity_budget_value': 'activity_aggregation__budget_value',
            'activity_incoming_funds_value': 'activity_aggregation__incoming_funds_value',
            'activity_disbursement_value': 'activity_aggregation__disbursement_value',
            'activity_expenditure_value': 'activity_aggregation__expenditure_value',
            'activity_plus_child_budget_value': 'activity_plus_child_aggregation__budget_value',
            'planned_start_date': 'planned_start',
            'actual_start_date': 'actual_start',
            'planned_end_date': 'planned_end',
            'actual_end_date': 'actual_end',
            'start_date': 'start_date',
            'end_date': 'end_date',
        }

        for i, term in enumerate(ordering):
            if term.lstrip('-') in mapped_fields:
                ordering[i] = ordering[i].replace(term.lstrip('-'), mapped_fields[term.lstrip('-')])

        return [term for term in ordering
                if self.is_valid_field(queryset.model, term.lstrip('-'))]<|MERGE_RESOLUTION|>--- conflicted
+++ resolved
@@ -14,36 +14,8 @@
 
 from rest_framework import filters
 
-<<<<<<< HEAD
 from iati.models import *
 from iati.transaction.models import *
-=======
-
-class SearchFilter(filters.BaseFilterBackend):
-    def filter_queryset(self, request, queryset, view):
-
-        query = request.query_params.get('q', None)
-
-        if query:
-            if settings.ROOT_ORGANISATIONS:
-                queryset = queryset.filter(is_searchable=True)
-
-            query_fields = request.query_params.get('q_fields')
-            dict_query_list = [TSConfig('simple'), query]
-
-            if query_fields:
-
-                query_fields = query_fields.split(',')
-
-                if isinstance(query_fields, list):
-                    filters = combine_filters([Q(**{'activitysearch__{}__ft'.format(field): dict_query_list}) for field in query_fields])
-                    return queryset.filter(filters)
-
-            else:
-                return queryset.filter(activitysearch__text__ft=dict_query_list)
-
-        return queryset
->>>>>>> 99738cf7
 
 
 class ActivityFilter(TogetherFilterSet):
