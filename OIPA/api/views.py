from django.db import OperationalError, connections
from rest_framework.decorators import api_view
from rest_framework.response import Response
from rest_framework.reverse import reverse


@api_view(('GET',))
def welcome(request, format=None):
    """
    ## REST API

    The REST API provides programmatic access to read (and soon also write)
    IATI data.
    The REST API responses are available in JSON, CSV and XLS for the latter
    two, you can use the 'export_name' api parameter to give them a name
    otherwise it will be given a default name, depending on the endpoint

    ## Available endpoints

    * Activities: [`/api/activities`](/api/activities)

    * Publishers: [`/api/publishers`](/api/publishers)

    * Organisations: [`/api/organisations`](/api/organisations)

    * Results aggregations: [`/api/results/aggregations`](/api/results/aggregations)

    * Locations: [`/api/locations`](/api/locations)

    * Cities: [`/api/cities`](/api/cities)

    * Datasets: [`/api/datasets`](/api/datasets)

    * Sectors: [`/api/sectors`](/api/sectors)

    * Countries: [`/api/countries`](/api/countries)

    * Transactions: [`/api/transactions`](/api/transactions)

    * Regions: [`/api/regions`](/api/regions)

    * Budget aggregations: [`/api/budgets/aggregations`](/api/budgets/aggregations)

    * Codelists: [`/api/publishers`](/api/codelists)

    * Chains: [`/api/chains`](/api/chains)

<<<<<<< HEAD
    * UNESCO specific [`/api/unesco/ransaction-balance-aggregations`](/api/unesco/ransaction-balance-aggregations)
=======
    * Current branch: [`/api/branch`](/api/branch)

    ## Info about XLS export

    The XLS export currently works similarly to the way the CSV one works:

    * There's a different way of forming detail results and a list of results:
    If a detail view is requested(something like this:  [`/api/activities/1`](/api/activities/1))
    the data would be formed from all of the json fields, whereas for a multiple result api call
    (something like this:  [`/api/activities`](/api/activities)) the data would be formed only
    from the 'results' field

    * The headers are formed according to the json format of the api call for example for a json like this -
        "title:{ narrative: [ text: 'The actual text' ] }" the column header for the cell 'The actual text'
         would look like this - "title.narratives.0.text"

    Now, when exporting in xls, you may pass in a parameter 'export_fields',
    with this parameter you can specify what do you wish to get in your xls file, and how these fields are named.
    Similarly to the above example the parameter should/could look like this:
    'export_fields={"title.narratives.0.text":"Project title one","title.narratives.1.text":"Project title 2"}'

    #### NOTE: \n
    The easiest way to figure out what fields you want and what to change them to is to just download the
    xls with the default values and form the export_fields parameter from that
>>>>>>> 31375997

    """  # NOQA: E501
    return Response({
        'endpoints': {
            'cities': reverse(
                'cities:city-list',
                request=request,
                format=format),
            'regions': reverse(
                'regions:region-list',
                request=request,
                format=format),
            'activities': reverse(
                'activities:activity-list',
                request=request,
                format=format),
            'countries': reverse(
                'countries:country-list',
                request=request,
                format=format),
            'sectors': reverse(
                'sectors:sector-list',
                request=request,
                format=format),
            'organisations': reverse(
                'organisations:organisation-list',
                request=request,
                format=format),
            'transactions': reverse(
                'transactions:transaction-list',
                request=request,
                format=format),
            'publishers': reverse(
                'publishers:publisher-list',
                request=request,
                format=format),
            'datasets': reverse(
                'datasets:dataset-list',
                request=request,
                format=format),
            'locations': reverse(
                'locations:location-list',
                request=request,
                format=format),
            'results': reverse(
                'results:result-aggregations',
                request=request,
                format=format),
            'budgets': reverse(
                'budgets:budget-aggregations',
                request=request,
                format=format),
            'codelists': reverse(
                'codelists:codelist-meta-list',
                request=request,
                format=format),
            'chains': reverse(
                'chains:chain-list',
                request=request,
                format=format),
<<<<<<< HEAD
            'unesco': reverse(
                'unesco:transaction-balance-aggregations',
                request=request,
                format=format),
=======
            'branch': reverse(
                'branch:current-branch',
                request=request,
                format=format
            )
>>>>>>> 31375997
        }
    })


@api_view(('GET',))
def health_check(request, format=None):
    """
    Performs an API health check
    """
    okay = True

    conn = connections['default']
    try:
        conn.cursor()
    except OperationalError:
        okay = False

    if okay is False:
        return Response(status=500)

    return Response(status=200)<|MERGE_RESOLUTION|>--- conflicted
+++ resolved
@@ -45,9 +45,8 @@
 
     * Chains: [`/api/chains`](/api/chains)
 
-<<<<<<< HEAD
     * UNESCO specific [`/api/unesco/ransaction-balance-aggregations`](/api/unesco/ransaction-balance-aggregations)
-=======
+
     * Current branch: [`/api/branch`](/api/branch)
 
     ## Info about XLS export
@@ -72,7 +71,6 @@
     #### NOTE: \n
     The easiest way to figure out what fields you want and what to change them to is to just download the
     xls with the default values and form the export_fields parameter from that
->>>>>>> 31375997
 
     """  # NOQA: E501
     return Response({
@@ -133,18 +131,15 @@
                 'chains:chain-list',
                 request=request,
                 format=format),
-<<<<<<< HEAD
             'unesco': reverse(
                 'unesco:transaction-balance-aggregations',
                 request=request,
                 format=format),
-=======
             'branch': reverse(
                 'branch:current-branch',
                 request=request,
                 format=format
             )
->>>>>>> 31375997
         }
     })
 
