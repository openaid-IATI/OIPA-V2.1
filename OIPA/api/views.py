from django.db import OperationalError, connections
from rest_framework.decorators import api_view
from rest_framework.response import Response
from rest_framework.reverse import reverse


@api_view(('GET',))
def welcome(request, format=None):
    """
    ## REST API

    The REST API provides programmatic access to read (and soon also write)
    IATI data.
    The REST API responses are available in JSON, CSV and XLS for the latter
    two, you can use the 'export_name' api parameter to give them a name
    otherwise it will be given a default name, depending on the endpoint

    ## Available endpoints

    * Activities: [`/api/activities`](/api/activities)

    * Budget aggregations: [`/api/budgets/aggregations`](/api/budgets/aggregations)

    * Chains: [`/api/chains`](/api/chains)

    * Codelists: [`/api/publishers`](/api/codelists)

    * Countries: [`/api/countries`](/api/countries)

    * Current branch: [`/api/branch`](/api/branch)

    * Datasets: [`/api/datasets`](/api/datasets)

    * Locations: [`/api/locations`](/api/locations)

    * Organisations: [`/api/organisations`](/api/organisations)

    * Publishers: [`/api/publishers`](/api/publishers)

    * Regions: [`/api/regions`](/api/regions)

    * Results aggregations: [`/api/results/aggregations`](/api/results/aggregations)

    * Sectors: [`/api/sectors`](/api/sectors)

    * Transactions: [`/api/transactions`](/api/transactions)

<<<<<<< HEAD
    * UNESCO specific [`/api/unesco/ransaction-balance-aggregations`](/api/unesco/ransaction-balance-aggregations)

    * Current branch: [`/api/branch`](/api/branch)
=======
>>>>>>> e9160c7a

    ## Info about XLS export

    The XLS export currently works similarly to the way the CSV one works:

    * There's a different way of forming detail results and a list of results:
    If a detail view is requested(something like this:  [`/api/activities/1`](/api/activities/1))
    the data would be formed from all of the json fields, whereas for a multiple result api call
    (something like this:  [`/api/activities`](/api/activities)) the data would be formed only
    from the 'results' field

    * The headers are formed according to the json format of the api call for example for a json like this -
        "title:{ narrative: [ text: 'The actual text' ] }" the column header for the cell 'The actual text'
         would look like this - "title.narratives.0.text"

    Now, when exporting in xls, you may pass in a parameter 'export_fields',
    with this parameter you can specify what do you wish to get in your xls file, and how these fields are named.
    Similarly to the above example the parameter should/could look like this:
    'export_fields={"title.narratives.0.text":"Project title one","title.narratives.1.text":"Project title 2"}'

    #### NOTE: \n
    The easiest way to figure out what fields you want and what to change them to is to just download the
    xls with the default values and form the export_fields parameter from that

    """  # NOQA: E501
    return Response({
        'endpoints': {
            'regions': reverse(
                'regions:region-list',
                request=request,
                format=format),
            'activities': reverse(
                'activities:activity-list',
                request=request,
                format=format),
            'countries': reverse(
                'countries:country-list',
                request=request,
                format=format),
            'sectors': reverse(
                'sectors:sector-list',
                request=request,
                format=format),
            'organisations': reverse(
                'organisations:organisation-list',
                request=request,
                format=format),
            'transactions': reverse(
                'transactions:transaction-list',
                request=request,
                format=format),
            'publishers': reverse(
                'publishers:publisher-list',
                request=request,
                format=format),
            'datasets': reverse(
                'datasets:dataset-list',
                request=request,
                format=format),
            'locations': reverse(
                'locations:location-list',
                request=request,
                format=format),
            'results': reverse(
                'results:result-aggregations',
                request=request,
                format=format),
            'budgets': reverse(
                'budgets:budget-aggregations',
                request=request,
                format=format),
            'codelists': reverse(
                'codelists:codelist-meta-list',
                request=request,
                format=format),
            'chains': reverse(
                'chains:chain-list',
                request=request,
                format=format),
            'unesco': reverse(
                'unesco:transaction-balance-aggregations',
                request=request,
                format=format),
            'branch': reverse(
                'branch:current-branch',
                request=request,
                format=format
            )
        }
    })


@api_view(('GET',))
def health_check(request, format=None):
    """
    Performs an API health check
    """
    okay = True

    conn = connections['default']
    try:
        conn.cursor()
    except OperationalError:
        okay = False

    if okay is False:
        return Response(status=500)

    return Response(status=200)<|MERGE_RESOLUTION|>--- conflicted
+++ resolved
@@ -45,12 +45,9 @@
 
     * Transactions: [`/api/transactions`](/api/transactions)
 
-<<<<<<< HEAD
     * UNESCO specific [`/api/unesco/ransaction-balance-aggregations`](/api/unesco/ransaction-balance-aggregations)
 
     * Current branch: [`/api/branch`](/api/branch)
-=======
->>>>>>> e9160c7a
 
     ## Info about XLS export
 
