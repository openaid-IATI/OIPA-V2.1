--- conflicted
+++ resolved
@@ -168,7 +168,6 @@
         conditions1 = activity.conditions
         condition1 = conditions1.condition_set.all()[0]
         condition2 = conditions1.condition_set.all()[1]
-<<<<<<< HEAD
         conditions2 = activity.conditions_set.all()[1]
         condition3 = conditions2.condition_set.all()[0]
         condition4 = conditions2.condition_set.all()[1]
@@ -205,8 +204,6 @@
         fss1 = activity.fss_set.all()[0]
         fss_forecast1 = fss1.fssforecast_set.all()[0]
 
-=======
->>>>>>> 52d881e2
 
         xml = iati_activities(
                 iati_activity(
@@ -576,7 +573,6 @@
                                 ),
                             **{"attached": boolToNum(conditions1.attached),}
                             ),
-<<<<<<< HEAD
                         conditions(
                             condition(
                                 narrative("Conditions text3"),
@@ -702,8 +698,6 @@
                             "priority": boolToNum(fss1.priority),
                             "phaseout-year": str(fss1.phaseout_year)
                             }),
-=======
->>>>>>> 52d881e2
                         **{
                             "hierarchy": str(activity.hierarchy),
                             "{http://www.w3.org/XML/1998/namespace}lang": activity.default_lang.code,
