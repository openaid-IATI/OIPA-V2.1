
from django.test import TestCase # Runs each test in a transaction and flushes database
from unittest import skip
import datetime

from django.test import RequestFactory, Client
from rest_framework.test import APIClient
from iati.factory import iati_factory
from iati.transaction import factories as transaction_factory
from iati_codelists.factory import codelist_factory
from iati_vocabulary.factory import vocabulary_factory

from api.activity import serializers

from iati import models as iati_models
from iati.transaction import models as transaction_models

from lxml.builder import E
from lxml import etree as ET

from iati.factory.utils import _create_test_activity

# narrative = getattr(E, 'narrative')
iati_activities = getattr(E, 'iati-activities')
iati_activity = getattr(E, 'iati-activity')
iati_identifier = getattr(E, 'iati-identifier')
reporting_org = getattr(E, 'reporting-org')
title = getattr(E, 'title')
description = getattr(E, 'description')
participating_org = getattr(E, 'participating-org')
other_identifier = getattr(E, 'other-identifier')
activity_status = getattr(E, 'activity-status')
recipient_country = getattr(E, 'recipient-country')
recipient_region = getattr(E, 'recipient-region')
sector = getattr(E, 'sector')
document_link = getattr(E, 'document-link')
owner_org = getattr(E, 'owner-org')
transaction = getattr(E, 'transaction')
transaction_type = getattr(E, 'transaction-type')
transaction_date = getattr(E, 'transaction-date')
capital_spend = getattr(E, 'capital-spend')
value = getattr(E, 'value')
provider_org = getattr(E, 'provider-org')
receiver_org = getattr(E, 'receiver-org')
disbursement_channel = getattr(E, 'disbursement-channel')
flow_type = getattr(E, 'flow-type')
finance_type = getattr(E, 'finance-type')
aid_type = getattr(E, 'aid-type')
tied_status = getattr(E, 'tied-status')
location = getattr(E, 'location')
name = getattr(E, 'name')
location_reach = getattr(E, 'location-reach')
location_id = getattr(E, 'location-id')
activity_description = getattr(E, 'activity-description')
administrative = getattr(E, 'administrative')
point = getattr(E, 'point')
pos = getattr(E, 'pos')
exactness = getattr(E, 'exactness')
location_class = getattr(E, 'location-class')
feature_designation = getattr(E, 'feature-designation')
budget = getattr(E, 'budget')
period_start = getattr(E, 'period-start')
period_end = getattr(E, 'period-end')
conditions = getattr(E, 'conditions')
condition = getattr(E, 'condition')
<<<<<<< HEAD
contact_info = getattr(E, 'contact-info')
organisation = getattr(E, 'organisation')
department = getattr(E, 'department')
person_name = getattr(E, 'person-name')
job_title = getattr(E, 'job-title')
telephone = getattr(E, 'telephone')
email = getattr(E, 'email')
website= getattr(E, 'website')
mailing_address = getattr(E, 'mailing-address')
country_budget_items = getattr(E, 'country-budget-items')
budget_item = getattr(E, 'budget-item')
humanitarian_scope = getattr(E, 'humanitarian-scope')
legacy_data = getattr(E, 'legacy-data')
crs_add = getattr(E, 'crs-add')
other_flags = getattr(E, 'other-flags')
loan_terms = getattr(E, 'loan-terms')
repayment_type = getattr(E, 'repayment-type')
repayment_plan = getattr(E, 'repayment-plan')
commitment_date = getattr(E, 'commitment-date')
repayment_first_date = getattr(E, 'repayment-first-date')
repayment_final_date = getattr(E, 'repayment-final-date')
loan_status = getattr(E, 'loan-status')
interest_received = getattr(E, 'interest-received')
principal_outstanding = getattr(E, 'principal-outstanding')
principal_arrears = getattr(E, 'principal-arrears')
interest_arrears = getattr(E, 'interest-arrears')
channel_code = getattr(E, 'channel-code')
collaboration_type = getattr(E, 'collaboration-type')
default_flow_type = getattr(E, 'default-flow-type')
default_finance_type = getattr(E, 'default-finance-type')
default_aid_type = getattr(E, 'default-aid-type')
default_tied_status = getattr(E, 'default-tied-status')
related_activity = getattr(E, 'related-activity')
activity_scope = getattr(E,'activity-scope')
policy_marker = getattr(E,'policy-marker')
activity_date = getattr(E,'activity-date')
planned_disbursement = getattr(E,'planned-disbursement')
result = getattr(E, 'result')
period = getattr(E,'period')
indicator = getattr(E,'indicator')
reference = getattr(E,'reference')
baseline = getattr(E,'baseline')
comment = getattr(E,'comment')
target = getattr(E,'target')
dimension = getattr(E,'dimension')
actual = getattr(E,'actual')
fss = getattr(E, 'fss')
forecast  = getattr(E, 'forecast')


=======
>>>>>>> 305e7bdb

def narrative(content):
    return getattr(E, 'narrative')(content, **{
            "{http://www.w3.org/XML/1998/namespace}lang": "en",
        })

def boolToNum(b):
    if b:
        return "1"
    else:
        return "0"

class ActivityXMLTestCase(TestCase):
    """
    Test ActivityXMLSerializer outputs proper XML
    """
    request_dummy = RequestFactory().get('/')
    c = APIClient()

    def setUp(self):
        self.activity = _create_test_activity()
        # TODO: generate full activity example so we can parse this and test the result - 2016-12-14

    def test_create_activity(self):
        res = self.c.get(
                "/api/export/activities/IATI-search1?format=xml", 
                format='json'
                )

        activity = self.activity
        reporting_org1 = activity.reporting_organisations.all()[0]
        # reporting_org2 = activity.reporting_organisations.all()[1]
        description1 = activity.description_set.all()[0]
        description2 = activity.description_set.all()[1]
        participating_org1 = activity.participating_organisations.all()[0]
        other_identifier1 = activity.otheridentifier_set.all()[0]
        # activity_status1 = activity.activity_status
        recipient_country1 = activity.activityrecipientcountry_set.all()[0]
        recipient_region1 = activity.activityrecipientregion_set.all()[0]
        sector1 = activity.activitysector_set.all()[0]
        document_link1 = activity.documentlink_set.all()[0]
        document_link_category1 = document_link1.documentlinkcategory_set.all()[0]
        document_link_language1 = document_link1.documentlinklanguage_set.all()[0]
        location1 = activity.location_set.all()[0]
        location_administrative1= location1.locationadministrative_set.all()[0]
        transaction1 = activity.transaction_set.all()[0]
        provider_org1 = transaction1.provider_organisation
        receiver_org1 = transaction1.receiver_organisation
        transaction_sector1 = transaction1.transactionsector_set.all()[0]
        transaction_recipient_country1 = transaction1.transactionrecipientcountry_set.all()[0]
        transaction_recipient_region1 = transaction1.transactionrecipientregion_set.all()[0]
        budget1 = activity.budget_set.all()[0]
        conditions1 = activity.conditions_set.all()[0]
        condition1 = conditions1.condition_set.all()[0]
<<<<<<< HEAD
        contact_info1 = activity.contactinfo_set.all()[0]
        country_budget_item1 = activity.country_budget_items
        budget_item1 = country_budget_item1.budgetitem_set.all()[0]
        humanitarian_scope1 = activity.humanitarianscope_set.all()[0]
        legacy_data1 = activity.legacydata_set.all()[0]
        legacy_data2 = activity.legacydata_set.all()[1]
        crs_add1 = activity.crsadd_set.all()[0]
        other_flag1 = crs_add1.other_flags.all()[0]
        crs_add_loan_terms1 = crs_add1.loan_terms
        related_activity1 = activity.relatedactivity_set.all()[0]
        policy_marker1 = activity.activitypolicymarker_set.all()[0]
        activity_date1 = activity.activitydate_set.all()[0]
        planned_disbursement1 = activity.planneddisbursement_set.all()[0]
        planned_disbursement_provider1 = planned_disbursement1.provider_organisation
        planned_disbursement_receiver1 = planned_disbursement1.receiver_organisation
        result1 = activity.result_set.all()[0]
        result_indicator1 = result1.resultindicator_set.all()[0]
        result_indicator_reference1 = result_indicator1.resultindicatorreference_set.all()[0]
        result_indicator_period1 = result_indicator1.resultindicatorperiod_set.all()[0]
        result_indicator_period_target_location1 = result_indicator_period1.resultindicatorperiodtargetlocation_set.all()[0]
        result_indicator_period_target_dimension1 = result_indicator_period1.resultindicatorperiodtargetdimension_set.all()[0]
        result_indicator_period_target_comment1 = result_indicator_period1.resultindicatorperiodtargetcomment

        result_indicator_period_actual_location1 = result_indicator_period1.resultindicatorperiodactuallocation_set.all()[0]
        result_indicator_period_actual_dimension1 = result_indicator_period1.resultindicatorperiodactualdimension_set.all()[0]
        result_indicator_period_actual_comment1 = result_indicator_period1.resultindicatorperiodactualcomment

        location01 = related_activity1.ref_activity.location_set.all()[0]
        location02 = related_activity1.ref_activity.location_set.all()[1]

        fss1 = activity.fss_set.all()[0]
        fss_forecast1 = fss1.fssforecast_set.all()[0]




=======
        condition2 = conditions1.condition_set.all()[1]
        conditions2 = activity.conditions_set.all()[1]
        condition3 = conditions2.condition_set.all()[0]
        condition4 = conditions2.condition_set.all()[1]
>>>>>>> 305e7bdb


        xml = iati_activities(
                iati_activity(
                    iati_identifier(related_activity1.ref_activity.iati_identifier),
                    activity_status(**{"code": str(related_activity1.ref_activity.activity_status.code)}),
                    activity_scope(**{"code": str(related_activity1.ref_activity.scope.code)}),
                    location(
                        location_reach(code=location01.location_reach.code),
                        location_id(**{
                            "vocabulary": location01.location_id_vocabulary.code,
                            "code": location01.location_id_code,
                        }),
                        name(),
                        description(),
                        activity_description(),
                        point(
                            pos(
                                "{} {}".format(location01.point_pos.y, location01.point_pos.x)),
                            **{
                                "srsName": location01.point_srs_name,
                            }
                            ),
                        exactness(code=location01.exactness.code),
                        location_class(code=location01.location_class.code),
                        feature_designation(code=location01.feature_designation.code),
                        **{
                            "ref": location01.ref,
                        }
                        ),
                    location(
                        location_reach(code=location02.location_reach.code),
                        location_id(**{
                            "vocabulary": location02.location_id_vocabulary.code,
                            "code": location02.location_id_code,
                        }),
                        name(),
                        description(),
                        activity_description(),
                        point(
                            pos(
                                "{} {}".format(location02.point_pos.y, location02.point_pos.x)),
                            **{
                                "srsName": location02.point_srs_name,
                            }
                            ),
                        exactness(code=location02.exactness.code),
                        location_class(code=location02.location_class.code),
                        feature_designation(code=location02.feature_designation.code),
                        **{
                            "ref": location02.ref,
                        }
                        ),
                    collaboration_type(**{"code": str(related_activity1.ref_activity.collaboration_type.code)}),
                    default_flow_type(**{"code": str(related_activity1.ref_activity.default_flow_type.code)}),
                    default_finance_type(**{"code": str(related_activity1.ref_activity.default_finance_type.code)}),
                    default_aid_type(**{"code": str(related_activity1.ref_activity.default_aid_type.code)}),
                    default_tied_status(**{"code": str(related_activity1.ref_activity.default_tied_status.code)}),
                    **{
                            "hierarchy": str(related_activity1.ref_activity.hierarchy),
                            "{http://www.w3.org/XML/1998/namespace}lang": related_activity1.ref_activity.default_lang.code,
                    }
                    ),
                iati_activity(
                        iati_identifier(activity.iati_identifier),
                        reporting_org(
                            narrative("reporting_organisation1"),
                            narrative("reporting_organisation2"),
                            **{
                                "ref": reporting_org1.ref,
                                "type": reporting_org1.type.code,
                                "secondary-reporter": boolToNum(reporting_org1.secondary_reporter)
                            }
                            ),
                        title(
                            narrative("title1"),
                            narrative("title2"),
                            ),
                        description(
                            narrative("description1_1"),
                            narrative("description1_2"),
                            **{
                                "type": description1.type.code
                            }
                            ),
                        description(
                            narrative("description2_1"),
                            narrative("description2_2"),
                            **{
                                "type": description2.type.code
                            }
                            ),
                        participating_org(
                            narrative("participating_organisation1"),
                            narrative("participating_organisation2"),
                            **{
                                "ref": participating_org1.normalized_ref,
                                "type": participating_org1.type.code,
                                "role": participating_org1.role.code,
                                "activity-id": participating_org1.org_activity_id,
                            }
                            ),
                        other_identifier(
                            owner_org(
                                narrative(other_identifier1.narratives.all()[0].content),
                                narrative(other_identifier1.narratives.all()[1].content),
                                **{
                                    "ref": other_identifier1.owner_ref,
                                }
                            ),
                            **{
                                "ref": other_identifier1.identifier,
                                "type": other_identifier1.type.code,
                            }
                            ),
                        activity_status(**{"code": str(activity.activity_status.code)}),
                        activity_date(
                            **{
                            "iso-date": activity_date1.iso_date.isoformat(),
                            "type": activity_date1.type.code
                            }),
                        contact_info(
                            organisation(
                                narrative("Agency A"),
                                ),
                            department(
                                narrative("Department B"),
                                ),
                            person_name(
                                narrative("A. Example"),
                                ),
                            job_title(
                                narrative("Transparency Lead"),
                                ),
                            telephone(contact_info1.telephone),
                            email(contact_info1.email),
                            website(contact_info1.website),
                            mailing_address(
                                narrative("Transparency House, The Street, Town, City, Postcode")
                                ), 
                            ** {
                            "type": contact_info1.type.code,
                            }),
                        activity_scope(
                            **{"code": str(activity.scope.code)}),
                        recipient_country(
                            # narrative("recipient_country1"),
                            # narrative("recipient_country2"),
                            **{
                                "code": recipient_country1.country.code,
                                "percentage": str(recipient_country1.percentage),
                            }
                            ),
                        recipient_region(
                            # narrative("recipient_region1"),
                            # narrative("recipient_region2"),
                            **{
                                "code": recipient_region1.region.code,
                                "vocabulary": recipient_region1.vocabulary.code,
                                "vocabulary-uri": recipient_region1.vocabulary_uri,
                                "percentage": str(recipient_region1.percentage)
                            }
                            ),
                        location(
                            location_reach(code=location1.location_reach.code),
                            location_id(**{
                                "vocabulary": location1.location_id_vocabulary.code,
                                "code": location1.location_id_code,
                            }),
                            name(
                                narrative("location_name1_1"),
                                ),
                            description(
                                narrative("location_description1_1"),
                                ),
                            activity_description(
                                narrative("location_activity_description1_1"),
                                ),
                            administrative(**{
                                "vocabulary": location_administrative1.vocabulary.code,
                                "code": location_administrative1.code,
                                "level": str(location_administrative1.level),
                            }),
                            point(
                                pos(
                                    "{} {}".format(location1.point_pos.y, location1.point_pos.x)),
                                **{
                                    "srsName": location1.point_srs_name,
                                }
                                ),
                            exactness(code=location1.exactness.code),
                            location_class(code=location1.location_class.code),
                            feature_designation(code=location1.feature_designation.code),
                            **{
                                "ref": location1.ref,
                            }
                                ),
                        sector(
                            # narrative("sector1"),
                            # narrative("sector2"),
                            **{
                                "code": sector1.sector.code,
                                "vocabulary": sector1.vocabulary.code,
                                "vocabulary-uri": sector1.vocabulary_uri,
                                "percentage": str(sector1.percentage),
                            }
                            ),
                        country_budget_items(
                            budget_item(
                                description(
                                    narrative("Description text"),
                                    ),
                                **{"code": budget_item1.code.code}
                                ),
                            **{"vocabulary": country_budget_item1.vocabulary.code}
                            ),
                        humanitarian_scope(
                            # Add HumanitarianScope in data models Date 12-01-2017
                            # narrative("Nepal Earthquake April 2015"),
                            **{
                            "type": humanitarian_scope1.type.code,
                            "vocabulary": humanitarian_scope1.vocabulary.code,
                            "code": humanitarian_scope1.code
                            }),
                        policy_marker(
                                **{
                                "vocabulary": policy_marker1.vocabulary.code,
                                "code": policy_marker1.code.code,
                                "significance": policy_marker1.significance.code
                                }
                                ),
                        collaboration_type(**{"code": str(activity.collaboration_type.code)}),
                        default_flow_type(**{"code": str(activity.default_flow_type.code)}),
                        default_finance_type(**{"code": str(activity.default_finance_type.code)}),
                        default_aid_type(**{"code": str(activity.default_aid_type.code)}),
                        default_tied_status(**{"code": str(activity.default_tied_status.code)}),
                        planned_disbursement(
                            period_start(**{"iso-date": planned_disbursement1.period_start.isoformat()}),
                            period_end(**{"iso-date": planned_disbursement1.period_end.isoformat()}),
                            value(
                                str(planned_disbursement1.value),
                                **{
                                "currency": planned_disbursement1.currency.code,
                                "value-date": planned_disbursement1.value_date.isoformat()
                                }),
                            provider_org(
                                narrative("Agency B"),
                                **{
                                "provider-activity-id": planned_disbursement_provider1.provider_activity_ref,
                                "type": planned_disbursement_provider1.type.code,
                                "ref": planned_disbursement_provider1.ref
                                }),
                            receiver_org(
                                narrative("Agency A"),
                                **{
                                "receiver-activity-id":planned_disbursement_receiver1.receiver_activity_ref,
                                "type": planned_disbursement_receiver1.type.code,
                                "ref":planned_disbursement_receiver1.ref
                                }),
                            **{"type": planned_disbursement1.type.code}
                            ),
                        budget(
                            period_start(**{'iso-date': budget1.period_start.isoformat()}),
                            period_end(**{'iso-date': budget1.period_end.isoformat()}),
                            value(
                                str(budget1.value),
                                **{
                                'currency': budget1.currency.code, 
                                'value-date': budget1.value_date.isoformat(),
                                }),
                        **{
                        "type": budget1.type.code,
                        "status": budget1.status.code,
                        }),
                        capital_spend(
                            **{
                                "percentage": str(activity.capital_spend),
                            }
                            ),
                        transaction(
                            transaction_type(code=transaction1.transaction_type.code),
                            transaction_date(**{ 'iso-date': transaction1.transaction_date.isoformat() }),
                            value(str(transaction1.value), **{
                                "currency": transaction1.currency.code,
                                "value-date": transaction1.value_date.isoformat()
                            }),
                            description(
                                narrative("transaction_description1_1"),
                                narrative("transaction_description1_2"),
                                ),
                            provider_org(
                                narrative("transaction_provider_org1_1"),
                                narrative("transaction_provider_org1_2"),
                                **{
                                    "provider-activity-id": provider_org1.provider_activity_ref,
                                    "ref": provider_org1.ref,
                                }),
                            receiver_org(
                                narrative("transaction_receiver_org1_1"),
                                narrative("transaction_receiver_org1_2"),
                                **{
                                    "receiver-activity-id": receiver_org1.receiver_activity_ref,
                                    "ref": receiver_org1.ref,
                                }),
                            disbursement_channel(code=transaction1.disbursement_channel.code),
                            sector(**{
                                "vocabulary": transaction_sector1.vocabulary.code,
                                "vocabulary-uri": transaction_sector1.vocabulary_uri,
                                "code": transaction_sector1.sector.code,
                            }),
                            recipient_country(**{
                                "code": transaction_recipient_country1.country.code,
                            }),
                            recipient_region(**{
                                "vocabulary": transaction_recipient_region1.vocabulary.code,
                                "vocabulary-uri": transaction_recipient_region1.vocabulary_uri,
                                "code": transaction_recipient_region1.region.code,
                            }),
                            flow_type(code=transaction1.flow_type.code),
                            finance_type(code=transaction1.finance_type.code),
                            aid_type(code=transaction1.aid_type.code),
                            tied_status(code=transaction1.tied_status.code),
                            **{
                                "ref": transaction1.ref,
                                "humanitarian": boolToNum(transaction1.humanitarian)
                            }),
                        document_link(
                            title(
                                narrative("document_link_title1"),
                                narrative("document_link_title2"),
                                ),
                            E.category(code=document_link_category1.category.code),
                            E.language(code=document_link_language1.language.code),
                            getattr(E, 'document-date')(**{ "iso-date": document_link1.iso_date.isoformat() }),
                            **{
                                "format": document_link1.file_format.code,
                                "url": document_link1.url,
                            }
                            ),
<<<<<<< HEAD
                        related_activity(**{
                            "ref": related_activity1.ref,
                            "type": str(related_activity1.type.code)
                            }),
                        legacy_data(
                            **{
                            "name": legacy_data1.name,
                            "value": legacy_data1.value,
                            "iati-equivalent": legacy_data1.iati_equivalent
                            }
                            ),
                        legacy_data(
                            **{
                            "name": legacy_data2.name,
                            "value": legacy_data2.value,
                            "iati-equivalent": legacy_data2.iati_equivalent
                            }
                            ),
=======
>>>>>>> 305e7bdb
                        conditions(
                            condition(
                                narrative("Conditions text"),
                                narrative("Conditions texte"),
<<<<<<< HEAD
                                **{"type": condition1.type.code,}),
                            **{"attached": boolToNum(conditions1.attached),}
                            ),
                        result(
                            title(narrative("Result title")),
                            description(narrative("Result description text")),
                            indicator(
                                title(narrative("Indicator title")),
                                description(narrative("Indicator description text")),
                                reference(
                                    **{
                                    "vocabulary": result_indicator_reference1.vocabulary.code,
                                    "code": result_indicator_reference1.code,
                                    "indicator-uri": result_indicator_reference1.indicator_uri
                                    }),
                                baseline(
                                    comment(narrative("Baseline comment text")),
                                    **{
                                    "year": str(result_indicator1.baseline_year),
                                    "value": result_indicator1.baseline_value
                                    }),
                                period(
                                    period_start(**{"iso-date":result_indicator_period1.period_start.isoformat()}),
                                    period_end(**{"iso-date": result_indicator_period1.period_end.isoformat()}),
                                    target(
                                        comment(narrative("Target comment text")),
                                        location(**{"ref": result_indicator_period_target_location1.ref}),
                                        dimension(**{
                                            "name": result_indicator_period_target_dimension1.name, 
                                            "value": result_indicator_period_target_dimension1.value
                                            }),
                                        **{"value": str(result_indicator_period1.target)}
                                        ),
                                    actual(
                                        comment(narrative("Actual comment text")),
                                        location(**{"ref": result_indicator_period_actual_location1.ref}),
                                        dimension(**{
                                            "name": result_indicator_period_actual_dimension1.name,
                                            "value":result_indicator_period_actual_dimension1.value
                                            }),
                                        **{"value": str(result_indicator_period1.actual)}
                                        )
                                    ),
                                **{
                                "measure": result_indicator1.measure.code,
                                "ascending": boolToNum(result_indicator1.ascending)
                                }),
                            **{
                            "type": result1.type.code,
                            "aggregation-status": boolToNum(result1.aggregation_status)
                            }),
                        crs_add(
                            other_flags(
                                **{
                                "code": other_flag1.other_flags.code,
                                "significance": boolToNum(other_flag1.significance)
                                }
                            ),
                            loan_terms(
                                repayment_type(
                                    **{
                                    "code":crs_add1.loan_terms.repayment_type.code
                                    }
                                    ),
                                repayment_plan(
                                    **{
                                    "code":crs_add1.loan_terms.repayment_plan.code
                                    }
                                    ),
                                commitment_date(
                                    **{
                                    "iso-date":str(crs_add1.loan_terms.commitment_date)
                                    }
                                    ),
                                repayment_first_date(
                                    **{
                                    "iso-date":str(crs_add1.loan_terms.repayment_first_date)
                                    }
                                    ),
                                repayment_final_date(
                                    **{
                                    "iso-date":str(crs_add1.loan_terms.repayment_final_date)
                                    }
                                    ),
                                **{
                                "rate-1":str(crs_add1.loan_terms.rate_1),
                                "rate-2":str(crs_add1.loan_terms.rate_2)
                                }
                                ),
                            loan_status(
                                interest_received(str(crs_add1.loan_status.interest_received)),
                                principal_outstanding(str(crs_add1.loan_status.principal_outstanding)),
                                principal_arrears(str(crs_add1.loan_status.principal_arrears)),
                                interest_arrears(str(crs_add1.loan_status.interest_arrears)),
                                **{
                                "year": str(crs_add1.loan_status.year),
                                "currency":crs_add1.loan_status.currency.code,
                                "value-date": str(crs_add1.loan_status.value_date)
                                }
                                ),
                            channel_code(crs_add1.channel_code)
                            ),
                        fss(
                            forecast(
                                str(fss_forecast1.value),
                                **{
                                "year": str(fss_forecast1.year),
                                "value-date": fss_forecast1.value_date.isoformat(),
                                "currency": str(fss_forecast1.currency.code)
                                }),
                            **{
                            "extraction-date": fss1.extraction_date.isoformat(),
                            "priority": boolToNum(fss1.priority),
                            "phaseout-year": str(fss1.phaseout_year)
                            }),
=======
                                **{"type": condition1.type.code,}
                                ),
                            condition(
                                narrative("Conditions text2"),
                                narrative("Conditions texte2"),
                                **{"type": condition2.type.code,}
                                ),
                            **{"attached": boolToNum(conditions1.attached),}
                            ),
                        conditions(
                            condition(
                                narrative("Conditions text3"),
                                narrative("Conditions texte3"),
                                **{"type": condition1.type.code,}
                                ),
                            condition(
                                narrative("Conditions text4"),
                                narrative("Conditions texte4"),
                                **{"type": condition2.type.code,}
                                ),
                            **{"attached": boolToNum(conditions2.attached),}
                            ),
>>>>>>> 305e7bdb
                        **{
                            "hierarchy": str(activity.hierarchy),
                            "{http://www.w3.org/XML/1998/namespace}lang": activity.default_lang.code,
                        }
                    ),
                    version="2.02",
                )

        parsed_xml = ET.fromstring(res.content)

        print("ORIGINAL")
        print(ET.tostring(xml, pretty_print=True))

        # print contact_info1.mailing_address.narratives.all()[0]
        # print budget_item1.description.narratives.all()[0]
        #print planned_disbursement_provider1.narratives.all()[0]
        # print result1.resulttitle.narratives.all()[0]


        print("PARSED")
        print(ET.tostring(parsed_xml))

        def elements_equal(e1, e2):
            self.assertEqual(e1.tag, e2.tag)
            self.assertEqual(e1.text, e2.text)
            self.assertEqual(e1.tail, e2.tail)
            self.assertEqual(e1.attrib, e2.attrib)
            self.assertEqual(len(e1), len(e2), "{} != {} for elements {} and {}".format(len(e1), len(e2), e1.tag, e2.tag))
            return all(elements_equal(c1, c2) for c1, c2 in zip(e1, e2))

        elements_equal(ET.fromstring(ET.tostring(xml, pretty_print=True)), parsed_xml)
<|MERGE_RESOLUTION|>--- conflicted
+++ resolved
@@ -63,7 +63,6 @@
 period_end = getattr(E, 'period-end')
 conditions = getattr(E, 'conditions')
 condition = getattr(E, 'condition')
-<<<<<<< HEAD
 contact_info = getattr(E, 'contact-info')
 organisation = getattr(E, 'organisation')
 department = getattr(E, 'department')
@@ -114,8 +113,6 @@
 forecast  = getattr(E, 'forecast')
 
 
-=======
->>>>>>> 305e7bdb
 
 def narrative(content):
     return getattr(E, 'narrative')(content, **{
@@ -170,7 +167,10 @@
         budget1 = activity.budget_set.all()[0]
         conditions1 = activity.conditions_set.all()[0]
         condition1 = conditions1.condition_set.all()[0]
-<<<<<<< HEAD
+        condition2 = conditions1.condition_set.all()[1]
+        conditions2 = activity.conditions_set.all()[1]
+        condition3 = conditions2.condition_set.all()[0]
+        condition4 = conditions2.condition_set.all()[1]
         contact_info1 = activity.contactinfo_set.all()[0]
         country_budget_item1 = activity.country_budget_items
         budget_item1 = country_budget_item1.budgetitem_set.all()[0]
@@ -205,16 +205,6 @@
         fss_forecast1 = fss1.fssforecast_set.all()[0]
 
 
-
-
-=======
-        condition2 = conditions1.condition_set.all()[1]
-        conditions2 = activity.conditions_set.all()[1]
-        condition3 = conditions2.condition_set.all()[0]
-        condition4 = conditions2.condition_set.all()[1]
->>>>>>> 305e7bdb
-
-
         xml = iati_activities(
                 iati_activity(
                     iati_identifier(related_activity1.ref_activity.iati_identifier),
@@ -552,7 +542,6 @@
                                 "url": document_link1.url,
                             }
                             ),
-<<<<<<< HEAD
                         related_activity(**{
                             "ref": related_activity1.ref,
                             "type": str(related_activity1.type.code)
@@ -571,15 +560,31 @@
                             "iati-equivalent": legacy_data2.iati_equivalent
                             }
                             ),
-=======
->>>>>>> 305e7bdb
                         conditions(
                             condition(
                                 narrative("Conditions text"),
                                 narrative("Conditions texte"),
-<<<<<<< HEAD
-                                **{"type": condition1.type.code,}),
+                                **{"type": condition1.type.code,}
+                                ),
+                            condition(
+                                narrative("Conditions text2"),
+                                narrative("Conditions texte2"),
+                                **{"type": condition2.type.code,}
+                                ),
                             **{"attached": boolToNum(conditions1.attached),}
+                            ),
+                        conditions(
+                            condition(
+                                narrative("Conditions text3"),
+                                narrative("Conditions texte3"),
+                                **{"type": condition1.type.code,}
+                                ),
+                            condition(
+                                narrative("Conditions text4"),
+                                narrative("Conditions texte4"),
+                                **{"type": condition2.type.code,}
+                                ),
+                            **{"attached": boolToNum(conditions2.attached),}
                             ),
                         result(
                             title(narrative("Result title")),
@@ -693,30 +698,6 @@
                             "priority": boolToNum(fss1.priority),
                             "phaseout-year": str(fss1.phaseout_year)
                             }),
-=======
-                                **{"type": condition1.type.code,}
-                                ),
-                            condition(
-                                narrative("Conditions text2"),
-                                narrative("Conditions texte2"),
-                                **{"type": condition2.type.code,}
-                                ),
-                            **{"attached": boolToNum(conditions1.attached),}
-                            ),
-                        conditions(
-                            condition(
-                                narrative("Conditions text3"),
-                                narrative("Conditions texte3"),
-                                **{"type": condition1.type.code,}
-                                ),
-                            condition(
-                                narrative("Conditions text4"),
-                                narrative("Conditions texte4"),
-                                **{"type": condition2.type.code,}
-                                ),
-                            **{"attached": boolToNum(conditions2.attached),}
-                            ),
->>>>>>> 305e7bdb
                         **{
                             "hierarchy": str(activity.hierarchy),
                             "{http://www.w3.org/XML/1998/namespace}lang": activity.default_lang.code,
