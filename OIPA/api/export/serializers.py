--- conflicted
+++ resolved
@@ -979,13 +979,9 @@
         many=True, 
         source='relatedactivity_set')
 
-<<<<<<< HEAD
     legacy_data = LegacyDataXMLSerializer(many=True, source="legacydata_set")
 
     conditions = ConditionsXMLSerializer(many=True, source='conditions_set')
-=======
-    conditions = ConditionsXMLSerializer()
->>>>>>> 52d881e2
 
     result = ResultXMLSerializer(many=True, source="result_set")
 
