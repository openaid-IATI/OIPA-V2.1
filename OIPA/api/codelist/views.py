from django.apps import apps
from rest_framework.exceptions import NotFound
from rest_framework.filters import OrderingFilter
from rest_framework_extensions.cache.mixins import CacheResponseMixin

from api.codelist.filters import AllDjangoFilterBackend
from api.codelist.serializers import (
    CodelistItemSerializer, CodelistMetaSerializer
)
from api.generics.views import DynamicListView
from geodata.models import Region
from iati_synchroniser.models import Codelist


class CodelistMetaList(CacheResponseMixin, DynamicListView):
    """
    Returns a list of IATI codelists stored in OIPA.

    ## Result details

    Each result item contains full information about codelist including URI to
    codelist items.

    URI is constructed as follows: `/api/codelists/{codelistname}/`

    """
    queryset = Codelist.objects.all().order_by('name')
    serializer_class = CodelistMetaSerializer
    fields = ('name', 'items')
    pagination_class = None


class CodelistItemList(CacheResponseMixin, DynamicListView):
    """
    Returns a list of IATI codelist values stored in OIPA.

    ## request parameters

    - `code` (*optional*): Comma separated list of codes on the codelist.
    - `vocabulary` (*optional*): Comma separated list of .
    - `category` (*optional*): Comma separated list of categories (if
       applicable for the codelist).

    ## Ordering

    API request may include `ordering` parameter. This parameter controls the
    order in which results are returned.

    Results can be ordered by:

    - `name`

    The user may also specify reverse orderings by prefixing the field name
    with '-', like so: `-name`

    ## Result details

    Each item contains all information on the codelist items being shown.

    """
    queryset = Region.objects.none()
    filter_backends = (AllDjangoFilterBackend, OrderingFilter, )
    fields = ('code', 'name')
    codelistAppMap = {
        'Country': 'geodata',
        'Region': 'geodata',
    }
    pagination_class = None
    model_name_maps = {
        'CRSAddOtherFlags': 'OtherFlags',
        'IATIOrganisationIdentifier': 'OrganisationIdentifier'
    }

    @classmethod
    def model_name_camel(cls, name):
        names = name.split('-')
        if len(names) > 1:
            name = names[0] + names[1].capitalize()

        return name

    def get_app_label(self, model_name):
        if 'Vocabulary' in model_name:
            return 'iati_vocabulary'
        return self.codelistAppMap.get(model_name, 'iati_codelists')

    def get_queryset(self):
        model_name = self.kwargs.get('codelist', None)

        if not model_name:
            return self.queryset

        model_name = self.model_name_camel(model_name)

        app_label = self.get_app_label(model_name)

        model_name = self.model_name_maps.get(model_name, model_name)

        try:
            model_cls = apps.get_model(app_label, model_name)
        except LookupError:
            raise NotFound("Codelist not found")

        queryset = model_cls.objects.all()

        for f in model_cls._meta.get_fields():
            if f.many_to_one and f.related_model:
                queryset = queryset.select_related(f.name)

        return queryset

    def get_serializer_class(self):
        cms = CodelistItemSerializer
        # dummy, for some reason this method is called multiple times, first
        # time without a request class.
        cms.Meta.model = Region

        if hasattr(self, 'request'):
            model_name = self.kwargs.get('codelist', None)

            if not model_name:
                return cms
<<<<<<< HEAD
            # model_name = self.capitalize(model_name)

            model_name = self.model_name_maps.get(model_name, model_name)
=======

            model_name = self.model_name_camel(model_name)
>>>>>>> b31ca310

            app_label = self.get_app_label(model_name)
            cms.Meta.model = apps.get_model(app_label, model_name)

        return cms<|MERGE_RESOLUTION|>--- conflicted
+++ resolved
@@ -120,14 +120,12 @@
 
             if not model_name:
                 return cms
-<<<<<<< HEAD
             # model_name = self.capitalize(model_name)
 
             model_name = self.model_name_maps.get(model_name, model_name)
-=======
+
 
             model_name = self.model_name_camel(model_name)
->>>>>>> b31ca310
 
             app_label = self.get_app_label(model_name)
             cms.Meta.model = apps.get_model(app_label, model_name)
