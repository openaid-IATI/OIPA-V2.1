--- conflicted
+++ resolved
@@ -1,14 +1,9 @@
 ## OIPA
 --------
-<<<<<<< HEAD
 [![Build Status](https://travis-ci.org/zimmerman-zimmerman/OIPA.svg?branch=develop)](https://travis-ci.org/zimmerman-zimmerman/OIPA)
 [![Coverage Status](https://coveralls.io/repos/zimmerman-zimmerman/OIPA/badge.svg?branch=develop&service=github)](https://coveralls.io/github/zimmerman-zimmerman/OIPA?branch=develop)
 [![Requirements Status](https://requires.io/github/zimmerman-zimmerman/OIPA/requirements.svg?branch=develop)](https://requires.io/github/zimmerman-zimmerman/OIPA/requirements/?branch=develop)
 [![Documentation Status](https://readthedocs.org/projects/oipa-docs/badge/?version=latest)](http://docs.oipa.nl/en/latest/?badge=latest)
-=======
-[![Build Status](https://travis-ci.org/zimmerman-zimmerman/OIPA.svg?branch=master)](https://travis-ci.org/zimmerman-zimmerman/OIPA)
-[![Coverage Status](https://coveralls.io/repos/zimmerman-zimmerman/OIPA/badge.svg?branch=master&service=github)](https://coveralls.io/github/zimmerman-zimmerman/OIPA?branch=master)
->>>>>>> e8920f46
 
 OIPA is a data-engine, enabling IATI XML compliant data to be parsed and interfaced using an API.
 
@@ -34,59 +29,14 @@
 ## Can I contribute?
 --------
 
-<<<<<<< HEAD
 Yes please! We are mainly looking for coders to help on the project. If you are a coder feel free to *Fork* the repository and send us Pull requests!
-=======
-* Dutch Ministry of Foreign Affairs:         https://www.openaid.nl
-* DFID Devtracker                            https://devtracker.dfid.gov.uk/
-* UNESCO Transparency Portal:                http://opendata.unesco.org/
-* UN-Habitat:                                http://open.unhabitat.org
-* Netherlands Enterprise Agency:             http://aiddata.rvo.nl/
-* Mohinga AIMS                               http://mohinga.info/en/
->>>>>>> e8920f46
+
 
 ## Who makes use of OIPA?
 --------
-<<<<<<< HEAD
 * Dutch Ministry of Foreign Affairs:         <a href="https://www.openaid.nl" target="_blank">https://www.openaid.nl</a>
 * DFID Devtracker                            <a href="https://devtracker.dfid.gov.uk" target="_blank">https://devtracker.dfid.gov.uk/</a>
 * UNESCO Transparency Portal:                <a href="http://opendata.unesco.org/" target="_blank">http://opendata.unesco.org/</a>
 * UN-Habitat:                                <a href="http://open.unhabitat.org" target="_blank">http://open.unhabitat.org</a>
 * Netherlands Enterprise Agency:             <a href="http://aiddata.rvo.nl" target="_blank">http://aiddata.rvo.nl/</a>
-* Mohinga AIMS                               <a href="http://mohinga.info/en/" target="_blank">http://mohinga.info/en/</a>
-=======
-Initial setup scripts and Vagrantfile included,
-in order to setup new instance type following inside repository root directory:
-
-```#!bash
-vagrant up
-```
-
-Setup includes:
- - OIPA directory mounted into /vagrant on VM
- - all dependencies installed
- - PostgresSQL database created (name: `oipa`, user: `oipa`, password: `oipa`)
- - inital superuser created (name: `vagrant`, password: `vagrant`)
-
-To start:
-
-```#!bash
-vagrant ssh
-# ...logs you onto VM
-./manage.py runserver 0.0.0.0:8000
-```
-
-Or install pyinvoke locally: `sudo pip install invoke`
-
-and run:
-
-```#!bash
-invoke serve
-```
-
-and open your browser at `http://0.0.0.0:8000/`. 
-
-Now start supervisor
-
->>>>>>> e8920f46
-
+* Mohinga AIMS                               <a href="http://mohinga.info/en/" target="_blank">http://mohinga.info/en/</a>