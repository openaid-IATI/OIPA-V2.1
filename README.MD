--- conflicted
+++ resolved
@@ -1,14 +1,13 @@
-## IATI.cloud (fka OIPA)
+## OIPA
 --------
 
-[![Codacy Badge](https://api.codacy.com/project/badge/Grade/205e2fbfc54b49d0a28d1d774dfb18f2)](https://www.codacy.com/manual/zimmerman-zimmerman/OIPA?utm_source=github.com&amp;utm_medium=referral&amp;utm_content=zimmerman-zimmerman/OIPA&amp;utm_campaign=Badge_Grade)
-[![Codacy Badge](https://api.codacy.com/project/badge/Coverage/205e2fbfc54b49d0a28d1d774dfb18f2)](https://www.codacy.com/manual/zimmerman-zimmerman/OIPA?utm_source=github.com&utm_medium=referral&utm_content=zimmerman-zimmerman/OIPA&utm_campaign=Badge_Coverage)
+[![Codacy Badge](https://api.codacy.com/project/badge/Coverage/66a6772e1f264199830b01a86f9a2b47)](https://www.codacy.com/app/eimantas_4/OIPA?utm_source=github.com&utm_medium=referral&utm_content=zimmerman-zimmerman/OIPA&utm_campaign=Badge_Coverage)
 [![License: AGPLv3](https://img.shields.io/badge/License-AGPL%20v3-blue.svg)](https://github.com/zimmerman-zimmerman/OIPA/blob/master/LICENSE.MD)
 ![Open issues](https://img.shields.io/github/issues/zimmerman-zimmerman/OIPA.svg?style=flat)
-[![CircleCI](https://circleci.com/gh/zimmerman-zimmerman/iati.cloud.svg?style=svg)](https://circleci.com/gh/zimmerman-zimmerman/iati.cloud)
+[![CircleCI](https://circleci.com/gh/zimmerman-zimmerman/OIPA.svg?style=svg)](https://circleci.com/gh/zimmerman-zimmerman/OIPA)
 
 
-IATI.cloud (fka OIPA) extracts all published IATI XML files from the [IATI Registry](http://www.iatiregistry.org/publisher) and makes them available in a normalised PostgreSQL database, that you can access using a RESTful API.
+OIPA extracts all published IATI XML files from the [IATI Registry](http://www.iatiregistry.org/publisher) and makes them available in a normalised PostgreSQL database, that you can access using a RESTful API.
 
 IATI is a global aid transparency standard and it makes information about aid spending easier to access, re-use and understand the underlying data using a unified open standard. You can find more about the IATI XML standard at: <a href="http://www.iatistandard.org" target="_blank">www.iatistandard.org</a>
 
@@ -26,7 +25,7 @@
 
 ## Quick start
 
-If you have Docker installed and want to be able to use iati.cloud right away, run:
+If you have Docker installed and want to be able to use OIPA right away, run:
 
 ```
 docker-compose up
@@ -34,9 +33,9 @@
 
 this will start a containerised (development) environment using Django's development server. Visit `0.0.0.0:8000` on your local browser. The superuser login credentials are `oipa` / `oipa`.
 
-If you do not have Docker:
+If you don't have Docker:
 
-1. Go to folder OIPA.
+1. Go to your OIPA folder.
 2. Run ```virtualenv <name> -p python3``` to create a virtual environment
 3. Run ```source env/bin/activate``` to activate the virtual environment
 4. Install required libraries using ```pip install -r requirements.txt```
@@ -51,42 +50,31 @@
 9. Create a superuser account: `python manage.py createsuperuser`
 10. Start the process control centre (Supervisor): ```python manage.py supervisor```
 11. Open your browser at <a href="http://localhost:8000" target="_blank">localhost:8000</a>
-<<<<<<< HEAD
-12. Sign into the administrative UI at 0.0.0.0:8000/admin
+12. Follow instructions for signing-in: <a href="http://docs.oipa.nl/en/latest/admin_interface/" target="_blank">http://docs.oipa.nl/en/latest/admin_interface</a>
+13. Finally, follow the instructions from here: <a href="http://docs.oipa.nl/en/latest/where_to_start/" target="_blank">http://docs.oipa.nl/en/latest/where_to_start</a>
+
+Happy Hunting!
 
 For more detailed information, see the [install documentation](http://docs.oipa.nl/en/latest/installing/)
-=======
->>>>>>> b4fed064
 
 
 ## Full Documentation
 
-<<<<<<< HEAD
-Full documentation (which, at this point, needs an update) on installing, running and using IATI.cloud can be found at <a href="http://docs.oipa.nl" target="_blank">docs.oipa.nl</a>
+Full documentation (which, at this point, needs an update) on installing, running and using OIPA can be found at <a href="http://docs.oipa.nl" target="_blank">docs.oipa.nl</a>
 
-=======
-Full documentation (which, at this point, needs an update) on installing, running and using iati.cloud can be found at <a href="https://iatidatastore.iatistandard.org/documentation/introduction" target="_blank">docs.iati.cloud</a>
->>>>>>> b4fed064
 
 ## About the project
-* Website:         <a href="https://www.iati.cloud" target="_blank">www.iati.cloud</a>
+* Website:         <a href="https://yoda.oipa.nl" target="_blank">yoda.oipa.nl</a>
 * Authors:          <a href="https://www.zimmermanzimmerman.nl/" target="_blank">Zimmerman & Zimmerman</a>
-<<<<<<< HEAD
 * License:          AGPLv3 (see included <a href="https://github.com/zimmerman-zimmerman/OIPA/blob/master/LICENSE.MD" target="_blank">LICENSE</a> file for full license)
-* Github Repo:      <a href="https://github.com/zimmerman-zimmerman/IATI.cloud//" target="_blank">github.com/zimmerman-zimmerman/IATI.cloud/</a>
+* Github Repo:      <a href="https://github.com/zimmerman-zimmerman/OIPA/" target="_blank">github.com/zimmerman-zimmerman/OIPA/</a>
 * Bug Tracker:      <a href="https://github.com/zimmerman-zimmerman/OIPA/issues" target="_blank">github.com/zimmerman-zimmerman/OIPA/issues</a>
-* Documentation:    <a href="https://www.iati.cloud/documentation/introductionwiki" target="_blank">docs.iati.cloud</a>
-=======
-* License:          AGPLv3 (see included <a href="https://github.com/zimmerman-zimmerman/iati.cloud/blob/master/LICENSE.MD" target="_blank">LICENSE</a> file for full license)
-* Github Repo:      <a href="https://github.com/zimmerman-zimmerman/iati.cloud/" target="_blank">github.com/zimmerman-zimmerman/iati.cloud/</a>
-* Bug Tracker:      <a href="https://github.com/zimmerman-zimmerman/iati.cloud/issues" target="_blank">github.com/zimmerman-zimmerman/iati.cloud/issues</a>
-
->>>>>>> b4fed064
+* Documentation:    <a href="https://github.com/zimmerman-zimmerman/OIPA/wiki" target="_blank">docs.oipa.nl</a>
 
 
 ## Can I contribute?
 
-Yes! We are mainly looking for coders to help on the project. If you are a coder feel free to *Fork* the repository and send us Pull requests!
+Yes please! We are mainly looking for coders to help on the project. If you are a coder feel free to *Fork* the repository and send us Pull requests!
 
 ## How should I contribute?
 
@@ -114,14 +102,10 @@
 
 ## Who makes use of OIPA?
 * Dutch Ministry of Foreign Affairs:         <a href="https://www.openaid.nl" target="_blank">www.openaid.nl</a>
-<<<<<<< HEAD
-* IATI Studio:                               <a href="https://www.iatistudio.com/" target="_blank">www.iatistudio.com</a> (decomissioned)
-=======
->>>>>>> b4fed064
+* IATI Studio:                               <a href="https://www.iatistudio.com/" target="_blank">www.iatistudio.com</a>
 * DFID Devtracker:                           <a href="https://devtracker.dfid.gov.uk/" target="_blank">devtracker.dfid.gov.uk</a>
 * UNESCO Transparency Portal:                <a href="https://opendata.unesco.org" target="_blank">opendata.unesco.org</a>
-* UN-Habitat:                                <a href="http://open.unhabitat.org" target="_blank">open.unhabitat.org</a> (decomissioned)
+* UN-Habitat:                                <a href="http://open.unhabitat.org" target="_blank">open.unhabitat.org</a>
 * Netherlands Enterprise Agency:             <a href="https://aiddata.rvo.nl/" target="_blank">aiddata.rvo.nl</a>
 * Mohinga AIMS:                              <a href="http://mohinga.info/en/" target="_blank">mohinga.info</a>
-* Overseas Development Institute:            <a href="https://transparency.odi.org/" target="_blank">ODI.org</a>
-* UN Migration:            <a href="https://www.iom.int/" target="_blank">IOM.int</a>
+* Overseas Development Institute:            <a href="https://transparency.odi.org/" target="_blank">ODI.org</a>