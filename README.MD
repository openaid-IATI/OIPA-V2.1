## OIPA
--------
[![Build Status](https://travis-ci.org/zimmerman-zimmerman/OIPA.svg?branch=develop)](https://travis-ci.org/zimmerman-zimmerman/OIPA)
[![Coverage Status](https://coveralls.io/repos/zimmerman-zimmerman/OIPA/badge.svg?branch=develop&service=github)](https://coveralls.io/github/zimmerman-zimmerman/OIPA?branch=develop)
[![Requirements Status](https://requires.io/github/zimmerman-zimmerman/OIPA/requirements.svg?branch=develop)](https://requires.io/github/zimmerman-zimmerman/OIPA/requirements/?branch=develop)
[![Documentation Status](https://readthedocs.org/projects/oipa-docs/badge/?version=latest)](http://docs.oipa.nl/en/latest/?badge=latest)


OIPA extracts all published IATI XML files from the [IATI Registry](http://www.iatiregistry.org/publisher) and makes them available in a normalised PostgreSQL database, that you can access using a RESTful API.

IATI is a global aid transparency standard and it makes information about aid spending easier to access, re-use and understand the underlying data using a unified open standard. You can find more about the IATA XML standard at: <a href="http://www.iatistandard.org" target="_blank">www.iatistandard.org</a>


## Documentation
--------

<<<<<<< HEAD
Documentation on installing, running and using OIPA can be found at <a href="http://docs.oipa.nl" target="_blank">http://docs.oipa.nl</a>
=======
* Web Site:         http://www.oipa.nl
* Authors:          [Zimmerman & Zimmerman ](https://www.zimmermanzimmerman.nl/)
* License:          AGPLv3 (see included [LICENSE](https://github.com/openaid-IATI/OIPA/blob/master/LICENSE.MD) file for full license)
* Github Repo:      https://github.com/zimmerman-zimmerman/OIPA/
* Bug Tracker:      https://github.com/zimmerman-zimmerman/OIPA/issues (be advised core team makes use of external application as well)
* Documentation:    http://docs.oipa.nl/en/latest/


#### Can I contribute?
--------
>>>>>>> d6083aa0

## Quick start
-------

1. Install [Vagrant](https://www.vagrantup.com/)
2. Run ```vagrant up```
3. Find your way into the machine: ```vagrant ssh```
4. Start the server: ```./manage.py runserver 0.0.0.0:8000```
5. Open your browser at <a href="http://localhost:8000" target="_blank">localhost:8000</a>

<<<<<<< HEAD
For more info, see the [install documentation](http://docs.oipa.nl/en/latest/installing/)
=======
* Dutch Ministry of Foreign Affairs:         https://www.openaid.nl
* IATI Studio:                               https://www.iatistudio.com/
* DFID Devtracker                            https://devtracker.dfid.gov.uk/
* UNESCO Transparency Portal:                http://opendata.unesco.org/
* UN-Habitat:                                http://open.unhabitat.org
* Netherlands Enterprise Agency:             http://aiddata.rvo.nl/
* Mohinga AIMS                               http://mohinga.info/en/
>>>>>>> d6083aa0


## About the project
--------
* Web Site:         <a href="http://www.oipa.nl" target="_blank">http://www.oipa.nl</a>
* Authors:          <a href="https://www.zimmermanzimmerman.nl/" target="_blank">Zimmerman & Zimmerman</a>
* License:          AGPLv3 (see included <a href="https://github.com/openaid-IATI/OIPA/blob/master/LICENSE.MD" target="_blank">LICENSE</a> file for full license)
* Github Repo:      <a href="https://github.com/openaid-IATI/OIPA/" target="_blank">https://github.com/openaid-IATI/OIPA/</a>
* Bug Tracker:      <a href="https://github.com/openaid-IATI/OIPA/issues" target="_blank">https://github.com/openaid-IATI/OIPA/issues</a>
* Documentation:    <a href="https://github.com/openaid-IATI/OIPA/wiki" target="_blank">https://github.com/openaid-IATI/OIPA/wiki</a>


## Can I contribute?
--------

Yes please! We are mainly looking for coders to help on the project. If you are a coder feel free to *Fork* the repository and send us Pull requests!

### Running the tests
-------
To run the tests, log into the vagrant machine and run:

```./manage.py test --nomigrations --settings=OIPA.test_settings```





## Who makes use of OIPA?
--------
* Dutch Ministry of Foreign Affairs:         <a href="https://www.openaid.nl" target="_blank">https://www.openaid.nl</a>
* DFID Devtracker                            <a href="https://devtracker.dfid.gov.uk" target="_blank">https://devtracker.dfid.gov.uk/</a>
* UNESCO Transparency Portal:                <a href="http://opendata.unesco.org/" target="_blank">http://opendata.unesco.org/</a>
* UN-Habitat:                                <a href="http://open.unhabitat.org" target="_blank">http://open.unhabitat.org</a>
* Netherlands Enterprise Agency:             <a href="http://aiddata.rvo.nl" target="_blank">http://aiddata.rvo.nl/</a>
* Mohinga AIMS                               <a href="http://mohinga.info/en/" target="_blank">http://mohinga.info/en/</a><|MERGE_RESOLUTION|>--- conflicted
+++ resolved
@@ -14,20 +14,8 @@
 ## Documentation
 --------
 
-<<<<<<< HEAD
 Documentation on installing, running and using OIPA can be found at <a href="http://docs.oipa.nl" target="_blank">http://docs.oipa.nl</a>
-=======
-* Web Site:         http://www.oipa.nl
-* Authors:          [Zimmerman & Zimmerman ](https://www.zimmermanzimmerman.nl/)
-* License:          AGPLv3 (see included [LICENSE](https://github.com/openaid-IATI/OIPA/blob/master/LICENSE.MD) file for full license)
-* Github Repo:      https://github.com/zimmerman-zimmerman/OIPA/
-* Bug Tracker:      https://github.com/zimmerman-zimmerman/OIPA/issues (be advised core team makes use of external application as well)
-* Documentation:    http://docs.oipa.nl/en/latest/
 
-
-#### Can I contribute?
---------
->>>>>>> d6083aa0
 
 ## Quick start
 -------
@@ -38,17 +26,8 @@
 4. Start the server: ```./manage.py runserver 0.0.0.0:8000```
 5. Open your browser at <a href="http://localhost:8000" target="_blank">localhost:8000</a>
 
-<<<<<<< HEAD
+
 For more info, see the [install documentation](http://docs.oipa.nl/en/latest/installing/)
-=======
-* Dutch Ministry of Foreign Affairs:         https://www.openaid.nl
-* IATI Studio:                               https://www.iatistudio.com/
-* DFID Devtracker                            https://devtracker.dfid.gov.uk/
-* UNESCO Transparency Portal:                http://opendata.unesco.org/
-* UN-Habitat:                                http://open.unhabitat.org
-* Netherlands Enterprise Agency:             http://aiddata.rvo.nl/
-* Mohinga AIMS                               http://mohinga.info/en/
->>>>>>> d6083aa0
 
 
 ## About the project
@@ -73,14 +52,12 @@
 ```./manage.py test --nomigrations --settings=OIPA.test_settings```
 
 
-
-
-
 ## Who makes use of OIPA?
 --------
-* Dutch Ministry of Foreign Affairs:         <a href="https://www.openaid.nl" target="_blank">https://www.openaid.nl</a>
-* DFID Devtracker                            <a href="https://devtracker.dfid.gov.uk" target="_blank">https://devtracker.dfid.gov.uk/</a>
-* UNESCO Transparency Portal:                <a href="http://opendata.unesco.org/" target="_blank">http://opendata.unesco.org/</a>
+* Dutch Ministry of Foreign Affairs:         <a href="https://www.openaid.nl" target="_blank">www.openaid.nl</a>
+* IATI Studio:                               <a href="https://www.iatistudio.com/" target="_blank">www.iatistudio.com</a>
+* DFID Devtracker:                           <a href="https://devtracker.dfid.gov.uk/" target="_blank">devtracker.dfid.gov.uk</a>
+* UNESCO Transparency Portal:                <a href="http://opendata.unesco.org" target="_blank">opendata.unesco.org</a>
 * UN-Habitat:                                <a href="http://open.unhabitat.org" target="_blank">http://open.unhabitat.org</a>
-* Netherlands Enterprise Agency:             <a href="http://aiddata.rvo.nl" target="_blank">http://aiddata.rvo.nl/</a>
-* Mohinga AIMS                               <a href="http://mohinga.info/en/" target="_blank">http://mohinga.info/en/</a>+* Netherlands Enterprise Agency:             <a href="https://aiddata.rvo.nl/" target="_blank">aiddata.rvo.nl</a>
+* Mohinga AIMS:                              <a href="http://mohinga.info/en/" target="_blank">mohinga.info</a>
